#[cfg(test)]
mod tests;

<<<<<<< HEAD
use crate::types::ResolvedRpcService;
use sol_rpc_types::{Provider, ProviderError, ProviderId, RpcAccess, RpcApi, RpcAuth};
use sol_rpc_types::{RpcService, SolDevnetService, SolMainnetService, SolanaCluster};
use std::collections::HashMap;
=======
use maplit::btreemap;
use sol_rpc_types::{
    RpcAccess, RpcAuth, SolanaCluster, SupportedRpcProvider, SupportedRpcProviderId,
};
use std::collections::BTreeMap;
>>>>>>> fc0c927f

thread_local! {
    pub static PROVIDERS: BTreeMap<SupportedRpcProviderId, SupportedRpcProvider> = btreemap! {
        SupportedRpcProviderId::AlchemyMainnet => SupportedRpcProvider {
            cluster: SolanaCluster::Mainnet,
            access: RpcAccess::Authenticated {
                auth: RpcAuth::BearerToken {
                    url: "https://solana-mainnet.g.alchemy.com/v2".to_string(),
                },
                public_url: Some("https://solana-mainnet.g.alchemy.com/v2/demo".to_string()),
            }
        },
        SupportedRpcProviderId::AlchemyDevnet => SupportedRpcProvider {
            cluster: SolanaCluster::Devnet,
            access: RpcAccess::Authenticated {
                auth: RpcAuth::BearerToken {
                    url: "https://solana-devnet.g.alchemy.com/v2".to_string(),
                },
                public_url: Some("https://solana-devnet.g.alchemy.com/v2/demo".to_string()),
            }
        },
        SupportedRpcProviderId::AnkrMainnet => SupportedRpcProvider {
            cluster: SolanaCluster::Mainnet,
            access: RpcAccess::Authenticated {
                auth: RpcAuth::UrlParameter {
                    url_pattern: "https://rpc.ankr.com/solana/{API_KEY}".to_string(),
                },
                public_url: None,
            }
        },
        SupportedRpcProviderId::AnkrDevnet => SupportedRpcProvider {
            cluster: SolanaCluster::Devnet,
            access: RpcAccess::Authenticated {
                auth: RpcAuth::UrlParameter {
                    url_pattern: "https://rpc.ankr.com/solana_devnet/{API_KEY}".to_string(),
                },
                public_url: Some("https://rpc.ankr.com/solana_devnet/".to_string()),
            }
        },
        SupportedRpcProviderId::DrpcMainnet => SupportedRpcProvider {
            cluster: SolanaCluster::Mainnet,
            access: RpcAccess::Unauthenticated {
                public_url: "https://solana.drpc.org".to_string(),
            },
        },
        SupportedRpcProviderId::DrpcDevnet => SupportedRpcProvider {
            cluster: SolanaCluster::Mainnet,
            access: RpcAccess::Unauthenticated {
                public_url: "https://solana-devnet.drpc.org".to_string(),
            },
        },
        SupportedRpcProviderId::HeliusMainnet => SupportedRpcProvider {
            cluster: SolanaCluster::Mainnet,
            access: RpcAccess::Authenticated {
                auth: RpcAuth::UrlParameter {
                    url_pattern: "https://devnet.helius-rpc.com/?api-key={API_KEY}".to_string(),
                },
                public_url: None,
            },
        },
        SupportedRpcProviderId::HeliusDevnet => SupportedRpcProvider {
            cluster: SolanaCluster::Mainnet,
            access: RpcAccess::Authenticated {
                auth: RpcAuth::UrlParameter {
                    url_pattern: "https://mainnet.helius-rpc.com/?api-key={API_KEY}".to_string(),
                },
                public_url: None,
            },
        },
        SupportedRpcProviderId::PublicNodeMainnet => SupportedRpcProvider {
            cluster: SolanaCluster::Mainnet,
            access: RpcAccess::Unauthenticated {
                public_url: "https://solana-rpc.publicnode.com".to_string(),
            },
        },
    };
}

<<<<<<< HEAD
pub fn find_provider(f: impl Fn(&Provider) -> bool) -> Option<Provider> {
    PROVIDERS.with(|providers| providers.iter().find(|&provider| f(provider)).cloned())
}

pub fn resolve_rpc_service(service: RpcService) -> Result<ResolvedRpcService, ProviderError> {
    Ok(match service {
        RpcService::Provider(id) => ResolvedRpcService::Provider({
            PROVIDER_MAP.with(|provider_map| {
                provider_map
                    .get(&id)
                    .cloned()
                    .ok_or(ProviderError::ProviderNotFound)
            })?
        }),
        RpcService::Custom(RpcApi { url, headers }) => {
            ResolvedRpcService::Api(RpcApi { url, headers })
        }
        RpcService::SolMainnet(_) => {
            ResolvedRpcService::Provider(lookup_provider_for_service(&service)?)
        }
        RpcService::SolDevnet(_) => {
            ResolvedRpcService::Provider(lookup_provider_for_service(&service)?)
        }
    })
}

fn lookup_provider_for_service(service: &RpcService) -> Result<Provider, ProviderError> {
    let provider_id = SERVICE_PROVIDER_MAP.with(|map| {
        map.get(service)
            .cloned()
            .ok_or(ProviderError::MissingRequiredProvider)
    })?;
    PROVIDER_MAP
        .with(|map| map.get(&provider_id).cloned())
        .ok_or(ProviderError::ProviderNotFound)
=======
pub fn get_provider(provider_id: &SupportedRpcProviderId) -> Option<SupportedRpcProvider> {
    PROVIDERS.with(|providers| providers.get(provider_id).cloned())
>>>>>>> fc0c927f
}<|MERGE_RESOLUTION|>--- conflicted
+++ resolved
@@ -1,18 +1,11 @@
 #[cfg(test)]
 mod tests;
 
-<<<<<<< HEAD
-use crate::types::ResolvedRpcService;
-use sol_rpc_types::{Provider, ProviderError, ProviderId, RpcAccess, RpcApi, RpcAuth};
-use sol_rpc_types::{RpcService, SolDevnetService, SolMainnetService, SolanaCluster};
-use std::collections::HashMap;
-=======
 use maplit::btreemap;
 use sol_rpc_types::{
     RpcAccess, RpcAuth, SolanaCluster, SupportedRpcProvider, SupportedRpcProviderId,
 };
 use std::collections::BTreeMap;
->>>>>>> fc0c927f
 
 thread_local! {
     pub static PROVIDERS: BTreeMap<SupportedRpcProviderId, SupportedRpcProvider> = btreemap! {
@@ -91,44 +84,6 @@
     };
 }
 
-<<<<<<< HEAD
-pub fn find_provider(f: impl Fn(&Provider) -> bool) -> Option<Provider> {
-    PROVIDERS.with(|providers| providers.iter().find(|&provider| f(provider)).cloned())
-}
-
-pub fn resolve_rpc_service(service: RpcService) -> Result<ResolvedRpcService, ProviderError> {
-    Ok(match service {
-        RpcService::Provider(id) => ResolvedRpcService::Provider({
-            PROVIDER_MAP.with(|provider_map| {
-                provider_map
-                    .get(&id)
-                    .cloned()
-                    .ok_or(ProviderError::ProviderNotFound)
-            })?
-        }),
-        RpcService::Custom(RpcApi { url, headers }) => {
-            ResolvedRpcService::Api(RpcApi { url, headers })
-        }
-        RpcService::SolMainnet(_) => {
-            ResolvedRpcService::Provider(lookup_provider_for_service(&service)?)
-        }
-        RpcService::SolDevnet(_) => {
-            ResolvedRpcService::Provider(lookup_provider_for_service(&service)?)
-        }
-    })
-}
-
-fn lookup_provider_for_service(service: &RpcService) -> Result<Provider, ProviderError> {
-    let provider_id = SERVICE_PROVIDER_MAP.with(|map| {
-        map.get(service)
-            .cloned()
-            .ok_or(ProviderError::MissingRequiredProvider)
-    })?;
-    PROVIDER_MAP
-        .with(|map| map.get(&provider_id).cloned())
-        .ok_or(ProviderError::ProviderNotFound)
-=======
 pub fn get_provider(provider_id: &SupportedRpcProviderId) -> Option<SupportedRpcProvider> {
     PROVIDERS.with(|providers| providers.get(provider_id).cloned())
->>>>>>> fc0c927f
 }