use crate::{
    logs::Priority,
    state::{init_state, mutate_state, State},
};
use canlog::log;
use sol_rpc_types::InstallArgs;

pub fn init(args: InstallArgs) {
    init_state(State::from(args));
}

pub fn post_upgrade(args: Option<InstallArgs>) {
    if let Some(args) = args {
        log!(
            Priority::Info,
            "[init]: upgraded SOL RPC canister with arg: {:?}",
            args
        );
        if let Some(api_key_principals) = args.manage_api_keys {
            mutate_state(|s| s.set_api_key_principals(api_key_principals));
        }
        if let Some(override_provider) = args.override_provider {
            mutate_state(|s| s.set_override_provider(override_provider.into()));
        }
<<<<<<< HEAD
        if let Some(num_subnet_nodes) = args.num_subnet_nodes {
            mutate_state(|s| s.set_num_subnet_nodes(num_subnet_nodes.into()));
        }
        if let Some(mode) = args.mode {
            mutate_state(|s| s.set_mode(mode))
=======
        if let Some(log_filter) = args.log_filter {
            mutate_state(|s| s.set_log_filter(log_filter));
>>>>>>> bde5f885
        }
    }
}<|MERGE_RESOLUTION|>--- conflicted
+++ resolved
@@ -22,16 +22,14 @@
         if let Some(override_provider) = args.override_provider {
             mutate_state(|s| s.set_override_provider(override_provider.into()));
         }
-<<<<<<< HEAD
+        if let Some(log_filter) = args.log_filter {
+            mutate_state(|s| s.set_log_filter(log_filter));
+        }
         if let Some(num_subnet_nodes) = args.num_subnet_nodes {
             mutate_state(|s| s.set_num_subnet_nodes(num_subnet_nodes.into()));
         }
         if let Some(mode) = args.mode {
             mutate_state(|s| s.set_mode(mode))
-=======
-        if let Some(log_filter) = args.log_filter {
-            mutate_state(|s| s.set_log_filter(log_filter));
->>>>>>> bde5f885
         }
     }
 }