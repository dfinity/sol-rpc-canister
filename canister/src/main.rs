--- conflicted
+++ resolved
@@ -2,25 +2,20 @@
 use canlog::{log, Log, Sort};
 use ic_cdk::{api::is_controller, query, update};
 use ic_metrics_encoder::MetricsEncoder;
-use sol_rpc_canister::candid_rpc::{process_error, process_result};
-use sol_rpc_canister::memory::State;
-use sol_rpc_canister::metrics::RpcMethod;
-use sol_rpc_canister::rpc_client::MultiRpcRequest;
 use sol_rpc_canister::{
+    candid_rpc::{process_error, process_result},
     http_types, lifecycle,
     logs::Priority,
+    memory::State,
     memory::{mutate_state, read_state},
     metrics::encode_metrics,
+    metrics::RpcMethod,
     providers::{get_provider, PROVIDERS},
+    rpc_client::MultiRpcRequest,
 };
 use sol_rpc_types::{
-<<<<<<< HEAD
-    GetSlotParams, GetSlotRpcConfig, MultiRpcResult, RpcAccess, RpcConfig, RpcResult, RpcSources,
-    SupportedRpcProvider, SupportedRpcProviderId,
-=======
     AccountInfo, GetAccountInfoParams, GetSlotParams, GetSlotRpcConfig, MultiRpcResult, RpcAccess,
-    RpcConfig, RpcError, RpcSources, Slot, SupportedRpcProvider, SupportedRpcProviderId,
->>>>>>> 3993c57a
+    RpcConfig, RpcError, RpcResult, RpcSources, Slot, SupportedRpcProvider, SupportedRpcProviderId,
 };
 use std::str::FromStr;
 
@@ -105,13 +100,8 @@
         config.unwrap_or_default(),
         params.unwrap_or_default(),
     ) {
-<<<<<<< HEAD
         Ok(request) => process_result(RpcMethod::GetSlot, request.send_and_reduce().await),
         Err(e) => process_error(e),
-=======
-        Ok(client) => client.get_slot(params).await,
-        Err(err) => Err(err).into(),
->>>>>>> 3993c57a
     }
 }
 
@@ -141,25 +131,10 @@
     config: Option<RpcConfig>,
     json_rpc_payload: String,
 ) -> MultiRpcResult<String> {
-<<<<<<< HEAD
     match MultiRpcRequest::raw_json_request(source, config.unwrap_or_default(), json_rpc_payload) {
         Ok(request) => process_result(RpcMethod::Generic, request.send_and_reduce().await)
             .map(|value| value.to_string()),
         Err(e) => process_error(e),
-=======
-    let request: JsonRpcRequest<serde_json::Value> = match serde_json::from_str(&json_rpc_payload) {
-        Ok(req) => req,
-        Err(e) => {
-            return Err(RpcError::ValidationError(format!(
-                "Invalid JSON RPC request: {e}"
-            )))
-            .into()
-        }
-    };
-    match CandidRpcClient::new(source, config) {
-        Ok(client) => client.raw_request(request).await,
-        Err(err) => Err(err).into(),
->>>>>>> 3993c57a
     }
 }
 
