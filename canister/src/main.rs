use candid::candid_method;
use canlog::{log, Log, Sort};
use ic_cdk::{api::is_controller, query, update};
use ic_http_types::{HttpRequest, HttpResponse, HttpResponseBuilder};
use ic_metrics_encoder::MetricsEncoder;
use sol_rpc_canister::{
    candid_rpc::send_multi,
    lifecycle,
    logs::Priority,
    memory::{mutate_state, read_state, State},
    metrics::encode_metrics,
    providers::{get_provider, PROVIDERS},
    rpc_client::MultiRpcRequest,
};
use sol_rpc_types::{
    AccountInfo, ConfirmedBlock, GetAccountInfoParams, GetBalanceParams, GetBlockParams,
<<<<<<< HEAD
    GetRecentPrioritizationFeesParams, GetRecentPrioritizationFeesRpcConfig, GetSlotParams,
    GetSlotRpcConfig, GetTransactionParams, Lamport, MultiRpcResult, PrioritizationFee, RpcAccess,
    RpcConfig, RpcResult, RpcSources, SendTransactionParams, Signature, Slot, SupportedRpcProvider,
    SupportedRpcProviderId, TransactionInfo,
=======
    GetSlotParams, GetSlotRpcConfig, GetTokenAccountBalanceParams, GetTransactionParams, Lamport,
    MultiRpcResult, RpcAccess, RpcConfig, RpcResult, RpcSources, SendTransactionParams, Signature,
    Slot, SupportedRpcProvider, SupportedRpcProviderId, TokenAmount, TransactionInfo,
>>>>>>> 0e46a307
};
use std::str::FromStr;

pub fn require_api_key_principal_or_controller() -> Result<(), String> {
    let caller = ic_cdk::caller();
    if read_state(|state| state.is_api_key_principal(&caller)) || is_controller(&caller) {
        Ok(())
    } else {
        Err("You are not authorized".to_string())
    }
}

#[query(name = "getProviders")]
#[candid_method(query, rename = "getProviders")]
fn get_providers() -> Vec<(SupportedRpcProviderId, SupportedRpcProvider)> {
    PROVIDERS.with(|providers| providers.clone().into_iter().collect())
}

#[update(
    name = "updateApiKeys",
    guard = "require_api_key_principal_or_controller"
)]
#[candid_method(rename = "updateApiKeys")]
/// Inserts or removes RPC provider API keys.
///
/// For each element of `api_keys`, passing `(id, Some(key))` corresponds to inserting or updating
/// an API key, while passing `(id, None)` indicates that the key should be removed from the canister.
///
/// Panics if the list of provider IDs includes a nonexistent or "unauthenticated" (fully public) provider.
async fn update_api_keys(api_keys: Vec<(SupportedRpcProviderId, Option<String>)>) {
    log!(
        Priority::Info,
        "[{}] Updating API keys for providers: {}",
        ic_cdk::caller(),
        api_keys
            .iter()
            .map(|(provider, _)| format!("{:?}", provider))
            .collect::<Vec<_>>()
            .join(", ")
    );
    for (provider, api_key) in api_keys {
        let access = get_provider(&provider)
            .map(|provider| provider.access)
            .unwrap_or_else(|| panic!("Provider not found: {:?}", provider));
        if let RpcAccess::Unauthenticated { .. } = access {
            panic!(
                "Trying to set API key for unauthenticated provider: {:?}",
                provider
            )
        }
        match api_key {
            Some(key) => mutate_state(|state| {
                state.insert_api_key(provider, key.try_into().expect("Invalid API key"))
            }),
            None => mutate_state(|state| state.remove_api_key(&provider)),
        }
    }
}

#[update(name = "getAccountInfo")]
#[candid_method(rename = "getAccountInfo")]
async fn get_account_info(
    source: RpcSources,
    config: Option<RpcConfig>,
    params: GetAccountInfoParams,
) -> MultiRpcResult<Option<AccountInfo>> {
    let request = MultiRpcRequest::get_account_info(source, config.unwrap_or_default(), params);
    send_multi(request).await.into()
}

#[query(name = "getAccountInfoCyclesCost")]
#[candid_method(query, rename = "getAccountInfoCyclesCost")]
async fn get_account_info_cycles_cost(
    source: RpcSources,
    config: Option<RpcConfig>,
    params: GetAccountInfoParams,
) -> RpcResult<u128> {
    if read_state(State::is_demo_mode_active) {
        return Ok(0);
    }
    MultiRpcRequest::get_account_info(source, config.unwrap_or_default(), params)?
        .cycles_cost()
        .await
}

#[update(name = "getBalance")]
#[candid_method(rename = "getBalance")]
async fn get_balance(
    source: RpcSources,
    config: Option<RpcConfig>,
    params: GetBalanceParams,
) -> MultiRpcResult<Lamport> {
    let request = MultiRpcRequest::get_balance(source, config.unwrap_or_default(), params);
    send_multi(request).await
}

#[query(name = "getBalanceCyclesCost")]
#[candid_method(query, rename = "getBalanceCyclesCost")]
async fn get_balance_cycles_cost(
    source: RpcSources,
    config: Option<RpcConfig>,
    params: GetBalanceParams,
) -> RpcResult<u128> {
    if read_state(State::is_demo_mode_active) {
        return Ok(0);
    }
    MultiRpcRequest::get_balance(source, config.unwrap_or_default(), params)?
        .cycles_cost()
        .await
}

#[update(name = "getBlock")]
#[candid_method(rename = "getBlock")]
async fn get_block(
    source: RpcSources,
    config: Option<RpcConfig>,
    params: GetBlockParams,
) -> MultiRpcResult<Option<ConfirmedBlock>> {
    let request = MultiRpcRequest::get_block(source, config.unwrap_or_default(), params);
    send_multi(request).await.into()
}

#[query(name = "getBlockCyclesCost")]
#[candid_method(query, rename = "getBlockCyclesCost")]
async fn get_block_cycles_cost(
    source: RpcSources,
    config: Option<RpcConfig>,
    params: GetBlockParams,
) -> RpcResult<u128> {
    if read_state(State::is_demo_mode_active) {
        return Ok(0);
    }
    MultiRpcRequest::get_block(source, config.unwrap_or_default(), params)?
        .cycles_cost()
        .await
}

#[update(name = "getRecentPrioritizationFees")]
#[candid_method(rename = "getRecentPrioritizationFees")]
async fn get_recent_prioritization_fees(
    source: RpcSources,
    config: Option<GetRecentPrioritizationFeesRpcConfig>,
    params: Option<GetRecentPrioritizationFeesParams>,
) -> MultiRpcResult<Vec<PrioritizationFee>> {
    let request = MultiRpcRequest::get_recent_prioritization_fees(
        source,
        config.unwrap_or_default(),
        params.unwrap_or_default(),
    );
    send_multi(request).await
}

#[query(name = "getRecentPrioritizationFeesCyclesCost")]
#[candid_method(query, rename = "getRecentPrioritizationFeesCyclesCost")]
async fn get_recent_prioritization_fees_cycles_cost(
    source: RpcSources,
    config: Option<GetRecentPrioritizationFeesRpcConfig>,
    params: Option<GetRecentPrioritizationFeesParams>,
) -> RpcResult<u128> {
    if read_state(State::is_demo_mode_active) {
        return Ok(0);
    }
    MultiRpcRequest::get_recent_prioritization_fees(
        source,
        config.unwrap_or_default(),
        params.unwrap_or_default(),
    )?
    .cycles_cost()
    .await
}

#[update(name = "getSlot")]
#[candid_method(rename = "getSlot")]
async fn get_slot(
    source: RpcSources,
    config: Option<GetSlotRpcConfig>,
    params: Option<GetSlotParams>,
) -> MultiRpcResult<Slot> {
    let request = MultiRpcRequest::get_slot(
        source,
        config.unwrap_or_default(),
        params.unwrap_or_default(),
    );
    send_multi(request).await
}

#[query(name = "getSlotCyclesCost")]
#[candid_method(query, rename = "getSlotCyclesCost")]
async fn get_slot_cycles_cost(
    source: RpcSources,
    config: Option<GetSlotRpcConfig>,
    params: Option<GetSlotParams>,
) -> RpcResult<u128> {
    if read_state(State::is_demo_mode_active) {
        return Ok(0);
    }
    MultiRpcRequest::get_slot(
        source,
        config.unwrap_or_default(),
        params.unwrap_or_default(),
    )?
    .cycles_cost()
    .await
}

#[update(name = "getTokenAccountBalance")]
#[candid_method(rename = "getTokenAccountBalance")]
async fn get_token_account_balance(
    source: RpcSources,
    config: Option<RpcConfig>,
    params: GetTokenAccountBalanceParams,
) -> MultiRpcResult<TokenAmount> {
    let request =
        MultiRpcRequest::get_token_account_balance(source, config.unwrap_or_default(), params);
    send_multi(request).await.into()
}

#[query(name = "getTokenAccountBalanceCyclesCost")]
#[candid_method(query, rename = "getTokenAccountBalanceCyclesCost")]
async fn get_token_account_balance_cycles_cost(
    source: RpcSources,
    config: Option<RpcConfig>,
    params: GetTokenAccountBalanceParams,
) -> RpcResult<u128> {
    if read_state(State::is_demo_mode_active) {
        return Ok(0);
    }
    MultiRpcRequest::get_token_account_balance(source, config.unwrap_or_default(), params)?
        .cycles_cost()
        .await
}

#[update(name = "getTransaction")]
#[candid_method(rename = "getTransaction")]
async fn get_transaction(
    source: RpcSources,
    config: Option<RpcConfig>,
    params: GetTransactionParams,
) -> MultiRpcResult<Option<TransactionInfo>> {
    let request = MultiRpcRequest::get_transaction(source, config.unwrap_or_default(), params);
    send_multi(request).await.into()
}

#[query(name = "getTransactionCyclesCost")]
#[candid_method(query, rename = "getTransactionCyclesCost")]
async fn get_transaction_cycles_cost(
    source: RpcSources,
    config: Option<RpcConfig>,
    params: GetTransactionParams,
) -> RpcResult<u128> {
    if read_state(State::is_demo_mode_active) {
        return Ok(0);
    }
    MultiRpcRequest::get_transaction(source, config.unwrap_or_default(), params)?
        .cycles_cost()
        .await
}

#[update(name = "sendTransaction")]
#[candid_method(rename = "sendTransaction")]
async fn send_transaction(
    source: RpcSources,
    config: Option<RpcConfig>,
    params: SendTransactionParams,
) -> MultiRpcResult<Signature> {
    let request = MultiRpcRequest::send_transaction(source, config.unwrap_or_default(), params);
    send_multi(request).await
}

#[query(name = "sendTransactionCyclesCost")]
#[candid_method(query, rename = "sendTransactionCyclesCost")]
async fn send_transaction_cycles_cost(
    source: RpcSources,
    config: Option<RpcConfig>,
    params: SendTransactionParams,
) -> RpcResult<u128> {
    if read_state(State::is_demo_mode_active) {
        return Ok(0);
    }
    MultiRpcRequest::send_transaction(source, config.unwrap_or_default(), params)?
        .cycles_cost()
        .await
}

#[update(name = "jsonRequest")]
#[candid_method(rename = "jsonRequest")]
async fn json_request(
    source: RpcSources,
    config: Option<RpcConfig>,
    json_rpc_payload: String,
) -> MultiRpcResult<String> {
    let request =
        MultiRpcRequest::json_request(source, config.unwrap_or_default(), json_rpc_payload);
    send_multi(request).await.map(|value| value.to_string())
}

#[query(name = "jsonRequestCyclesCost")]
#[candid_method(query, rename = "jsonRequestCyclesCost")]
async fn json_request_cycles_cost(
    source: RpcSources,
    config: Option<RpcConfig>,
    json_rpc_payload: String,
) -> RpcResult<u128> {
    if read_state(State::is_demo_mode_active) {
        return Ok(0);
    }
    MultiRpcRequest::json_request(source, config.unwrap_or_default(), json_rpc_payload)?
        .cycles_cost()
        .await
}

#[query(hidden = true)]
fn http_request(request: HttpRequest) -> HttpResponse {
    match request.path() {
        "/metrics" => {
            let mut writer = MetricsEncoder::new(vec![], ic_cdk::api::time() as i64 / 1_000_000);

            match encode_metrics(&mut writer) {
                Ok(()) => HttpResponseBuilder::ok()
                    .header("Content-Type", "text/plain; version=0.0.4")
                    .with_body_and_content_length(writer.into_inner())
                    .build(),
                Err(err) => {
                    HttpResponseBuilder::server_error(format!("Failed to encode metrics: {}", err))
                        .build()
                }
            }
        }
        "/logs" => {
            let max_skip_timestamp = match request.raw_query_param("time") {
                Some(arg) => match u64::from_str(arg) {
                    Ok(value) => value,
                    Err(_) => {
                        return HttpResponseBuilder::bad_request()
                            .with_body_and_content_length("failed to parse the 'time' parameter")
                            .build()
                    }
                },
                None => 0,
            };

            let mut log: Log<Priority> = Default::default();

            match request.raw_query_param("priority").map(Priority::from_str) {
                Some(Ok(priority)) => match priority {
                    Priority::Info => log.push_logs(Priority::Info),
                    Priority::Debug => log.push_logs(Priority::Debug),
                    Priority::TraceHttp => {}
                },
                Some(Err(_)) | None => {
                    log.push_logs(Priority::Info);
                    log.push_logs(Priority::Debug);
                }
            }

            log.entries
                .retain(|entry| entry.timestamp >= max_skip_timestamp);

            fn ordering_from_query_params(sort: Option<&str>, max_skip_timestamp: u64) -> Sort {
                match sort.map(Sort::from_str) {
                    Some(Ok(order)) => order,
                    Some(Err(_)) | None => {
                        if max_skip_timestamp == 0 {
                            Sort::Ascending
                        } else {
                            Sort::Descending
                        }
                    }
                }
            }

            log.sort_logs(ordering_from_query_params(
                request.raw_query_param("sort"),
                max_skip_timestamp,
            ));

            const MAX_BODY_SIZE: usize = 2_000_000;
            HttpResponseBuilder::ok()
                .header("Content-Type", "application/json; charset=utf-8")
                .with_body_and_content_length(log.serialize_logs(MAX_BODY_SIZE))
                .build()
        }
        _ => HttpResponseBuilder::not_found().build(),
    }
}

#[query(
    guard = "require_api_key_principal_or_controller",
    name = "verifyApiKey",
    hidden = true
)]
async fn verify_api_key((provider, api_key): (SupportedRpcProviderId, Option<String>)) {
    let api_key = api_key.map(|key| TryFrom::try_from(key).expect("Invalid API key"));
    if read_state(|state| state.get_api_key(&provider)) != api_key {
        panic!("API key does not match input")
    }
}

#[ic_cdk::init]
fn init(args: sol_rpc_types::InstallArgs) {
    lifecycle::init(args);
}

#[ic_cdk::post_upgrade]
fn post_upgrade(args: Option<sol_rpc_types::InstallArgs>) {
    lifecycle::post_upgrade(args);
}

fn main() {}

#[test]
fn check_candid_interface_compatibility() {
    use candid_parser::utils::{service_equal, CandidSource};

    candid::export_service!();

    let new_interface = __export_service();

    // check the public interface against the actual one
    let old_interface = std::path::PathBuf::from(std::env::var("CARGO_MANIFEST_DIR").unwrap())
        .join("sol_rpc_canister.did");

    service_equal(
        CandidSource::Text(dbg!(&new_interface)),
        CandidSource::File(old_interface.as_path()),
    )
    .unwrap();
}<|MERGE_RESOLUTION|>--- conflicted
+++ resolved
@@ -14,16 +14,10 @@
 };
 use sol_rpc_types::{
     AccountInfo, ConfirmedBlock, GetAccountInfoParams, GetBalanceParams, GetBlockParams,
-<<<<<<< HEAD
     GetRecentPrioritizationFeesParams, GetRecentPrioritizationFeesRpcConfig, GetSlotParams,
-    GetSlotRpcConfig, GetTransactionParams, Lamport, MultiRpcResult, PrioritizationFee, RpcAccess,
-    RpcConfig, RpcResult, RpcSources, SendTransactionParams, Signature, Slot, SupportedRpcProvider,
-    SupportedRpcProviderId, TransactionInfo,
-=======
-    GetSlotParams, GetSlotRpcConfig, GetTokenAccountBalanceParams, GetTransactionParams, Lamport,
-    MultiRpcResult, RpcAccess, RpcConfig, RpcResult, RpcSources, SendTransactionParams, Signature,
-    Slot, SupportedRpcProvider, SupportedRpcProviderId, TokenAmount, TransactionInfo,
->>>>>>> 0e46a307
+    GetSlotRpcConfig, GetTokenAccountBalanceParams, GetTransactionParams, Lamport, MultiRpcResult,
+    PrioritizationFee, RpcAccess, RpcConfig, RpcResult, RpcSources, SendTransactionParams,
+    Signature, Slot, SupportedRpcProvider, SupportedRpcProviderId, TokenAmount, TransactionInfo,
 };
 use std::str::FromStr;
 
