--- conflicted
+++ resolved
@@ -6,21 +6,15 @@
     candid_rpc::{process_error, process_result},
     http_types, lifecycle,
     logs::Priority,
-    memory::State,
-    memory::{mutate_state, read_state},
-    metrics::encode_metrics,
-    metrics::RpcMethod,
+    memory::{mutate_state, read_state, State},
+    metrics::{encode_metrics, RpcMethod},
     providers::{get_provider, PROVIDERS},
     rpc_client::MultiRpcRequest,
 };
 use sol_rpc_types::{
     AccountInfo, GetAccountInfoParams, GetSlotParams, GetSlotRpcConfig, MultiRpcResult, RpcAccess,
-<<<<<<< HEAD
-    RpcConfig, RpcError, RpcSources, SendTransactionParams, Slot, SupportedRpcProvider,
+    RpcConfig, RpcResult, RpcSources, SendTransactionParams, Slot, SupportedRpcProvider,
     SupportedRpcProviderId, TransactionId,
-=======
-    RpcConfig, RpcResult, RpcSources, Slot, SupportedRpcProvider, SupportedRpcProviderId,
->>>>>>> b6245c17
 };
 use std::str::FromStr;
 
@@ -146,7 +140,6 @@
     .await
 }
 
-<<<<<<< HEAD
 #[update(name = "sendTransaction")]
 #[candid_method(rename = "sendTransaction")]
 async fn send_transaction(
@@ -154,20 +147,30 @@
     config: Option<RpcConfig>,
     params: SendTransactionParams,
 ) -> MultiRpcResult<TransactionId> {
-    match CandidRpcClient::new(source, config) {
-        Ok(client) => client.send_transaction(params).await,
-        Err(err) => Err(err).into(),
-    }
-}
-
-#[update]
-#[candid_method]
-async fn request(
-=======
+    match MultiRpcRequest::send_transaction(source, config.unwrap_or_default(), params) {
+        Ok(request) => process_result(RpcMethod::GetSlot, request.send_and_reduce().await).into(),
+        Err(e) => process_error(e),
+    }
+}
+
+#[query(name = "sendTransactionCyclesCost")]
+#[candid_method(query, rename = "sendTransactionCyclesCost")]
+async fn send_transaction_cycles_cost(
+    source: RpcSources,
+    config: Option<RpcConfig>,
+    params: SendTransactionParams,
+) -> RpcResult<u128> {
+    if read_state(State::is_demo_mode_active) {
+        return Ok(0);
+    }
+    MultiRpcRequest::send_transaction(source, config.unwrap_or_default(), params)?
+        .cycles_cost()
+        .await
+}
+
 #[update(name = "jsonRequest")]
 #[candid_method(rename = "jsonRequest")]
 async fn json_request(
->>>>>>> b6245c17
     source: RpcSources,
     config: Option<RpcConfig>,
     json_rpc_payload: String,
@@ -186,6 +189,9 @@
     config: Option<RpcConfig>,
     json_rpc_payload: String,
 ) -> RpcResult<u128> {
+    if read_state(State::is_demo_mode_active) {
+        return Ok(0);
+    }
     MultiRpcRequest::json_request(source, config.unwrap_or_default(), json_rpc_payload)?
         .cycles_cost()
         .await
