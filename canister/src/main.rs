use candid::{candid_method, Nat};
use canlog::{log, Log, Sort};
use ic_cdk::api::management_canister::http_request::{
    CanisterHttpRequestArgument, HttpHeader, HttpMethod,
};
use ic_cdk::{
    api::{
        is_controller,
        management_canister::http_request::{HttpResponse, TransformArgs},
    },
    {query, update},
};
use serde_json::json;
use sol_rpc_canister::{
    http::{canonicalize_json_rpc_response, get_http_response_body, json_rpc_request},
    http_types, lifecycle,
    logs::Priority,
<<<<<<< HEAD
    providers::{find_provider, resolve_rpc_service, PROVIDERS},
    state::{mutate_state, read_state},
};
use sol_rpc_types::{ProviderId, RpcAccess, RpcResult};
=======
    providers::{get_provider, PROVIDERS},
    state::{mutate_state, read_state},
};
use sol_rpc_types::{
    RpcAccess, RpcConfig, RpcSources, SupportedRpcProvider, SupportedRpcProviderId,
};
>>>>>>> fc0c927f
use std::str::FromStr;

pub fn require_api_key_principal_or_controller() -> Result<(), String> {
    let caller = ic_cdk::caller();
    if read_state(|state| state.is_api_key_principal(&caller)) || is_controller(&caller) {
        Ok(())
    } else {
        Err("You are not authorized".to_string())
    }
}

#[query(name = "getProviders")]
#[candid_method(query, rename = "getProviders")]
fn get_providers() -> Vec<(SupportedRpcProviderId, SupportedRpcProvider)> {
    PROVIDERS.with(|providers| providers.clone().into_iter().collect())
}

#[query(name = "__canonicalize_json_rpc_response", hidden = true)]
fn transform(args: TransformArgs) -> HttpResponse {
    canonicalize_json_rpc_response(args)
}

#[update(
    name = "updateApiKeys",
    guard = "require_api_key_principal_or_controller"
)]
#[candid_method(rename = "updateApiKeys")]
/// Inserts or removes RPC provider API keys.
///
/// For each element of `api_keys`, passing `(id, Some(key))` corresponds to inserting or updating
/// an API key, while passing `(id, None)` indicates that the key should be removed from the canister.
///
/// Panics if the list of provider IDs includes a nonexistent or "unauthenticated" (fully public) provider.
async fn update_api_keys(api_keys: Vec<(SupportedRpcProviderId, Option<String>)>) {
    log!(
        Priority::Info,
        "[{}] Updating API keys for providers: {}",
        ic_cdk::caller(),
        api_keys
            .iter()
            .map(|(provider, _)| format!("{:?}", provider))
            .collect::<Vec<_>>()
            .join(", ")
    );
    for (provider, api_key) in api_keys {
        let access = get_provider(&provider)
            .map(|provider| provider.access)
            .unwrap_or_else(|| panic!("Provider not found: {:?}", provider));
        if let RpcAccess::Unauthenticated { .. } = access {
            panic!(
                "Trying to set API key for unauthenticated provider: {:?}",
                provider
            )
        }
        match api_key {
            Some(key) => mutate_state(|state| {
                state.insert_api_key(provider, key.try_into().expect("Invalid API key"))
            }),
<<<<<<< HEAD
            None => mutate_state(|state| state.remove_api_key(&provider_id)),
=======
            None => mutate_state(|state| state.remove_api_key(&provider)),
>>>>>>> fc0c927f
        }
    }
}

//TODO XC-292: change implementation
#[update(name = "getSlot")]
#[candid_method(rename = "getSlot")]
async fn get_slot(_source: RpcSources, _config: Option<RpcConfig>) -> u64 {
    let body = json!({ "jsonrpc": "2.0", "id": 1, "method": "getSlot" });
    let request = CanisterHttpRequestArgument {
        url: "http://localhost:8899".to_string(),
        max_response_bytes: Some(1_000),
        method: HttpMethod::POST,
        headers: vec![HttpHeader {
            name: "content-type".to_string(),
            value: "application/json".to_string(),
        }],
        body: Some(serde_json::to_vec(&body).unwrap()),
        transform: None,
    };
    ic_cdk::println!("getSlot request: {body}");
    let response =
        match ic_cdk::api::management_canister::http_request::http_request(request, 1_000_000_000)
            .await
        {
            Ok((response,)) => response,
            Err((code, message)) => panic!("Error {code:?}: {message}"),
        };
    assert_eq!(
        response.status,
        Nat::from(200_u8),
        "Non successful HTTP response"
    );
    let response_body: serde_json::Value =
        serde_json::from_slice(response.body.as_slice()).expect("Invalid JSON response");
    let slot = response_body["result"].as_u64().unwrap();
    ic_cdk::println!("getSlot response:  {slot}");
    slot
}

#[query(hidden = true)]
fn http_request(request: http_types::HttpRequest) -> http_types::HttpResponse {
    match request.path() {
        "/logs" => {
            let max_skip_timestamp = match request.raw_query_param("time") {
                Some(arg) => match u64::from_str(arg) {
                    Ok(value) => value,
                    Err(_) => {
                        return http_types::HttpResponseBuilder::bad_request()
                            .with_body_and_content_length("failed to parse the 'time' parameter")
                            .build()
                    }
                },
                None => 0,
            };

            let mut log: Log<Priority> = Default::default();

            match request.raw_query_param("priority").map(Priority::from_str) {
                Some(Ok(priority)) => match priority {
                    Priority::Info => log.push_logs(Priority::Info),
                    Priority::Debug => log.push_logs(Priority::Debug),
                    Priority::TraceHttp => {}
                },
                Some(Err(_)) | None => {
                    log.push_logs(Priority::Info);
                    log.push_logs(Priority::Debug);
                }
            }

            log.entries
                .retain(|entry| entry.timestamp >= max_skip_timestamp);

            fn ordering_from_query_params(sort: Option<&str>, max_skip_timestamp: u64) -> Sort {
                match sort.map(Sort::from_str) {
                    Some(Ok(order)) => order,
                    Some(Err(_)) | None => {
                        if max_skip_timestamp == 0 {
                            Sort::Ascending
                        } else {
                            Sort::Descending
                        }
                    }
                }
            }

            log.sort_logs(ordering_from_query_params(
                request.raw_query_param("sort"),
                max_skip_timestamp,
            ));

            const MAX_BODY_SIZE: usize = 2_000_000;
            http_types::HttpResponseBuilder::ok()
                .header("Content-Type", "application/json; charset=utf-8")
                .with_body_and_content_length(log.serialize_logs(MAX_BODY_SIZE))
                .build()
        }
        _ => http_types::HttpResponseBuilder::not_found().build(),
    }
}

#[query(
    guard = "require_api_key_principal_or_controller",
    name = "verifyApiKey",
    hidden = true
)]
async fn verify_api_key(api_key: (SupportedRpcProviderId, Option<String>)) {
    let (provider, api_key) = api_key;
    let api_key = api_key.map(|key| TryFrom::try_from(key).expect("Invalid API key"));
    if read_state(|state| state.get_api_key(&provider)) != api_key {
        panic!("API key does not match input")
    }
}

#[update]
#[candid_method]
async fn request(
    service: sol_rpc_types::RpcService,
    json_rpc_payload: String,
    max_response_bytes: u64,
) -> RpcResult<String> {
    let response = json_rpc_request(
        resolve_rpc_service(service)?,
        "request",
        &json_rpc_payload,
        max_response_bytes,
    )
    .await?;
    get_http_response_body(response)
}

#[ic_cdk::init]
fn init(args: sol_rpc_types::InstallArgs) {
    lifecycle::init(args);
}

#[ic_cdk::post_upgrade]
fn post_upgrade(args: Option<sol_rpc_types::InstallArgs>) {
    lifecycle::post_upgrade(args);
}

fn main() {}

#[test]
fn check_candid_interface_compatibility() {
    use candid_parser::utils::{service_equal, CandidSource};

    candid::export_service!();

    let new_interface = __export_service();

    // check the public interface against the actual one
    let old_interface = std::path::PathBuf::from(std::env::var("CARGO_MANIFEST_DIR").unwrap())
        .join("sol_rpc_canister.did");

    service_equal(
        CandidSource::Text(dbg!(&new_interface)),
        CandidSource::File(old_interface.as_path()),
    )
    .unwrap();
}<|MERGE_RESOLUTION|>--- conflicted
+++ resolved
@@ -15,19 +15,12 @@
     http::{canonicalize_json_rpc_response, get_http_response_body, json_rpc_request},
     http_types, lifecycle,
     logs::Priority,
-<<<<<<< HEAD
-    providers::{find_provider, resolve_rpc_service, PROVIDERS},
-    state::{mutate_state, read_state},
-};
-use sol_rpc_types::{ProviderId, RpcAccess, RpcResult};
-=======
     providers::{get_provider, PROVIDERS},
     state::{mutate_state, read_state},
 };
 use sol_rpc_types::{
-    RpcAccess, RpcConfig, RpcSources, SupportedRpcProvider, SupportedRpcProviderId,
-};
->>>>>>> fc0c927f
+    RpcAccess, RpcConfig, RpcResult, RpcSources, SupportedRpcProvider, SupportedRpcProviderId,
+};
 use std::str::FromStr;
 
 pub fn require_api_key_principal_or_controller() -> Result<(), String> {
@@ -86,11 +79,7 @@
             Some(key) => mutate_state(|state| {
                 state.insert_api_key(provider, key.try_into().expect("Invalid API key"))
             }),
-<<<<<<< HEAD
-            None => mutate_state(|state| state.remove_api_key(&provider_id)),
-=======
             None => mutate_state(|state| state.remove_api_key(&provider)),
->>>>>>> fc0c927f
         }
     }
 }
@@ -208,17 +197,12 @@
 #[update]
 #[candid_method]
 async fn request(
-    service: sol_rpc_types::RpcService,
+    service: sol_rpc_types::RpcSource,
     json_rpc_payload: String,
     max_response_bytes: u64,
 ) -> RpcResult<String> {
-    let response = json_rpc_request(
-        resolve_rpc_service(service)?,
-        "request",
-        &json_rpc_payload,
-        max_response_bytes,
-    )
-    .await?;
+    let response =
+        json_rpc_request(service, "request", &json_rpc_payload, max_response_bytes).await?;
     get_http_response_body(response)
 }
 
