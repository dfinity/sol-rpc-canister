use candid::candid_method;
use canhttp::http::json::JsonRpcRequest;
use canlog::{log, Log, Sort};
use ic_cdk::{api::is_controller, query, update};
use ic_metrics_encoder::MetricsEncoder;
use sol_rpc_canister::{
    candid_rpc::CandidRpcClient,
    http_types, lifecycle,
    logs::Priority,
    memory::{mutate_state, read_state},
    metrics::encode_metrics,
    providers::{get_provider, PROVIDERS},
    types::RoundingError,
};
use sol_rpc_types::{
<<<<<<< HEAD
    Account, GetAccountInfoParams, GetSlotParams, MultiRpcResult, Pubkey, RpcAccess, RpcConfig,
    RpcError, RpcSources, Slot, SupportedRpcProvider, SupportedRpcProviderId,
=======
    GetSlotParams, GetSlotRpcConfig, MultiRpcResult, RpcAccess, RpcConfig, RpcError, RpcSources,
    SupportedRpcProvider, SupportedRpcProviderId,
>>>>>>> d2bb7a8c
};
use std::str::FromStr;

pub fn require_api_key_principal_or_controller() -> Result<(), String> {
    let caller = ic_cdk::caller();
    if read_state(|state| state.is_api_key_principal(&caller)) || is_controller(&caller) {
        Ok(())
    } else {
        Err("You are not authorized".to_string())
    }
}

#[query(name = "getProviders")]
#[candid_method(query, rename = "getProviders")]
fn get_providers() -> Vec<(SupportedRpcProviderId, SupportedRpcProvider)> {
    PROVIDERS.with(|providers| providers.clone().into_iter().collect())
}

#[update(
    name = "updateApiKeys",
    guard = "require_api_key_principal_or_controller"
)]
#[candid_method(rename = "updateApiKeys")]
/// Inserts or removes RPC provider API keys.
///
/// For each element of `api_keys`, passing `(id, Some(key))` corresponds to inserting or updating
/// an API key, while passing `(id, None)` indicates that the key should be removed from the canister.
///
/// Panics if the list of provider IDs includes a nonexistent or "unauthenticated" (fully public) provider.
async fn update_api_keys(api_keys: Vec<(SupportedRpcProviderId, Option<String>)>) {
    log!(
        Priority::Info,
        "[{}] Updating API keys for providers: {}",
        ic_cdk::caller(),
        api_keys
            .iter()
            .map(|(provider, _)| format!("{:?}", provider))
            .collect::<Vec<_>>()
            .join(", ")
    );
    for (provider, api_key) in api_keys {
        let access = get_provider(&provider)
            .map(|provider| provider.access)
            .unwrap_or_else(|| panic!("Provider not found: {:?}", provider));
        if let RpcAccess::Unauthenticated { .. } = access {
            panic!(
                "Trying to set API key for unauthenticated provider: {:?}",
                provider
            )
        }
        match api_key {
            Some(key) => mutate_state(|state| {
                state.insert_api_key(provider, key.try_into().expect("Invalid API key"))
            }),
            None => mutate_state(|state| state.remove_api_key(&provider)),
        }
    }
}

#[update(name = "getAccountInfo")]
#[candid_method(rename = "getAccountInfo")]
async fn get_account_info(
    source: RpcSources,
    config: Option<RpcConfig>,
    pubkey: Pubkey,
    params: Option<GetAccountInfoParams>,
) -> MultiRpcResult<Account> {
    match CandidRpcClient::new(source, config) {
        Ok(client) => client.get_account_info(pubkey, params).await,
        Err(err) => Err(err).into(),
    }
}

#[update(name = "getSlot")]
#[candid_method(rename = "getSlot")]
async fn get_slot(
    source: RpcSources,
    config: Option<GetSlotRpcConfig>,
    params: Option<GetSlotParams>,
) -> MultiRpcResult<Slot> {
<<<<<<< HEAD
    match CandidRpcClient::new(source, config) {
        Ok(client) => client.get_slot(params).await,
=======
    let rounding_error = config
        .as_ref()
        .and_then(|c| c.rounding_error)
        .map(RoundingError::from);
    match CandidRpcClient::new_with_rounding_error(
        source,
        config.map(RpcConfig::from),
        rounding_error,
    ) {
        Ok(client) => client.get_slot(params.unwrap_or_default()).await,
>>>>>>> d2bb7a8c
        Err(err) => Err(err).into(),
    }
}

#[update]
#[candid_method]
async fn request(
    source: RpcSources,
    config: Option<RpcConfig>,
    json_rpc_payload: String,
) -> MultiRpcResult<String> {
    let request: JsonRpcRequest<serde_json::Value> = match serde_json::from_str(&json_rpc_payload) {
        Ok(req) => req,
        Err(e) => {
            return Err(RpcError::ValidationError(format!(
                "Invalid JSON RPC request: {e}"
            )))
            .into()
        }
    };
    match CandidRpcClient::new(source, config) {
        Ok(client) => client.raw_request(request).await,
        Err(err) => Err(err).into(),
    }
}

#[query(hidden = true)]
fn http_request(request: http_types::HttpRequest) -> http_types::HttpResponse {
    match request.path() {
        "/metrics" => {
            let mut writer = MetricsEncoder::new(vec![], ic_cdk::api::time() as i64 / 1_000_000);

            match encode_metrics(&mut writer) {
                Ok(()) => http_types::HttpResponseBuilder::ok()
                    .header("Content-Type", "text/plain; version=0.0.4")
                    .with_body_and_content_length(writer.into_inner())
                    .build(),
                Err(err) => http_types::HttpResponseBuilder::server_error(format!(
                    "Failed to encode metrics: {}",
                    err
                ))
                .build(),
            }
        }
        "/logs" => {
            let max_skip_timestamp = match request.raw_query_param("time") {
                Some(arg) => match u64::from_str(arg) {
                    Ok(value) => value,
                    Err(_) => {
                        return http_types::HttpResponseBuilder::bad_request()
                            .with_body_and_content_length("failed to parse the 'time' parameter")
                            .build()
                    }
                },
                None => 0,
            };

            let mut log: Log<Priority> = Default::default();

            match request.raw_query_param("priority").map(Priority::from_str) {
                Some(Ok(priority)) => match priority {
                    Priority::Info => log.push_logs(Priority::Info),
                    Priority::Debug => log.push_logs(Priority::Debug),
                    Priority::TraceHttp => {}
                },
                Some(Err(_)) | None => {
                    log.push_logs(Priority::Info);
                    log.push_logs(Priority::Debug);
                }
            }

            log.entries
                .retain(|entry| entry.timestamp >= max_skip_timestamp);

            fn ordering_from_query_params(sort: Option<&str>, max_skip_timestamp: u64) -> Sort {
                match sort.map(Sort::from_str) {
                    Some(Ok(order)) => order,
                    Some(Err(_)) | None => {
                        if max_skip_timestamp == 0 {
                            Sort::Ascending
                        } else {
                            Sort::Descending
                        }
                    }
                }
            }

            log.sort_logs(ordering_from_query_params(
                request.raw_query_param("sort"),
                max_skip_timestamp,
            ));

            const MAX_BODY_SIZE: usize = 2_000_000;
            http_types::HttpResponseBuilder::ok()
                .header("Content-Type", "application/json; charset=utf-8")
                .with_body_and_content_length(log.serialize_logs(MAX_BODY_SIZE))
                .build()
        }
        _ => http_types::HttpResponseBuilder::not_found().build(),
    }
}

#[query(
    guard = "require_api_key_principal_or_controller",
    name = "verifyApiKey",
    hidden = true
)]
async fn verify_api_key(api_key: (SupportedRpcProviderId, Option<String>)) {
    let (provider, api_key) = api_key;
    let api_key = api_key.map(|key| TryFrom::try_from(key).expect("Invalid API key"));
    if read_state(|state| state.get_api_key(&provider)) != api_key {
        panic!("API key does not match input")
    }
}

#[ic_cdk::init]
fn init(args: sol_rpc_types::InstallArgs) {
    lifecycle::init(args);
}

#[ic_cdk::post_upgrade]
fn post_upgrade(args: Option<sol_rpc_types::InstallArgs>) {
    lifecycle::post_upgrade(args);
}

fn main() {}

#[test]
fn check_candid_interface_compatibility() {
    use candid_parser::utils::{service_equal, CandidSource};

    candid::export_service!();

    let new_interface = __export_service();

    // check the public interface against the actual one
    let old_interface = std::path::PathBuf::from(std::env::var("CARGO_MANIFEST_DIR").unwrap())
        .join("sol_rpc_canister.did");

    service_equal(
        CandidSource::Text(dbg!(&new_interface)),
        CandidSource::File(old_interface.as_path()),
    )
    .unwrap();
}<|MERGE_RESOLUTION|>--- conflicted
+++ resolved
@@ -13,13 +13,8 @@
     types::RoundingError,
 };
 use sol_rpc_types::{
-<<<<<<< HEAD
-    Account, GetAccountInfoParams, GetSlotParams, MultiRpcResult, Pubkey, RpcAccess, RpcConfig,
+    Account, GetAccountInfoParams, GetSlotParams, GetSlotRpcConfig, MultiRpcResult, Pubkey, RpcAccess, RpcConfig,
     RpcError, RpcSources, Slot, SupportedRpcProvider, SupportedRpcProviderId,
-=======
-    GetSlotParams, GetSlotRpcConfig, MultiRpcResult, RpcAccess, RpcConfig, RpcError, RpcSources,
-    SupportedRpcProvider, SupportedRpcProviderId,
->>>>>>> d2bb7a8c
 };
 use std::str::FromStr;
 
@@ -100,10 +95,6 @@
     config: Option<GetSlotRpcConfig>,
     params: Option<GetSlotParams>,
 ) -> MultiRpcResult<Slot> {
-<<<<<<< HEAD
-    match CandidRpcClient::new(source, config) {
-        Ok(client) => client.get_slot(params).await,
-=======
     let rounding_error = config
         .as_ref()
         .and_then(|c| c.rounding_error)
@@ -113,8 +104,7 @@
         config.map(RpcConfig::from),
         rounding_error,
     ) {
-        Ok(client) => client.get_slot(params.unwrap_or_default()).await,
->>>>>>> d2bb7a8c
+        Ok(client) => client.get_slot(params).await,
         Err(err) => Err(err).into(),
     }
 }
