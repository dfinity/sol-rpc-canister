--- conflicted
+++ resolved
@@ -133,28 +133,6 @@
     pub err_http_outcall: HashMap<(MetricRpcMethod, MetricRpcHost, RejectionCode), u64>,
 }
 
-<<<<<<< HEAD
-#[derive(Clone, Copy, Debug, PartialEq, Eq)]
-pub enum RpcMethod {
-    GetAccountInfo,
-    GetBlock,
-    GetSlot,
-    JsonRequest,
-}
-
-impl RpcMethod {
-    fn name(self) -> &'static str {
-        match self {
-            RpcMethod::GetAccountInfo => "getAccountInfo",
-            RpcMethod::GetBlock => "getBlock",
-            RpcMethod::GetSlot => "getSlot",
-            RpcMethod::JsonRequest => "jsonRequest",
-        }
-    }
-}
-
-=======
->>>>>>> ddd5b6de
 trait EncoderExtensions {
     fn counter_entries<K: MetricLabels, V: MetricValue>(
         &mut self,
