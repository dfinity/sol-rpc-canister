mod sol_rpc;
<<<<<<< HEAD

#[cfg(test)]
mod tests;

use crate::rpc_client::sol_rpc::ResponseTransform;
use crate::{
    logs::Priority,
    providers::Providers,
    rpc_client::sol_rpc::{ResponseSizeEstimate, HEADER_SIZE_LIMIT},
};
use canhttp::http::json::JsonRpcRequest;
use canlog::log;
use serde::{de::DeserializeOwned, Deserialize, Serialize};
=======
#[cfg(test)]
mod tests;

use crate::{
    logs::Priority,
    providers::Providers,
    rpc_client::sol_rpc::{ResponseSizeEstimate, ResponseTransform, HEADER_SIZE_LIMIT},
};
use canlog::log;
use serde::{de::DeserializeOwned, Serialize};
>>>>>>> f961dbb0
use sol_rpc_types::{
    ConsensusStrategy, GetSlotParams, ProviderError, RpcConfig, RpcError, RpcResult, RpcSource,
    RpcSources,
};
use solana_clock::Slot;
use std::{
    collections::{BTreeMap, BTreeSet},
    fmt::Debug,
};

<<<<<<< HEAD
pub async fn call<I, O>(
    provider: &RpcSource,
    request: JsonRpcRequest<I>,
    max_response_size: u64,
) -> Result<O, RpcError>
where
    I: Serialize + Clone + Debug,
    O: Debug + DeserializeOwned,
{
    sol_rpc::call::<_, _>(
        false,
        provider,
        request,
        ResponseSizeEstimate::new(max_response_size),
        &Some(ResponseTransform::Raw),
    )
    .await
}

=======
>>>>>>> f961dbb0
#[derive(Clone, Debug, PartialEq, Eq)]
pub struct SolRpcClient {
    providers: Providers,
    config: RpcConfig,
}

impl SolRpcClient {
    pub fn new(source: RpcSources, config: Option<RpcConfig>) -> Result<Self, ProviderError> {
        let config = config.unwrap_or_default();
        let strategy = config.response_consensus.clone().unwrap_or_default();
        Ok(Self {
            providers: Providers::new(source, strategy)?,
            config,
        })
    }

    fn providers(&self) -> &BTreeSet<RpcSource> {
        &self.providers.sources
    }

    fn response_size_estimate(&self, estimate: u64) -> ResponseSizeEstimate {
        ResponseSizeEstimate::new(self.config.response_size_estimate.unwrap_or(estimate))
    }

    fn consensus_strategy(&self) -> ConsensusStrategy {
        self.config
            .response_consensus
            .as_ref()
            .cloned()
            .unwrap_or_default()
    }

    /// Query all providers in parallel and return all results.
    /// It's up to the caller to decide how to handle the results, which could be inconsistent
    /// (e.g., if different providers gave different responses).
    /// This method is useful for querying data that is critical for the system to ensure that
    /// there is no single point of failure.
    async fn parallel_call<I, O>(
        &self,
        method: impl Into<String> + Clone,
        params: I,
        response_size_estimate: ResponseSizeEstimate,
        response_transform: &Option<ResponseTransform>,
    ) -> MultiCallResults<O>
    where
        I: Serialize + Clone + Debug,
        O: Debug + DeserializeOwned,
    {
        let providers = self.providers();
<<<<<<< HEAD
        let request = JsonRpcRequest::new(method, params);
=======
>>>>>>> f961dbb0
        let results = {
            let mut fut = Vec::with_capacity(providers.len());
            for provider in providers {
                log!(
                    Priority::Debug,
                    "[parallel_call]: will call provider: {:?}",
                    provider
                );
                fut.push(async {
                    sol_rpc::call::<_, _>(
<<<<<<< HEAD
                        true,
                        provider,
                        request.clone(),
=======
                        provider,
                        method.clone(),
                        params.clone(),
>>>>>>> f961dbb0
                        response_size_estimate,
                        response_transform,
                    )
                    .await
                });
<<<<<<< HEAD
=======
            }
            futures::future::join_all(fut).await
        };
        MultiCallResults::from_non_empty_iter(providers.iter().cloned().zip(results.into_iter()))
    }

    /// Query the Solana [`getSlot`](https://solana.com/docs/rpc/http/getslot) RPC method.
    pub async fn get_slot(&self, params: GetSlotParams) -> Result<Slot, MultiCallError<Slot>> {
        self.parallel_call(
            "getSlot",
            vec![params],
            self.response_size_estimate(1024 + HEADER_SIZE_LIMIT),
            &Some(ResponseTransform::GetSlot),
        )
        .await
        .reduce(self.consensus_strategy())
    }
}

/// Aggregates responses of different providers to the same query.
/// Guaranteed to be non-empty.
#[derive(Debug, Clone, PartialEq, Eq)]
pub struct MultiCallResults<T> {
    ok_results: BTreeMap<RpcSource, T>,
    errors: BTreeMap<RpcSource, RpcError>,
}

impl<T> Default for MultiCallResults<T> {
    fn default() -> Self {
        Self::new()
    }
}

impl<T> MultiCallResults<T> {
    pub fn new() -> Self {
        Self {
            ok_results: BTreeMap::new(),
            errors: BTreeMap::new(),
        }
    }

    pub fn from_non_empty_iter<I: IntoIterator<Item = (RpcSource, RpcResult<T>)>>(iter: I) -> Self {
        let mut results = Self::new();
        for (provider, result) in iter {
            results.insert_once(provider, result);
        }
        if results.is_empty() {
            panic!("BUG: MultiCallResults cannot be empty!")
        }
        results
    }

    fn is_empty(&self) -> bool {
        self.ok_results.is_empty() && self.errors.is_empty()
    }

    fn insert_once(&mut self, provider: RpcSource, result: RpcResult<T>) {
        match result {
            Ok(value) => {
                assert!(!self.errors.contains_key(&provider));
                assert!(self.ok_results.insert(provider, value).is_none());
            }
            Err(error) => {
                assert!(!self.ok_results.contains_key(&provider));
                assert!(self.errors.insert(provider, error).is_none());
            }
        }
    }

    pub fn into_vec(self) -> Vec<(RpcSource, RpcResult<T>)> {
        self.ok_results
            .into_iter()
            .map(|(provider, result)| (provider, Ok(result)))
            .chain(
                self.errors
                    .into_iter()
                    .map(|(provider, error)| (provider, Err(error))),
            )
            .collect()
    }

    fn group_errors(&self) -> BTreeMap<&RpcError, BTreeSet<&RpcSource>> {
        let mut errors: BTreeMap<_, _> = BTreeMap::new();
        for (provider, error) in self.errors.iter() {
            errors
                .entry(error)
                .or_insert_with(BTreeSet::new)
                .insert(provider);
        }
        errors
    }
}

impl<T: PartialEq> MultiCallResults<T> {
    /// Expects all results to be ok or return the following error:
    /// * MultiCallError::ConsistentError: all errors are the same and there is no ok results.
    /// * MultiCallError::InconsistentResults: in all other cases.
    fn all_ok(self) -> Result<BTreeMap<RpcSource, T>, MultiCallError<T>> {
        if self.errors.is_empty() {
            return Ok(self.ok_results);
        }
        Err(self.expect_error())
    }

    fn expect_error(self) -> MultiCallError<T> {
        let errors = self.group_errors();
        match errors.len() {
            0 => {
                panic!("BUG: errors should be non-empty")
            }
            1 if self.ok_results.is_empty() => {
                MultiCallError::ConsistentError(errors.into_keys().next().unwrap().clone())
            }
            _ => MultiCallError::InconsistentResults(self),
        }
    }
}

#[derive(Debug, PartialEq, Eq)]
pub enum MultiCallError<T> {
    ConsistentError(RpcError),
    InconsistentResults(MultiCallResults<T>),
}

impl<T: Debug + PartialEq + Clone + Serialize> MultiCallResults<T> {
    pub fn reduce(self, strategy: ConsensusStrategy) -> Result<T, MultiCallError<T>> {
        match strategy {
            ConsensusStrategy::Equality => self.reduce_with_equality(),
            ConsensusStrategy::Threshold { total: _, min } => self.reduce_with_threshold(min),
        }
    }

    fn reduce_with_equality(self) -> Result<T, MultiCallError<T>> {
        let mut results = self.all_ok()?.into_iter();
        let (base_node_provider, base_result) = results
            .next()
            .expect("BUG: MultiCallResults is guaranteed to be non-empty");
        let mut inconsistent_results: Vec<_> = results
            .filter(|(_provider, result)| result != &base_result)
            .collect();
        if !inconsistent_results.is_empty() {
            inconsistent_results.push((base_node_provider, base_result));
            let error = MultiCallError::InconsistentResults(MultiCallResults::from_non_empty_iter(
                inconsistent_results
                    .into_iter()
                    .map(|(provider, result)| (provider, Ok(result))),
            ));
            log!(
                Priority::Info,
                "[reduce_with_equality]: inconsistent results {error:?}"
            );
            return Err(error);
        }
        Ok(base_result)
    }

    fn reduce_with_threshold(self, min: u8) -> Result<T, MultiCallError<T>> {
        assert!(min > 0, "BUG: min must be greater than 0");
        if self.ok_results.len() < min as usize {
            // At least total >= min were queried,
            // so there is at least one error
            return Err(self.expect_error());
        }
        let distribution = ResponseDistribution::from_non_empty_iter(self.ok_results.clone());
        let (most_likely_response, providers) = distribution
            .most_frequent()
            .expect("BUG: distribution should be non-empty");
        if providers.len() >= min as usize {
            Ok(most_likely_response.clone())
        } else {
            log!(
                Priority::Info,
                "[reduce_with_threshold]: too many inconsistent ok responses to reach threshold of {min}, results: {self:?}"
            );
            Err(MultiCallError::InconsistentResults(self))
        }
    }
}

/// Distribution of responses observed from different providers.
///
/// From the API point of view, it emulates a map from a response instance to a set of providers that returned it.
/// At the implementation level, to avoid requiring `T` to have a total order (i.e., must implements `Ord` if it were to be used as keys in a `BTreeMap`) which might not always be meaningful,
/// we use as key the hash of the serialized response instance.
struct ResponseDistribution<T> {
    hashes: BTreeMap<[u8; 32], T>,
    responses: BTreeMap<[u8; 32], BTreeSet<RpcSource>>,
}

impl<T> Default for ResponseDistribution<T> {
    fn default() -> Self {
        Self::new()
    }
}

impl<T> ResponseDistribution<T> {
    pub fn new() -> Self {
        Self {
            hashes: BTreeMap::new(),
            responses: BTreeMap::new(),
        }
    }

    /// Returns the most frequent response and the set of providers that returned it.
    pub fn most_frequent(&self) -> Option<(&T, &BTreeSet<RpcSource>)> {
        self.responses
            .iter()
            .max_by_key(|(_hash, providers)| providers.len())
            .map(|(hash, providers)| {
                (
                    self.hashes.get(hash).expect("BUG: hash should be present"),
                    providers,
                )
            })
    }
}

impl<T: Debug + PartialEq + Serialize> ResponseDistribution<T> {
    pub fn from_non_empty_iter<I: IntoIterator<Item = (RpcSource, T)>>(iter: I) -> Self {
        let mut distribution = Self::new();
        for (provider, result) in iter {
            distribution.insert_once(provider, result);
        }
        distribution
    }

    pub fn insert_once(&mut self, provider: RpcSource, result: T) {
        use ic_sha3::Keccak256;
        let hash = Keccak256::hash(serde_json::to_vec(&result).expect("BUG: failed to serialize"));
        match self.hashes.get(&hash) {
            Some(existing_result) => {
                assert_eq!(
                    existing_result, &result,
                    "BUG: different results once serialized have the same hash"
                );
                let providers = self
                    .responses
                    .get_mut(&hash)
                    .expect("BUG: hash is guaranteed to be present");
                assert!(
                    providers.insert(provider),
                    "BUG: provider is already present"
                );
            }
            None => {
                assert_eq!(self.hashes.insert(hash, result), None);
                let providers = BTreeSet::from_iter(std::iter::once(provider));
                assert_eq!(self.responses.insert(hash, providers), None);
>>>>>>> f961dbb0
            }
            futures::future::join_all(fut).await
        };
        MultiCallResults::from_non_empty_iter(providers.iter().cloned().zip(results.into_iter()))
    }

    /// Query the Solana [`getSlot`](https://solana.com/docs/rpc/http/getslot) RPC method.
    pub async fn get_slot(&self, params: GetSlotParams) -> Result<Slot, MultiCallError<Slot>> {
        self.parallel_call(
            "getSlot",
            vec![params],
            self.response_size_estimate(1024 + HEADER_SIZE_LIMIT),
            &Some(ResponseTransform::GetSlot),
        )
        .await
        .reduce(self.consensus_strategy())
    }
}

/// Aggregates responses of different providers to the same query.
/// Guaranteed to be non-empty.
#[derive(Debug, Clone, PartialEq, Eq)]
pub struct MultiCallResults<T> {
    ok_results: BTreeMap<RpcSource, T>,
    errors: BTreeMap<RpcSource, RpcError>,
}

impl<T> Default for MultiCallResults<T> {
    fn default() -> Self {
        Self::new()
    }
}

impl<T> MultiCallResults<T> {
    pub fn new() -> Self {
        Self {
            ok_results: BTreeMap::new(),
            errors: BTreeMap::new(),
        }
    }

    pub fn from_non_empty_iter<I: IntoIterator<Item = (RpcSource, RpcResult<T>)>>(iter: I) -> Self {
        let mut results = Self::new();
        for (provider, result) in iter {
            results.insert_once(provider, result);
        }
        if results.is_empty() {
            panic!("BUG: MultiCallResults cannot be empty!")
        }
        results
    }

    fn is_empty(&self) -> bool {
        self.ok_results.is_empty() && self.errors.is_empty()
    }

    fn insert_once(&mut self, provider: RpcSource, result: RpcResult<T>) {
        match result {
            Ok(value) => {
                assert!(!self.errors.contains_key(&provider));
                assert!(self.ok_results.insert(provider, value).is_none());
            }
            Err(error) => {
                assert!(!self.ok_results.contains_key(&provider));
                assert!(self.errors.insert(provider, error).is_none());
            }
        }
    }

    pub fn into_vec(self) -> Vec<(RpcSource, RpcResult<T>)> {
        self.ok_results
            .into_iter()
            .map(|(provider, result)| (provider, Ok(result)))
            .chain(
                self.errors
                    .into_iter()
                    .map(|(provider, error)| (provider, Err(error))),
            )
            .collect()
    }

    fn group_errors(&self) -> BTreeMap<&RpcError, BTreeSet<&RpcSource>> {
        let mut errors: BTreeMap<_, _> = BTreeMap::new();
        for (provider, error) in self.errors.iter() {
            errors
                .entry(error)
                .or_insert_with(BTreeSet::new)
                .insert(provider);
        }
        errors
    }
}

impl<T: PartialEq> MultiCallResults<T> {
    /// Expects all results to be ok or return the following error:
    /// * MultiCallError::ConsistentError: all errors are the same and there is no ok results.
    /// * MultiCallError::InconsistentResults: in all other cases.
    fn all_ok(self) -> Result<BTreeMap<RpcSource, T>, MultiCallError<T>> {
        if self.errors.is_empty() {
            return Ok(self.ok_results);
        }
        Err(self.expect_error())
    }

    fn expect_error(self) -> MultiCallError<T> {
        let errors = self.group_errors();
        match errors.len() {
            0 => {
                panic!("BUG: errors should be non-empty")
            }
            1 if self.ok_results.is_empty() => {
                MultiCallError::ConsistentError(errors.into_keys().next().unwrap().clone())
            }
            _ => MultiCallError::InconsistentResults(self),
        }
    }
}

#[derive(Debug, PartialEq, Eq)]
pub enum MultiCallError<T> {
    ConsistentError(RpcError),
    InconsistentResults(MultiCallResults<T>),
}

impl<T: Debug + PartialEq + Clone + Serialize> MultiCallResults<T> {
    pub fn reduce(self, strategy: ConsensusStrategy) -> Result<T, MultiCallError<T>> {
        match strategy {
            ConsensusStrategy::Equality => self.reduce_with_equality(),
            ConsensusStrategy::Threshold { total: _, min } => self.reduce_with_threshold(min),
        }
    }

    fn reduce_with_equality(self) -> Result<T, MultiCallError<T>> {
        let mut results = self.all_ok()?.into_iter();
        let (base_node_provider, base_result) = results
            .next()
            .expect("BUG: MultiCallResults is guaranteed to be non-empty");
        let mut inconsistent_results: Vec<_> = results
            .filter(|(_provider, result)| result != &base_result)
            .collect();
        if !inconsistent_results.is_empty() {
            inconsistent_results.push((base_node_provider, base_result));
            let error = MultiCallError::InconsistentResults(MultiCallResults::from_non_empty_iter(
                inconsistent_results
                    .into_iter()
                    .map(|(provider, result)| (provider, Ok(result))),
            ));
            log!(
                Priority::Info,
                "[reduce_with_equality]: inconsistent results {error:?}"
            );
            return Err(error);
        }
        Ok(base_result)
    }

    fn reduce_with_threshold(self, min: u8) -> Result<T, MultiCallError<T>> {
        assert!(min > 0, "BUG: min must be greater than 0");
        if self.ok_results.len() < min as usize {
            // At least total >= min were queried,
            // so there is at least one error
            return Err(self.expect_error());
        }
        let distribution = ResponseDistribution::from_non_empty_iter(self.ok_results.clone());
        let (most_likely_response, providers) = distribution
            .most_frequent()
            .expect("BUG: distribution should be non-empty");
        if providers.len() >= min as usize {
            Ok(most_likely_response.clone())
        } else {
            log!(
                Priority::Info,
                "[reduce_with_threshold]: too many inconsistent ok responses to reach threshold of {min}, results: {self:?}"
            );
            Err(MultiCallError::InconsistentResults(self))
        }
    }
}

/// Distribution of responses observed from different providers.
///
/// From the API point of view, it emulates a map from a response instance to a set of providers that returned it.
/// At the implementation level, to avoid requiring `T` to have a total order (i.e., must implements `Ord` if it were to be used as keys in a `BTreeMap`) which might not always be meaningful,
/// we use as key the hash of the serialized response instance.
struct ResponseDistribution<T> {
    hashes: BTreeMap<[u8; 32], T>,
    responses: BTreeMap<[u8; 32], BTreeSet<RpcSource>>,
}

impl<T> Default for ResponseDistribution<T> {
    fn default() -> Self {
        Self::new()
    }
}

impl<T> ResponseDistribution<T> {
    pub fn new() -> Self {
        Self {
            hashes: BTreeMap::new(),
            responses: BTreeMap::new(),
        }
    }

    /// Returns the most frequent response and the set of providers that returned it.
    pub fn most_frequent(&self) -> Option<(&T, &BTreeSet<RpcSource>)> {
        self.responses
            .iter()
            .max_by_key(|(_hash, providers)| providers.len())
            .map(|(hash, providers)| {
                (
                    self.hashes.get(hash).expect("BUG: hash should be present"),
                    providers,
                )
            })
    }
}

impl<T: Debug + PartialEq + Serialize> ResponseDistribution<T> {
    pub fn from_non_empty_iter<I: IntoIterator<Item = (RpcSource, T)>>(iter: I) -> Self {
        let mut distribution = Self::new();
        for (provider, result) in iter {
            distribution.insert_once(provider, result);
        }
        distribution
    }

    pub fn insert_once(&mut self, provider: RpcSource, result: T) {
        use ic_sha3::Keccak256;
        let hash = Keccak256::hash(serde_json::to_vec(&result).expect("BUG: failed to serialize"));
        match self.hashes.get(&hash) {
            Some(existing_result) => {
                assert_eq!(
                    existing_result, &result,
                    "BUG: different results once serialized have the same hash"
                );
                let providers = self
                    .responses
                    .get_mut(&hash)
                    .expect("BUG: hash is guaranteed to be present");
                assert!(
                    providers.insert(provider),
                    "BUG: provider is already present"
                );
            }
            None => {
                assert_eq!(self.hashes.insert(hash, result), None);
                let providers = BTreeSet::from_iter(std::iter::once(provider));
                assert_eq!(self.responses.insert(hash, providers), None);
            }
        }
    }
}

#[derive(Clone, Debug, Deserialize)]
pub struct JsonValue(pub serde_json::Value);<|MERGE_RESOLUTION|>--- conflicted
+++ resolved
@@ -1,19 +1,4 @@
 mod sol_rpc;
-<<<<<<< HEAD
-
-#[cfg(test)]
-mod tests;
-
-use crate::rpc_client::sol_rpc::ResponseTransform;
-use crate::{
-    logs::Priority,
-    providers::Providers,
-    rpc_client::sol_rpc::{ResponseSizeEstimate, HEADER_SIZE_LIMIT},
-};
-use canhttp::http::json::JsonRpcRequest;
-use canlog::log;
-use serde::{de::DeserializeOwned, Deserialize, Serialize};
-=======
 #[cfg(test)]
 mod tests;
 
@@ -22,9 +7,9 @@
     providers::Providers,
     rpc_client::sol_rpc::{ResponseSizeEstimate, ResponseTransform, HEADER_SIZE_LIMIT},
 };
+use canhttp::http::json::JsonRpcRequest;
 use canlog::log;
 use serde::{de::DeserializeOwned, Serialize};
->>>>>>> f961dbb0
 use sol_rpc_types::{
     ConsensusStrategy, GetSlotParams, ProviderError, RpcConfig, RpcError, RpcResult, RpcSource,
     RpcSources,
@@ -35,7 +20,6 @@
     fmt::Debug,
 };
 
-<<<<<<< HEAD
 pub async fn call<I, O>(
     provider: &RpcSource,
     request: JsonRpcRequest<I>,
@@ -55,8 +39,6 @@
     .await
 }
 
-=======
->>>>>>> f961dbb0
 #[derive(Clone, Debug, PartialEq, Eq)]
 pub struct SolRpcClient {
     providers: Providers,
@@ -96,7 +78,7 @@
     /// there is no single point of failure.
     async fn parallel_call<I, O>(
         &self,
-        method: impl Into<String> + Clone,
+        method: impl Into<String>,
         params: I,
         response_size_estimate: ResponseSizeEstimate,
         response_transform: &Option<ResponseTransform>,
@@ -106,10 +88,7 @@
         O: Debug + DeserializeOwned,
     {
         let providers = self.providers();
-<<<<<<< HEAD
         let request = JsonRpcRequest::new(method, params);
-=======
->>>>>>> f961dbb0
         let results = {
             let mut fut = Vec::with_capacity(providers.len());
             for provider in providers {
@@ -120,22 +99,14 @@
                 );
                 fut.push(async {
                     sol_rpc::call::<_, _>(
-<<<<<<< HEAD
                         true,
                         provider,
                         request.clone(),
-=======
-                        provider,
-                        method.clone(),
-                        params.clone(),
->>>>>>> f961dbb0
                         response_size_estimate,
                         response_transform,
                     )
                     .await
                 });
-<<<<<<< HEAD
-=======
             }
             futures::future::join_all(fut).await
         };
@@ -384,259 +355,7 @@
                 assert_eq!(self.hashes.insert(hash, result), None);
                 let providers = BTreeSet::from_iter(std::iter::once(provider));
                 assert_eq!(self.responses.insert(hash, providers), None);
->>>>>>> f961dbb0
-            }
-            futures::future::join_all(fut).await
-        };
-        MultiCallResults::from_non_empty_iter(providers.iter().cloned().zip(results.into_iter()))
-    }
-
-    /// Query the Solana [`getSlot`](https://solana.com/docs/rpc/http/getslot) RPC method.
-    pub async fn get_slot(&self, params: GetSlotParams) -> Result<Slot, MultiCallError<Slot>> {
-        self.parallel_call(
-            "getSlot",
-            vec![params],
-            self.response_size_estimate(1024 + HEADER_SIZE_LIMIT),
-            &Some(ResponseTransform::GetSlot),
-        )
-        .await
-        .reduce(self.consensus_strategy())
-    }
-}
-
-/// Aggregates responses of different providers to the same query.
-/// Guaranteed to be non-empty.
-#[derive(Debug, Clone, PartialEq, Eq)]
-pub struct MultiCallResults<T> {
-    ok_results: BTreeMap<RpcSource, T>,
-    errors: BTreeMap<RpcSource, RpcError>,
-}
-
-impl<T> Default for MultiCallResults<T> {
-    fn default() -> Self {
-        Self::new()
-    }
-}
-
-impl<T> MultiCallResults<T> {
-    pub fn new() -> Self {
-        Self {
-            ok_results: BTreeMap::new(),
-            errors: BTreeMap::new(),
-        }
-    }
-
-    pub fn from_non_empty_iter<I: IntoIterator<Item = (RpcSource, RpcResult<T>)>>(iter: I) -> Self {
-        let mut results = Self::new();
-        for (provider, result) in iter {
-            results.insert_once(provider, result);
-        }
-        if results.is_empty() {
-            panic!("BUG: MultiCallResults cannot be empty!")
-        }
-        results
-    }
-
-    fn is_empty(&self) -> bool {
-        self.ok_results.is_empty() && self.errors.is_empty()
-    }
-
-    fn insert_once(&mut self, provider: RpcSource, result: RpcResult<T>) {
-        match result {
-            Ok(value) => {
-                assert!(!self.errors.contains_key(&provider));
-                assert!(self.ok_results.insert(provider, value).is_none());
-            }
-            Err(error) => {
-                assert!(!self.ok_results.contains_key(&provider));
-                assert!(self.errors.insert(provider, error).is_none());
-            }
-        }
-    }
-
-    pub fn into_vec(self) -> Vec<(RpcSource, RpcResult<T>)> {
-        self.ok_results
-            .into_iter()
-            .map(|(provider, result)| (provider, Ok(result)))
-            .chain(
-                self.errors
-                    .into_iter()
-                    .map(|(provider, error)| (provider, Err(error))),
-            )
-            .collect()
-    }
-
-    fn group_errors(&self) -> BTreeMap<&RpcError, BTreeSet<&RpcSource>> {
-        let mut errors: BTreeMap<_, _> = BTreeMap::new();
-        for (provider, error) in self.errors.iter() {
-            errors
-                .entry(error)
-                .or_insert_with(BTreeSet::new)
-                .insert(provider);
-        }
-        errors
-    }
-}
-
-impl<T: PartialEq> MultiCallResults<T> {
-    /// Expects all results to be ok or return the following error:
-    /// * MultiCallError::ConsistentError: all errors are the same and there is no ok results.
-    /// * MultiCallError::InconsistentResults: in all other cases.
-    fn all_ok(self) -> Result<BTreeMap<RpcSource, T>, MultiCallError<T>> {
-        if self.errors.is_empty() {
-            return Ok(self.ok_results);
-        }
-        Err(self.expect_error())
-    }
-
-    fn expect_error(self) -> MultiCallError<T> {
-        let errors = self.group_errors();
-        match errors.len() {
-            0 => {
-                panic!("BUG: errors should be non-empty")
-            }
-            1 if self.ok_results.is_empty() => {
-                MultiCallError::ConsistentError(errors.into_keys().next().unwrap().clone())
-            }
-            _ => MultiCallError::InconsistentResults(self),
-        }
-    }
-}
-
-#[derive(Debug, PartialEq, Eq)]
-pub enum MultiCallError<T> {
-    ConsistentError(RpcError),
-    InconsistentResults(MultiCallResults<T>),
-}
-
-impl<T: Debug + PartialEq + Clone + Serialize> MultiCallResults<T> {
-    pub fn reduce(self, strategy: ConsensusStrategy) -> Result<T, MultiCallError<T>> {
-        match strategy {
-            ConsensusStrategy::Equality => self.reduce_with_equality(),
-            ConsensusStrategy::Threshold { total: _, min } => self.reduce_with_threshold(min),
-        }
-    }
-
-    fn reduce_with_equality(self) -> Result<T, MultiCallError<T>> {
-        let mut results = self.all_ok()?.into_iter();
-        let (base_node_provider, base_result) = results
-            .next()
-            .expect("BUG: MultiCallResults is guaranteed to be non-empty");
-        let mut inconsistent_results: Vec<_> = results
-            .filter(|(_provider, result)| result != &base_result)
-            .collect();
-        if !inconsistent_results.is_empty() {
-            inconsistent_results.push((base_node_provider, base_result));
-            let error = MultiCallError::InconsistentResults(MultiCallResults::from_non_empty_iter(
-                inconsistent_results
-                    .into_iter()
-                    .map(|(provider, result)| (provider, Ok(result))),
-            ));
-            log!(
-                Priority::Info,
-                "[reduce_with_equality]: inconsistent results {error:?}"
-            );
-            return Err(error);
-        }
-        Ok(base_result)
-    }
-
-    fn reduce_with_threshold(self, min: u8) -> Result<T, MultiCallError<T>> {
-        assert!(min > 0, "BUG: min must be greater than 0");
-        if self.ok_results.len() < min as usize {
-            // At least total >= min were queried,
-            // so there is at least one error
-            return Err(self.expect_error());
-        }
-        let distribution = ResponseDistribution::from_non_empty_iter(self.ok_results.clone());
-        let (most_likely_response, providers) = distribution
-            .most_frequent()
-            .expect("BUG: distribution should be non-empty");
-        if providers.len() >= min as usize {
-            Ok(most_likely_response.clone())
-        } else {
-            log!(
-                Priority::Info,
-                "[reduce_with_threshold]: too many inconsistent ok responses to reach threshold of {min}, results: {self:?}"
-            );
-            Err(MultiCallError::InconsistentResults(self))
-        }
-    }
-}
-
-/// Distribution of responses observed from different providers.
-///
-/// From the API point of view, it emulates a map from a response instance to a set of providers that returned it.
-/// At the implementation level, to avoid requiring `T` to have a total order (i.e., must implements `Ord` if it were to be used as keys in a `BTreeMap`) which might not always be meaningful,
-/// we use as key the hash of the serialized response instance.
-struct ResponseDistribution<T> {
-    hashes: BTreeMap<[u8; 32], T>,
-    responses: BTreeMap<[u8; 32], BTreeSet<RpcSource>>,
-}
-
-impl<T> Default for ResponseDistribution<T> {
-    fn default() -> Self {
-        Self::new()
-    }
-}
-
-impl<T> ResponseDistribution<T> {
-    pub fn new() -> Self {
-        Self {
-            hashes: BTreeMap::new(),
-            responses: BTreeMap::new(),
-        }
-    }
-
-    /// Returns the most frequent response and the set of providers that returned it.
-    pub fn most_frequent(&self) -> Option<(&T, &BTreeSet<RpcSource>)> {
-        self.responses
-            .iter()
-            .max_by_key(|(_hash, providers)| providers.len())
-            .map(|(hash, providers)| {
-                (
-                    self.hashes.get(hash).expect("BUG: hash should be present"),
-                    providers,
-                )
-            })
-    }
-}
-
-impl<T: Debug + PartialEq + Serialize> ResponseDistribution<T> {
-    pub fn from_non_empty_iter<I: IntoIterator<Item = (RpcSource, T)>>(iter: I) -> Self {
-        let mut distribution = Self::new();
-        for (provider, result) in iter {
-            distribution.insert_once(provider, result);
-        }
-        distribution
-    }
-
-    pub fn insert_once(&mut self, provider: RpcSource, result: T) {
-        use ic_sha3::Keccak256;
-        let hash = Keccak256::hash(serde_json::to_vec(&result).expect("BUG: failed to serialize"));
-        match self.hashes.get(&hash) {
-            Some(existing_result) => {
-                assert_eq!(
-                    existing_result, &result,
-                    "BUG: different results once serialized have the same hash"
-                );
-                let providers = self
-                    .responses
-                    .get_mut(&hash)
-                    .expect("BUG: hash is guaranteed to be present");
-                assert!(
-                    providers.insert(provider),
-                    "BUG: provider is already present"
-                );
-            }
-            None => {
-                assert_eq!(self.hashes.insert(hash, result), None);
-                let providers = BTreeSet::from_iter(std::iter::once(provider));
-                assert_eq!(self.responses.insert(hash, providers), None);
-            }
-        }
-    }
-}
-
-#[derive(Clone, Debug, Deserialize)]
-pub struct JsonValue(pub serde_json::Value);+            }
+        }
+    }
+}