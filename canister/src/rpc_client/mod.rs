pub mod json;
mod sol_rpc;

use crate::http::errors::HttpClientError;
use crate::http::{service_request_builder, ChargingPolicyWithCollateral};
use crate::memory::State;
use crate::{
    http::http_client,
    memory::read_state,
    metrics::MetricRpcMethod,
    providers::{request_builder, resolve_rpc_provider, Providers},
<<<<<<< HEAD
    rpc_client::{
        json::{GetAccountInfoParams, SendTransactionParams},
        sol_rpc::{ResponseSizeEstimate, ResponseTransform, HEADER_SIZE_LIMIT},
    },
=======
    rpc_client::sol_rpc::ResponseTransform,
>>>>>>> b6245c17
    types::RoundingError,
};
use canhttp::{
    http::json::JsonRpcRequest,
    multi::{MultiResults, Reduce, ReduceWithEquality, ReduceWithThreshold},
    CyclesChargingPolicy, CyclesCostEstimator, MaxResponseBytesRequestExtension,
    TransformContextRequestExtension,
};
use http::{Request, Response};
use ic_cdk::api::management_canister::http_request::CanisterHttpRequestArgument as IcHttpRequest;
use ic_cdk::api::management_canister::http_request::TransformContext;
use serde::{de::DeserializeOwned, Serialize};
use sol_rpc_types::{
<<<<<<< HEAD
    ConsensusStrategy, GetSlotParams, JsonRpcError, ProviderError, RpcConfig, RpcError, RpcSource,
    RpcSources, TransactionId,
=======
    ConsensusStrategy, GetSlotParams, GetSlotRpcConfig, ProviderError, RpcConfig, RpcError,
    RpcResult, RpcSource, RpcSources,
>>>>>>> b6245c17
};
use solana_clock::Slot;
use std::fmt::Debug;
use std::marker::PhantomData;
use tower::ServiceExt;

// This constant is our approximation of the expected header size.
// The HTTP standard doesn't define any limit, and many implementations limit
// the headers size to 8 KiB. We chose a lower limit because headers observed on most providers
// fit in the constant defined below, and if there is a spike, then the payload size adjustment
// should take care of that.
pub const HEADER_SIZE_LIMIT: u64 = 2 * 1024;

pub struct MultiRpcRequest<Params, Output> {
    providers: Providers,
    request: JsonRpcRequest<Params>,
    max_response_bytes: u64,
    transform: ResponseTransform,
    reduction_strategy: ReductionStrategy,
    _marker: PhantomData<Output>,
}

impl<Params, Output> MultiRpcRequest<Params, Output> {
    fn new(
        providers: Providers,
        request: JsonRpcRequest<Params>,
        max_response_bytes: u64,
        transform: ResponseTransform,
        reduction_strategy: ReductionStrategy,
    ) -> Self {
        Self {
            providers,
            request,
            max_response_bytes,
            transform,
            reduction_strategy,
            _marker: PhantomData,
        }
    }
}

impl<Params: Clone, Output> Clone for MultiRpcRequest<Params, Output> {
    fn clone(&self) -> Self {
        Self {
            providers: self.providers.clone(),
            request: self.request.clone(),
            max_response_bytes: self.max_response_bytes,
            transform: self.transform.clone(),
            reduction_strategy: self.reduction_strategy.clone(),
            _marker: self._marker,
        }
    }
}

pub type GetAccountInfoRequest = MultiRpcRequest<
    json::GetAccountInfoParams,
    Option<solana_account_decoder_client_types::UiAccount>,
>;

impl GetAccountInfoRequest {
    pub fn get_account_info<Params: Into<json::GetAccountInfoParams>>(
        rpc_sources: RpcSources,
        config: RpcConfig,
        params: Params,
    ) -> Result<Self, ProviderError> {
        let consensus_strategy = config.response_consensus.unwrap_or_default();
        let providers = Providers::new(rpc_sources, consensus_strategy.clone())?;
        let max_response_bytes = config
            .response_size_estimate
            .unwrap_or(1024 + HEADER_SIZE_LIMIT);

        Ok(MultiRpcRequest::new(
            providers,
            JsonRpcRequest::new("getAccountInfo", params.into()),
            max_response_bytes,
            ResponseTransform::GetAccountInfo,
            ReductionStrategy::from(consensus_strategy),
        ))
    }
}

pub type GetSlotRequest = MultiRpcRequest<Vec<GetSlotParams>, Slot>;

impl GetSlotRequest {
    pub fn get_slot(
        rpc_sources: RpcSources,
        config: GetSlotRpcConfig,
        params: GetSlotParams,
    ) -> Result<Self, ProviderError> {
        let consensus_strategy = config.response_consensus.unwrap_or_default();
        let providers = Providers::new(rpc_sources, consensus_strategy.clone())?;
        let max_response_bytes = config
            .response_size_estimate
            .unwrap_or(1024 + HEADER_SIZE_LIMIT);
        let rounding_error = config
            .rounding_error
            .map(RoundingError::from)
            .unwrap_or_default();

        Ok(MultiRpcRequest::new(
            providers,
            JsonRpcRequest::new("getSlot", vec![params]),
            max_response_bytes,
            ResponseTransform::GetSlot(rounding_error),
            ReductionStrategy::from(consensus_strategy),
        ))
    }
}

pub type JsonRequest = MultiRpcRequest<serde_json::Value, serde_json::Value>;

impl JsonRequest {
    pub fn json_request(
        rpc_sources: RpcSources,
        config: RpcConfig,
        json_rpc_payload: String,
    ) -> RpcResult<Self> {
        let request: JsonRpcRequest<serde_json::Value> =
            match serde_json::from_str(&json_rpc_payload) {
                Ok(req) => req,
                Err(e) => {
                    return Err(RpcError::ValidationError(format!(
                        "Invalid JSON RPC request: {e}"
                    )))
                }
            };
        let consensus_strategy = config.response_consensus.unwrap_or_default();
        let providers = Providers::new(rpc_sources, consensus_strategy.clone())?;
        let max_response_bytes = config
            .response_size_estimate
            .unwrap_or(1024 + HEADER_SIZE_LIMIT);

        Ok(MultiRpcRequest::new(
            providers,
            request,
            max_response_bytes,
            ResponseTransform::Raw,
            ReductionStrategy::from(consensus_strategy),
        ))
    }
}

impl<Params, Output> MultiRpcRequest<Params, Output> {
    pub async fn send_and_reduce(self) -> ReducedResult<Output>
    where
        Params: Serialize + Clone + Debug,
        Output: Debug + DeserializeOwned + PartialEq + Serialize,
    {
        let strategy = self.reduction_strategy.clone();
        self.parallel_call().await.reduce(strategy)
    }

    /// Query all providers in parallel and return all results.
    /// It's up to the caller to decide how to handle the results, which could be inconsistent
    /// (e.g., if different providers gave different responses).
    /// This method is useful for querying data that is critical for the system to ensure that
    /// there is no single point of failure.
    /// Query all providers in parallel and return all results.
    /// It's up to the caller to decide how to handle the results, which could be inconsistent
    /// (e.g., if different providers gave different responses).
    /// This method is useful for querying data that is critical for the system to ensure that there is no single point of failure,
    /// e.g., ethereum logs upon which ckETH will be minted.
    async fn parallel_call(self) -> MultiCallResults<Output>
    where
        Params: Serialize + Clone + Debug,
        Output: Debug + DeserializeOwned,
    {
        let num_providers = self.providers.sources.len();
        let rpc_method = MetricRpcMethod::from(self.request.method().to_string());
        let requests = self.create_json_rpc_requests();

        let client = http_client(rpc_method, true);

        let (requests, errors) = requests.into_inner();
        let (_client, mut results) = canhttp::multi::parallel_call(client, requests).await;
        results.add_errors(errors);
        assert_eq!(
            results.len(),
            num_providers,
            "BUG: expected 1 result per provider"
        );
        results
    }

    /// Estimate the exact cycles cost for the given request.
    ///
    /// *IMPORTANT*: the method is *synchronous* in a canister environment.
    pub async fn cycles_cost(self) -> RpcResult<u128>
    where
        Params: Serialize + Clone + Debug,
    {
        async fn extract_request(
            request: IcHttpRequest,
        ) -> Result<http::Response<IcHttpRequest>, HttpClientError> {
            Ok(http::Response::new(request))
        }

        let num_providers = self.providers.sources.len();
        let requests = self.create_json_rpc_requests();

        let client = service_request_builder()
            .service_fn(extract_request)
            .map_err(RpcError::from)
            .map_response(Response::into_body);

        let (requests, errors) = requests.into_inner();
        if let Some(error) = errors.into_values().next() {
            return Err(error);
        }

        let (_client, results) = canhttp::multi::parallel_call(client, requests).await;
        let (requests, errors) = results.into_inner();
        if !errors.is_empty() {
            return Err(errors
                .into_values()
                .next()
                .expect("BUG: errors is not empty"));
        }
        assert_eq!(
            requests.len(),
            num_providers,
            "BUG: expected 1 result per provider"
        );

        let mut cycles_to_attach = 0_u128;
        let estimator = CyclesCostEstimator::new(read_state(State::get_num_subnet_nodes));
        let policy = ChargingPolicyWithCollateral::default();
        for request in requests.into_values() {
            cycles_to_attach +=
                policy.cycles_to_charge(&request, estimator.cost_of_http_request(&request));
        }
        Ok(cycles_to_attach)
    }

<<<<<<< HEAD
    /// Query the Solana [`sendTransaction`](https://solana.com/docs/rpc/http/sendtransaction) RPC method.
    pub async fn send_transaction(
        &self,
        params: SendTransactionParams,
    ) -> ReducedResult<TransactionId> {
        self.parallel_call(
            "sendTransaction",
            params,
            self.response_size_estimate(1024 + HEADER_SIZE_LIMIT),
            &Some(ResponseTransform::SendTransaction),
        )
        .await
        .reduce(self.reduction_strategy())
    }

    pub async fn raw_request<I>(
        &self,
        request: JsonRpcRequest<I>,
    ) -> ReducedResult<serde_json::Value>
=======
    fn create_json_rpc_requests(self) -> MultiCallResults<Request<JsonRpcRequest<Params>>>
>>>>>>> b6245c17
    where
        Params: Clone,
    {
        let transform_op = {
            let mut buf = vec![];
            minicbor::encode(&self.transform, &mut buf).unwrap();
            buf
        };
        let mut requests = MultiResults::default();
        for provider in self.providers.sources {
            let request = request_builder(
                resolve_rpc_provider(provider.clone()),
                &read_state(|state| state.get_override_provider()),
            )
            .map(|builder| {
                builder
                    .max_response_bytes(self.max_response_bytes)
                    .transform_context(TransformContext::from_name(
                        "cleanup_response".to_owned(),
                        transform_op.clone(),
                    ))
                    .body(self.request.clone())
                    .expect("BUG: invalid request")
            });
            requests.insert_once(provider.clone(), request);
        }
        requests
    }
}

#[derive(Clone, Debug, PartialEq, Eq)]
pub enum ReductionStrategy {
    ByEquality(ReduceWithEquality),
    ByThreshold(ReduceWithThreshold),
}

impl From<ConsensusStrategy> for ReductionStrategy {
    fn from(value: ConsensusStrategy) -> Self {
        match value {
            ConsensusStrategy::Equality => ReductionStrategy::ByEquality(ReduceWithEquality),
            ConsensusStrategy::Threshold { total: _, min } => {
                ReductionStrategy::ByThreshold(ReduceWithThreshold::new(min))
            }
        }
    }
}

impl<T: PartialEq + Serialize> Reduce<RpcSource, T, RpcError> for ReductionStrategy {
    fn reduce(&self, results: MultiResults<RpcSource, T, RpcError>) -> ReducedResult<T> {
        match self {
            ReductionStrategy::ByEquality(r) => r.reduce(results),
            ReductionStrategy::ByThreshold(r) => r.reduce(results),
        }
    }
}

pub type MultiCallResults<T> = MultiResults<RpcSource, T, RpcError>;
pub type ReducedResult<T> = canhttp::multi::ReducedResult<RpcSource, T, RpcError>;<|MERGE_RESOLUTION|>--- conflicted
+++ resolved
@@ -1,22 +1,14 @@
 pub mod json;
 mod sol_rpc;
 
-use crate::http::errors::HttpClientError;
-use crate::http::{service_request_builder, ChargingPolicyWithCollateral};
-use crate::memory::State;
 use crate::{
-    http::http_client,
-    memory::read_state,
+    http::{
+        errors::HttpClientError, http_client, service_request_builder, ChargingPolicyWithCollateral,
+    },
+    memory::{read_state, State},
     metrics::MetricRpcMethod,
     providers::{request_builder, resolve_rpc_provider, Providers},
-<<<<<<< HEAD
-    rpc_client::{
-        json::{GetAccountInfoParams, SendTransactionParams},
-        sol_rpc::{ResponseSizeEstimate, ResponseTransform, HEADER_SIZE_LIMIT},
-    },
-=======
     rpc_client::sol_rpc::ResponseTransform,
->>>>>>> b6245c17
     types::RoundingError,
 };
 use canhttp::{
@@ -26,21 +18,16 @@
     TransformContextRequestExtension,
 };
 use http::{Request, Response};
-use ic_cdk::api::management_canister::http_request::CanisterHttpRequestArgument as IcHttpRequest;
-use ic_cdk::api::management_canister::http_request::TransformContext;
+use ic_cdk::api::management_canister::http_request::{
+    CanisterHttpRequestArgument as IcHttpRequest, TransformContext,
+};
 use serde::{de::DeserializeOwned, Serialize};
 use sol_rpc_types::{
-<<<<<<< HEAD
-    ConsensusStrategy, GetSlotParams, JsonRpcError, ProviderError, RpcConfig, RpcError, RpcSource,
-    RpcSources, TransactionId,
-=======
     ConsensusStrategy, GetSlotParams, GetSlotRpcConfig, ProviderError, RpcConfig, RpcError,
-    RpcResult, RpcSource, RpcSources,
->>>>>>> b6245c17
+    RpcResult, RpcSource, RpcSources, TransactionId,
 };
 use solana_clock::Slot;
-use std::fmt::Debug;
-use std::marker::PhantomData;
+use std::{fmt::Debug, marker::PhantomData};
 use tower::ServiceExt;
 
 // This constant is our approximation of the expected header size.
@@ -141,6 +128,30 @@
             JsonRpcRequest::new("getSlot", vec![params]),
             max_response_bytes,
             ResponseTransform::GetSlot(rounding_error),
+            ReductionStrategy::from(consensus_strategy),
+        ))
+    }
+}
+
+pub type SendTransactionRequest = MultiRpcRequest<json::SendTransactionParams, TransactionId>;
+
+impl SendTransactionRequest {
+    pub fn send_transaction<Params: Into<json::SendTransactionParams>>(
+        rpc_sources: RpcSources,
+        config: RpcConfig,
+        params: Params,
+    ) -> Result<Self, ProviderError> {
+        let consensus_strategy = config.response_consensus.unwrap_or_default();
+        let providers = Providers::new(rpc_sources, consensus_strategy.clone())?;
+        let max_response_bytes = config
+            .response_size_estimate
+            .unwrap_or(1024 + HEADER_SIZE_LIMIT);
+
+        Ok(MultiRpcRequest::new(
+            providers,
+            JsonRpcRequest::new("sendTransaction", params.into()),
+            max_response_bytes,
+            ResponseTransform::SendTransaction,
             ReductionStrategy::from(consensus_strategy),
         ))
     }
@@ -271,29 +282,7 @@
         Ok(cycles_to_attach)
     }
 
-<<<<<<< HEAD
-    /// Query the Solana [`sendTransaction`](https://solana.com/docs/rpc/http/sendtransaction) RPC method.
-    pub async fn send_transaction(
-        &self,
-        params: SendTransactionParams,
-    ) -> ReducedResult<TransactionId> {
-        self.parallel_call(
-            "sendTransaction",
-            params,
-            self.response_size_estimate(1024 + HEADER_SIZE_LIMIT),
-            &Some(ResponseTransform::SendTransaction),
-        )
-        .await
-        .reduce(self.reduction_strategy())
-    }
-
-    pub async fn raw_request<I>(
-        &self,
-        request: JsonRpcRequest<I>,
-    ) -> ReducedResult<serde_json::Value>
-=======
     fn create_json_rpc_requests(self) -> MultiCallResults<Request<JsonRpcRequest<Params>>>
->>>>>>> b6245c17
     where
         Params: Clone,
     {
