pub mod json;
mod sol_rpc;
#[cfg(test)]
mod tests;

use crate::{
    http::{
        errors::HttpClientError, http_client, service_request_builder, ChargingPolicyWithCollateral,
    },
    memory::{read_state, State},
    metrics::MetricRpcMethod,
    providers::{request_builder, resolve_rpc_provider, Providers},
    rpc_client::sol_rpc::ResponseTransform,
    types::RoundingError,
};
use canhttp::{
    http::json::JsonRpcRequest,
    multi::{MultiResults, Reduce, ReduceWithEquality, ReduceWithThreshold},
    CyclesChargingPolicy, CyclesCostEstimator, MaxResponseBytesRequestExtension,
    TransformContextRequestExtension,
};
use http::{Request, Response};
use ic_cdk::api::management_canister::http_request::{
    CanisterHttpRequestArgument as IcHttpRequest, TransformContext,
};
use serde::{de::DeserializeOwned, Serialize};
use sol_rpc_types::{
    ConsensusStrategy, GetRecentPrioritizationFeesParams, GetRecentPrioritizationFeesRpcConfig,
    GetSlotRpcConfig, Lamport, PrioritizationFee, ProviderError, RpcConfig, RpcError, RpcResult,
    RpcSource, RpcSources, Signature, TransactionDetails,
};
use solana_clock::Slot;
use std::{fmt::Debug, marker::PhantomData};
use tower::ServiceExt;

// This constant is our approximation of the expected header size.
// The HTTP standard doesn't define any limit, and many implementations limit
// the headers size to 8 KiB. We chose a lower limit because headers observed on most providers
// fit in the constant defined below, and if there is a spike, then the payload size adjustment
// should take care of that.
pub const HEADER_SIZE_LIMIT: u64 = 2 * 1024;

pub struct MultiRpcRequest<Params, Output> {
    providers: Providers,
    request: JsonRpcRequest<Params>,
    max_response_bytes: u64,
    transform: ResponseTransform,
    reduction_strategy: ReductionStrategy,
    _marker: PhantomData<Output>,
}

impl<Params, Output> MultiRpcRequest<Params, Output> {
    fn new(
        providers: Providers,
        request: JsonRpcRequest<Params>,
        max_response_bytes: u64,
        transform: ResponseTransform,
        reduction_strategy: ReductionStrategy,
    ) -> Self {
        Self {
            providers,
            request,
            max_response_bytes,
            transform,
            reduction_strategy,
            _marker: PhantomData,
        }
    }
    pub fn method(&self) -> &str {
        self.request.method()
    }
}

impl<Params: Clone, Output> Clone for MultiRpcRequest<Params, Output> {
    fn clone(&self) -> Self {
        Self {
            providers: self.providers.clone(),
            request: self.request.clone(),
            max_response_bytes: self.max_response_bytes,
            transform: self.transform.clone(),
            reduction_strategy: self.reduction_strategy.clone(),
            _marker: self._marker,
        }
    }
}

pub type GetAccountInfoRequest = MultiRpcRequest<
    json::GetAccountInfoParams,
    Option<solana_account_decoder_client_types::UiAccount>,
>;

impl GetAccountInfoRequest {
    pub fn get_account_info<Params: Into<json::GetAccountInfoParams>>(
        rpc_sources: RpcSources,
        config: RpcConfig,
        params: Params,
    ) -> Result<Self, ProviderError> {
        let consensus_strategy = config.response_consensus.unwrap_or_default();
        let providers = Providers::new(rpc_sources, consensus_strategy.clone())?;
        let max_response_bytes = config
            .response_size_estimate
            .unwrap_or(1024 + HEADER_SIZE_LIMIT);

        Ok(MultiRpcRequest::new(
            providers,
            JsonRpcRequest::new("getAccountInfo", params.into()),
            max_response_bytes,
            ResponseTransform::GetAccountInfo,
            ReductionStrategy::from(consensus_strategy),
        ))
    }
}

pub type GetBalanceRequest = MultiRpcRequest<json::GetBalanceParams, Lamport>;

impl GetBalanceRequest {
    pub fn get_balance<Params: Into<json::GetBalanceParams>>(
        rpc_sources: RpcSources,
        config: RpcConfig,
        params: Params,
    ) -> Result<Self, ProviderError> {
        let consensus_strategy = config.response_consensus.unwrap_or_default();
        let providers = Providers::new(rpc_sources, consensus_strategy.clone())?;
        let max_response_bytes = config
            .response_size_estimate
            .unwrap_or(256 + HEADER_SIZE_LIMIT);

        Ok(MultiRpcRequest::new(
            providers,
            JsonRpcRequest::new("getBalance", params.into()),
            max_response_bytes,
            ResponseTransform::GetBalance,
            ReductionStrategy::from(consensus_strategy),
        ))
    }
}

pub type GetBlockRequest = MultiRpcRequest<
    json::GetBlockParams,
    Option<solana_transaction_status_client_types::UiConfirmedBlock>,
>;

impl GetBlockRequest {
    pub fn get_block<Params: Into<json::GetBlockParams>>(
        rpc_sources: RpcSources,
        config: RpcConfig,
        params: Params,
    ) -> Result<Self, ProviderError> {
        let params = params.into();
        let consensus_strategy = config.response_consensus.unwrap_or_default();
        let providers = Providers::new(rpc_sources, consensus_strategy.clone())?;
        let max_response_bytes = config.response_size_estimate.unwrap_or(
            match params.get_transaction_details() {
                None | Some(TransactionDetails::None) => 2048,
                Some(TransactionDetails::Signatures) => 512 * 1024,
            } + HEADER_SIZE_LIMIT,
        );

        Ok(MultiRpcRequest::new(
            providers,
            JsonRpcRequest::new("getBlock", params),
            max_response_bytes,
            ResponseTransform::GetBlock,
            ReductionStrategy::from(consensus_strategy),
        ))
    }
}

pub type GetSlotRequest = MultiRpcRequest<json::GetSlotParams, Slot>;

impl GetSlotRequest {
    pub fn get_slot<Params: Into<json::GetSlotParams>>(
        rpc_sources: RpcSources,
        config: GetSlotRpcConfig,
        params: Params,
    ) -> Result<Self, ProviderError> {
        let consensus_strategy = config.response_consensus.unwrap_or_default();
        let providers = Providers::new(rpc_sources, consensus_strategy.clone())?;
        let max_response_bytes = config
            .response_size_estimate
            .unwrap_or(1024 + HEADER_SIZE_LIMIT);
        let rounding_error = config
            .rounding_error
            .map(RoundingError::from)
            .unwrap_or_default();

        Ok(MultiRpcRequest::new(
            providers,
            JsonRpcRequest::new("getSlot", params.into()),
            max_response_bytes,
            ResponseTransform::GetSlot(rounding_error),
            ReductionStrategy::from(consensus_strategy),
        ))
    }
}

<<<<<<< HEAD
pub type GetRecentPrioritizationFeesRequest =
    MultiRpcRequest<GetRecentPrioritizationFeesParams, Vec<PrioritizationFee>>;

impl GetRecentPrioritizationFeesRequest {
    pub fn get_recent_prioritization_fees<Params: Into<GetRecentPrioritizationFeesParams>>(
        rpc_sources: RpcSources,
        config: GetRecentPrioritizationFeesRpcConfig,
=======
pub type GetTokenAccountBalanceRequest = MultiRpcRequest<
    json::GetTokenAccountBalanceParams,
    solana_account_decoder_client_types::token::UiTokenAmount,
>;

impl GetTokenAccountBalanceRequest {
    pub fn get_token_account_balance<Params: Into<json::GetTokenAccountBalanceParams>>(
        rpc_sources: RpcSources,
        config: RpcConfig,
>>>>>>> 0e46a307
        params: Params,
    ) -> Result<Self, ProviderError> {
        let consensus_strategy = config.response_consensus.unwrap_or_default();
        let providers = Providers::new(rpc_sources, consensus_strategy.clone())?;
        let max_response_bytes = config
            .response_size_estimate
<<<<<<< HEAD
            .unwrap_or(8 * 1024 + HEADER_SIZE_LIMIT);

        Ok(MultiRpcRequest::new(
            providers,
            JsonRpcRequest::new("getRecentPrioritizationFees", params.into()),
            max_response_bytes,
            ResponseTransform::GetRecentPrioritizationFees {
                max_slot_rounding_error: config
                    .max_slot_rounding_error
                    .map(RoundingError::new)
                    .unwrap_or_default(),
                max_num_slots: config.max_num_slots.unwrap_or(100),
            },
=======
            .unwrap_or(1024 + HEADER_SIZE_LIMIT);

        Ok(MultiRpcRequest::new(
            providers,
            JsonRpcRequest::new("getTokenAccountBalance", params.into()),
            max_response_bytes,
            ResponseTransform::GetTokenAccountBalance,
>>>>>>> 0e46a307
            ReductionStrategy::from(consensus_strategy),
        ))
    }
}

pub type GetTransactionRequest = MultiRpcRequest<
    json::GetTransactionParams,
    Option<solana_transaction_status_client_types::EncodedConfirmedTransactionWithStatusMeta>,
>;

impl GetTransactionRequest {
    pub fn get_transaction<Params: Into<json::GetTransactionParams>>(
        rpc_sources: RpcSources,
        config: RpcConfig,
        params: Params,
    ) -> Result<Self, ProviderError> {
        let consensus_strategy = config.response_consensus.unwrap_or_default();
        let providers = Providers::new(rpc_sources, consensus_strategy.clone())?;
        let max_response_bytes = config
            .response_size_estimate
            // TODO XC-343: Revisit this when we add support for more values of `encoding`
            .unwrap_or(10 * 1024 + HEADER_SIZE_LIMIT);

        Ok(MultiRpcRequest::new(
            providers,
            JsonRpcRequest::new("getTransaction", params.into()),
            max_response_bytes,
            ResponseTransform::GetBlock,
            ReductionStrategy::from(consensus_strategy),
        ))
    }
}

pub type SendTransactionRequest = MultiRpcRequest<json::SendTransactionParams, Signature>;

impl SendTransactionRequest {
    pub fn send_transaction<Params: Into<json::SendTransactionParams>>(
        rpc_sources: RpcSources,
        config: RpcConfig,
        params: Params,
    ) -> Result<Self, ProviderError> {
        let consensus_strategy = config.response_consensus.unwrap_or_default();
        let providers = Providers::new(rpc_sources, consensus_strategy.clone())?;
        let max_response_bytes = config
            .response_size_estimate
            .unwrap_or(128 + HEADER_SIZE_LIMIT);

        Ok(MultiRpcRequest::new(
            providers,
            JsonRpcRequest::new("sendTransaction", params.into()),
            max_response_bytes,
            ResponseTransform::SendTransaction,
            ReductionStrategy::from(consensus_strategy),
        ))
    }
}

pub type JsonRequest = MultiRpcRequest<serde_json::Value, serde_json::Value>;

impl JsonRequest {
    pub fn json_request(
        rpc_sources: RpcSources,
        config: RpcConfig,
        json_rpc_payload: String,
    ) -> RpcResult<Self> {
        let request: JsonRpcRequest<serde_json::Value> =
            match serde_json::from_str(&json_rpc_payload) {
                Ok(req) => req,
                Err(e) => {
                    return Err(RpcError::ValidationError(format!(
                        "Invalid JSON RPC request: {e}"
                    )))
                }
            };
        let consensus_strategy = config.response_consensus.unwrap_or_default();
        let providers = Providers::new(rpc_sources, consensus_strategy.clone())?;
        let max_response_bytes = config
            .response_size_estimate
            .unwrap_or(1024 + HEADER_SIZE_LIMIT);

        Ok(MultiRpcRequest::new(
            providers,
            request,
            max_response_bytes,
            ResponseTransform::Raw,
            ReductionStrategy::from(consensus_strategy),
        ))
    }
}

impl<Params, Output> MultiRpcRequest<Params, Output> {
    pub async fn send_and_reduce(self) -> ReducedResult<Output>
    where
        Params: Serialize + Clone + Debug,
        Output: Debug + DeserializeOwned + PartialEq + Serialize,
    {
        let strategy = self.reduction_strategy.clone();
        self.parallel_call().await.reduce(strategy)
    }

    /// Query all providers in parallel and return all results.
    /// It's up to the caller to decide how to handle the results, which could be inconsistent
    /// (e.g., if different providers gave different responses).
    /// This method is useful for querying data that is critical for the system to ensure that
    /// there is no single point of failure.
    /// Query all providers in parallel and return all results.
    /// It's up to the caller to decide how to handle the results, which could be inconsistent
    /// (e.g., if different providers gave different responses).
    /// This method is useful for querying data that is critical for the system to ensure that there is no single point of failure,
    /// e.g., ethereum logs upon which ckETH will be minted.
    async fn parallel_call(self) -> MultiCallResults<Output>
    where
        Params: Serialize + Clone + Debug,
        Output: Debug + DeserializeOwned,
    {
        let num_providers = self.providers.sources.len();
        let rpc_method = MetricRpcMethod::from(self.request.method().to_string());
        let requests = self.create_json_rpc_requests();

        let client = http_client(rpc_method, true);

        let (requests, errors) = requests.into_inner();
        let (_client, mut results) = canhttp::multi::parallel_call(client, requests).await;
        results.add_errors(errors);
        assert_eq!(
            results.len(),
            num_providers,
            "BUG: expected 1 result per provider"
        );
        results
    }

    /// Estimate the exact cycles cost for the given request.
    ///
    /// *IMPORTANT*: the method is *synchronous* in a canister environment.
    pub async fn cycles_cost(self) -> RpcResult<u128>
    where
        Params: Serialize + Clone + Debug,
    {
        async fn extract_request(
            request: IcHttpRequest,
        ) -> Result<http::Response<IcHttpRequest>, HttpClientError> {
            Ok(http::Response::new(request))
        }

        let num_providers = self.providers.sources.len();
        let requests = self.create_json_rpc_requests();

        let client = service_request_builder()
            .service_fn(extract_request)
            .map_err(RpcError::from)
            .map_response(Response::into_body);

        let (requests, errors) = requests.into_inner();
        if let Some(error) = errors.into_values().next() {
            return Err(error);
        }

        let (_client, results) = canhttp::multi::parallel_call(client, requests).await;
        let (requests, errors) = results.into_inner();
        if !errors.is_empty() {
            return Err(errors
                .into_values()
                .next()
                .expect("BUG: errors is not empty"));
        }
        assert_eq!(
            requests.len(),
            num_providers,
            "BUG: expected 1 result per provider"
        );

        let mut cycles_to_attach = 0_u128;
        let estimator = CyclesCostEstimator::new(read_state(State::get_num_subnet_nodes));
        let policy = ChargingPolicyWithCollateral::default();
        for request in requests.into_values() {
            cycles_to_attach +=
                policy.cycles_to_charge(&request, estimator.cost_of_http_request(&request));
        }
        Ok(cycles_to_attach)
    }

    fn create_json_rpc_requests(self) -> MultiCallResults<Request<JsonRpcRequest<Params>>>
    where
        Params: Clone,
    {
        let transform_op = {
            let mut buf = vec![];
            minicbor::encode(&self.transform, &mut buf).unwrap();
            buf
        };
        let mut requests = MultiResults::default();
        for provider in self.providers.sources {
            let request = request_builder(
                resolve_rpc_provider(provider.clone()),
                &read_state(|state| state.get_override_provider()),
            )
            .map(|builder| {
                builder
                    .max_response_bytes(self.max_response_bytes)
                    .transform_context(TransformContext::from_name(
                        "cleanup_response".to_owned(),
                        transform_op.clone(),
                    ))
                    .body(self.request.clone())
                    .expect("BUG: invalid request")
            });
            requests.insert_once(provider.clone(), request);
        }
        requests
    }
}

#[derive(Clone, Debug, PartialEq, Eq)]
pub enum ReductionStrategy {
    ByEquality(ReduceWithEquality),
    ByThreshold(ReduceWithThreshold),
}

impl From<ConsensusStrategy> for ReductionStrategy {
    fn from(value: ConsensusStrategy) -> Self {
        match value {
            ConsensusStrategy::Equality => ReductionStrategy::ByEquality(ReduceWithEquality),
            ConsensusStrategy::Threshold { total: _, min } => {
                ReductionStrategy::ByThreshold(ReduceWithThreshold::new(min))
            }
        }
    }
}

impl<T: PartialEq + Serialize> Reduce<RpcSource, T, RpcError> for ReductionStrategy {
    fn reduce(&self, results: MultiResults<RpcSource, T, RpcError>) -> ReducedResult<T> {
        match self {
            ReductionStrategy::ByEquality(r) => r.reduce(results),
            ReductionStrategy::ByThreshold(r) => r.reduce(results),
        }
    }
}

pub type MultiCallResults<T> = MultiResults<RpcSource, T, RpcError>;
pub type ReducedResult<T> = canhttp::multi::ReducedResult<RpcSource, T, RpcError>;<|MERGE_RESOLUTION|>--- conflicted
+++ resolved
@@ -194,7 +194,6 @@
     }
 }
 
-<<<<<<< HEAD
 pub type GetRecentPrioritizationFeesRequest =
     MultiRpcRequest<GetRecentPrioritizationFeesParams, Vec<PrioritizationFee>>;
 
@@ -202,24 +201,12 @@
     pub fn get_recent_prioritization_fees<Params: Into<GetRecentPrioritizationFeesParams>>(
         rpc_sources: RpcSources,
         config: GetRecentPrioritizationFeesRpcConfig,
-=======
-pub type GetTokenAccountBalanceRequest = MultiRpcRequest<
-    json::GetTokenAccountBalanceParams,
-    solana_account_decoder_client_types::token::UiTokenAmount,
->;
-
-impl GetTokenAccountBalanceRequest {
-    pub fn get_token_account_balance<Params: Into<json::GetTokenAccountBalanceParams>>(
-        rpc_sources: RpcSources,
-        config: RpcConfig,
->>>>>>> 0e46a307
-        params: Params,
-    ) -> Result<Self, ProviderError> {
-        let consensus_strategy = config.response_consensus.unwrap_or_default();
-        let providers = Providers::new(rpc_sources, consensus_strategy.clone())?;
-        let max_response_bytes = config
-            .response_size_estimate
-<<<<<<< HEAD
+        params: Params,
+    ) -> Result<Self, ProviderError> {
+        let consensus_strategy = config.response_consensus.unwrap_or_default();
+        let providers = Providers::new(rpc_sources, consensus_strategy.clone())?;
+        let max_response_bytes = config
+            .response_size_estimate
             .unwrap_or(8 * 1024 + HEADER_SIZE_LIMIT);
 
         Ok(MultiRpcRequest::new(
@@ -233,7 +220,26 @@
                     .unwrap_or_default(),
                 max_num_slots: config.max_num_slots.unwrap_or(100),
             },
-=======
+            ReductionStrategy::from(consensus_strategy),
+        ))
+    }
+}
+
+pub type GetTokenAccountBalanceRequest = MultiRpcRequest<
+    json::GetTokenAccountBalanceParams,
+    solana_account_decoder_client_types::token::UiTokenAmount,
+>;
+
+impl GetTokenAccountBalanceRequest {
+    pub fn get_token_account_balance<Params: Into<json::GetTokenAccountBalanceParams>>(
+        rpc_sources: RpcSources,
+        config: RpcConfig,
+        params: Params,
+    ) -> Result<Self, ProviderError> {
+        let consensus_strategy = config.response_consensus.unwrap_or_default();
+        let providers = Providers::new(rpc_sources, consensus_strategy.clone())?;
+        let max_response_bytes = config
+            .response_size_estimate
             .unwrap_or(1024 + HEADER_SIZE_LIMIT);
 
         Ok(MultiRpcRequest::new(
@@ -241,7 +247,6 @@
             JsonRpcRequest::new("getTokenAccountBalance", params.into()),
             max_response_bytes,
             ResponseTransform::GetTokenAccountBalance,
->>>>>>> 0e46a307
             ReductionStrategy::from(consensus_strategy),
         ))
     }
