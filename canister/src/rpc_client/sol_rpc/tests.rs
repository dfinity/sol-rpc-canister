use crate::rpc_client::sol_rpc::ResponseTransform;
use canhttp::http::json::{Id, JsonRpcResponse};
use proptest::proptest;
use serde_json::{from_slice, json, to_vec, Value};
use strum::IntoEnumIterator;

mod normalization_tests {
    use super::*;
<<<<<<< HEAD
=======
    use sol_rpc_types::RoundingError;
    use strum::IntoEnumIterator;
>>>>>>> 5b27353a

    #[test]
    fn should_normalize_raw_response() {
        assert_normalized_equal(
            &ResponseTransform::Raw,
            r#"{"k1":"v1","k2":"v2"}"#,
            r#"{"k1":"v1","k2":"v2"}"#,
        );
        assert_normalized_equal(
            &ResponseTransform::Raw,
            r#"{"k1":"v1","k2":"v2"}"#,
            r#"{"k2":"v2","k1":"v1"}"#,
        );
        assert_normalized_not_equal(
            &ResponseTransform::Raw,
            r#"{"k1":"v1","k2":"v2"}"#,
            r#"{"k1":"v1","k3":"v3"}"#,
        );
    }

    #[test]
    fn should_normalize_get_slot_response() {
        assert_normalized_equal(
            &ResponseTransform::GetSlot(RoundingError::default()),
            "329535108",
            "329535108",
        );
        assert_normalized_equal(
            &ResponseTransform::GetSlot(RoundingError::default()),
            "329535108",
            "329535116",
        );
        assert_normalized_not_equal(
            &ResponseTransform::GetSlot(RoundingError::default()),
            "329535108",
            "329535128",
        );
    }

    #[test]
    fn should_normalize_get_account_info_response() {
        assert_normalized_equal(
            &ResponseTransform::GetAccountInfo,
            r#"{
                "context": { "apiVersion": "2.0.15", "slot": 341197053 },
                "value": {
                    "data": ["1234", "base58"],
                    "executable": false,
                    "lamports": 88849814690250,
                    "owner": "11111111111111111111111111111111",
                    "rentEpoch": 18446744073709551615,
                    "space": 0
                }
            }"#,
            r#"{
                "context": { "apiVersion": "2.0.15", "slot": 341197053 },
                "value": {
                    "space": 0,
                    "rentEpoch": 18446744073709551615,
                    "executable": false,
                    "lamports": 88849814690250,
                    "data": ["1234", "base58"],
                    "owner": "11111111111111111111111111111111"
                }
            }"#,
        );
    }

    proptest! {
        #[test]
        fn should_ignore_get_account_info_response_context(slot1: u64, slot2: u64) {
            assert_normalized_equal(
                &ResponseTransform::GetAccountInfo,
                json!({
                    "context": { "apiVersion": "2.0.15", "slot": slot1 },
                    "value": {
                        "data": ["1234", "base58"],
                        "executable": false,
                        "lamports": 88849814690250u64,
                        "owner": "11111111111111111111111111111111",
                        "rentEpoch": 18446744073709551615u64,
                        "space": 0
                    }
                }).to_string(),
                json!({
                    "context": { "apiVersion": "2.0.15", "slot": slot2 },
                    "value": {
                        "data": ["1234", "base58"],
                        "executable": false,
                        "lamports": 88849814690250u64,
                        "owner": "11111111111111111111111111111111",
                        "rentEpoch": 18446744073709551615u64,
                        "space": 0
                    }
                }).to_string(),
            );
        }
    }

    #[test]
    fn should_normalize_empty_get_account_info_response() {
        assert_normalized(
            &ResponseTransform::GetAccountInfo,
            r#"{"context": { "apiVersion": "2.0.15", "slot": 341197053 }}"#,
            Value::Null,
        );
    }

    proptest! {
        #[test]
        fn should_normalize_send_transaction_response(transaction_id in "[1-9A-HJ-NP-Za-km-z]+") {
            assert_normalized(
                &ResponseTransform::SendTransaction,
                &format!("\"{transaction_id}\""),
                Value::String(transaction_id),
            );
        }
    }

    #[test]
    fn should_normalize_get_block_response() {
        assert_normalized_equal(
            &ResponseTransform::GetBlock,
            r#"{
                "previousBlockhash": "4Pcj2yJkCYyhnWe8Ze3uK2D2EtesBxhAevweDoTcxXf3",
                "blockhash": "8QeCusqSTKeC23NwjTKRBDcPuEfVLtszkxbpL6mXQEp4",
                "parentSlot": 372877611,
                "blockTime": 1744122369,
                "blockHeight": 360854634
            }"#,
            r#"{
                "blockHeight": 360854634,
                "blockTime": 1744122369,
                "blockhash": "8QeCusqSTKeC23NwjTKRBDcPuEfVLtszkxbpL6mXQEp4",
                "previousBlockhash": "4Pcj2yJkCYyhnWe8Ze3uK2D2EtesBxhAevweDoTcxXf3",
                "parentSlot": 372877611
            }"#,
        );
    }

    #[test]
    fn should_normalize_empty_get_block_response() {
        assert_normalized(&ResponseTransform::GetBlock, "null", Value::Null);
    }

    #[test]
    fn should_normalize_get_transaction_response() {
        assert_normalized_equal(
            &ResponseTransform::GetTransaction,
            r#"{
                  "slot": 120133,
                  "transaction": [
                    "Aeuy7wv/RoaKMYAjzzd16aEQi9elf/Kcpf1gNKTn2cnaQxIJ8KCzmPPljqp6VfeMKahWxPnF+ho82t46h7vQgQ0BAAEDWrC6Wz0HQvlvLX3yuJPFIs2A97rFB0Duo19vnKOAHdcPsWHHq0i1GkB9cmG/amgN4E4jafef5+WodPVJDQS/iAAAAAAAAAAAAAAAAAAAAAAAAAAAAAAAAAAAAAAAAAAApMRQc5RO87aiC9YUMJlSr+njrNgBy9m5jJVApNSV5W8BAgIAAQwCAAAAAOQLVAIAAAA=",
                    "base64"
                  ],
                  "meta": {
                    "err": null,
                    "status": {
                      "Ok": null
                    },
                    "fee": 5000,
                    "preBalances": [
                      999409999660000,
                      0,
                      1
                    ],
                    "postBalances": [
                      999399999655000,
                      10000000000,
                      1
                    ],
                    "innerInstructions": [],
                    "logMessages": [
                      "Program 11111111111111111111111111111111 invoke [1]",
                      "Program 11111111111111111111111111111111 success"
                    ],
                    "preTokenBalances": [],
                    "postTokenBalances": [],
                    "rewards": [],
                    "loadedAddresses": {
                      "writable": [],
                      "readonly": []
                    },
                    "computeUnitsConsumed": 150
                  },
                  "blockTime": 1744486970
                }"#,
            r#"{
                  "transaction": [
                    "Aeuy7wv/RoaKMYAjzzd16aEQi9elf/Kcpf1gNKTn2cnaQxIJ8KCzmPPljqp6VfeMKahWxPnF+ho82t46h7vQgQ0BAAEDWrC6Wz0HQvlvLX3yuJPFIs2A97rFB0Duo19vnKOAHdcPsWHHq0i1GkB9cmG/amgN4E4jafef5+WodPVJDQS/iAAAAAAAAAAAAAAAAAAAAAAAAAAAAAAAAAAAAAAAAAAApMRQc5RO87aiC9YUMJlSr+njrNgBy9m5jJVApNSV5W8BAgIAAQwCAAAAAOQLVAIAAAA=",
                    "base64"
                  ],
                  "slot": 120133,
                  "meta": {
                    "fee": 5000,
                    "err": null,
                    "status": {
                      "Ok": null
                    },
                    "loadedAddresses": {
                      "writable": [],
                      "readonly": []
                    },
                    "preBalances": [
                      999409999660000,
                      0,
                      1
                    ],
                    "postBalances": [
                      999399999655000,
                      10000000000,
                      1
                    ],
                    "logMessages": [
                      "Program 11111111111111111111111111111111 invoke [1]",
                      "Program 11111111111111111111111111111111 success"
                    ],
                    "innerInstructions": [],
                    "preTokenBalances": [],
                    "postTokenBalances": [],
                    "rewards": [],
                    "computeUnitsConsumed": 150
                  },
                  "blockTime": 1744486970
                }"#,
        );
    }

    #[test]
    fn should_normalize_empty_get_transaction_response() {
        assert_normalized(&ResponseTransform::GetTransaction, "null", Value::Null);
    }

    #[test]
    fn should_normalize_get_balance_response() {
        assert_normalized(
            &ResponseTransform::GetAccountInfo,
            r#"{ "context": { "slot": 334035824, "apiVersion": "2.1.9" }, "value": 0 }"#,
            json!(0),
        );

        assert_normalized(
            &ResponseTransform::GetAccountInfo,
            r#"{ "context": { "slot": 334035824, "apiVersion": "2.1.9" }, "value": 1000000 }"#,
            json!(1000000),
        );

        assert_normalized_equal(
            &ResponseTransform::GetBalance,
            r#"{
                    "context": {
                        "slot": 334036571,
                        "apiVersion": "2.1.9"
                    },
                    "value": 1000000
                }"#,
            r#"{
                    "context": {
                        "slot": 334036572,
                        "apiVersion": "2.1.9"
                    },
                    "value": 1000000
                }"#,
        );
    }

    #[test]
    fn should_normalize_get_signature_statuses_response() {
        assert_normalized_equal(
            &ResponseTransform::GetSignatureStatuses,
            r#"{
                "context": { "apiVersion": "2.0.15", "slot": 341197053 },
                "value": [
                    {
                        "err": null,
                        "confirmations": 27,
                        "status": { "Ok": null },
                        "slot": 48,
                        "confirmationStatus": "finalized"
                    },
                    {
                        "slot": 987,
                        "err": "AccountInUse",
                        "confirmations": null,
                        "confirmationStatus": "processed",
                        "status": { "Err": "AccountInUse" }
                    },
                    null
                ]
            }"#,
            r#"{
                "context": { "apiVersion": "2.0.15", "slot": 341197053 },
                "value": [
                    {
                        "slot": 48,
                        "confirmations": null,
                        "err": null,
                        "status": { "Ok": null },
                        "confirmationStatus": "finalized"
                    },
                    {
                        "slot": 987,
                        "confirmations": null,
                        "err": "AccountInUse",
                        "status": { "Err": "AccountInUse" },
                        "confirmationStatus": "processed"
                    },
                    null
                ]
            }"#,
        );
    }

    proptest! {
        #[test]
        fn should_ignore_get_signature_statuses_context_and_confirmations(slot1: u64, slot2: u64, confirmations1: usize, confirmations2: usize) {
            assert_normalized_equal(
                &ResponseTransform::GetSignatureStatuses,
                json!({
                    "context": { "apiVersion": "2.0.15", "slot": slot1 },
                    "value": [
                        {
                            "slot": 48,
                            "confirmations": confirmations1,
                            "err": null,
                            "status": {
                                "Ok": null
                            },
                            "confirmationStatus": "finalized"
                        },
                        null
                    ]
                }).to_string(),
                json!({
                    "context": { "apiVersion": "2.0.15", "slot": slot2 },
                    "value": [
                        {
                            "slot": 48,
                            "confirmations": confirmations2,
                            "err": null,
                            "status": {
                                "Ok": null
                            },
                            "confirmationStatus": "finalized"
                        },
                        null
                    ]
                }).to_string(),
            );
        }
    }

    #[test]
    fn should_normalize_json_rpc_error() {
        fn normalize_json(transform: &ResponseTransform, response: &str) -> Vec<u8> {
            let mut bytes = response.bytes().collect();
            transform.apply(&mut bytes);
            bytes
        }

        for transform in ResponseTransform::iter() {
            let left = r#"{ "jsonrpc": "2.0", "error": { "code": -32602, "message": "Invalid param: could not find account" }, "id": 1 }"#;
            let right = r#"{ "error": { "message": "Invalid param: could not find account", "code": -32602 }, "id": 1, "jsonrpc": "2.0" }"#;
            let normalized_left = normalize_json(&transform, left);
            let normalized_right = normalize_json(&transform, right);

            assert_eq!(normalized_left, normalized_right);
            assert_eq!(
                serde_json::from_slice::<serde_json::Value>(&normalized_left).unwrap(),
                json!(
                    { "jsonrpc": "2.0", "error": { "code": -32602, "message": "Invalid param: could not find account" }, "id": 1 }
                )
            );
        }
    }

    fn assert_normalized(transform: &ResponseTransform, result: &str, expected: Value) {
        let expected_response = to_vec(&JsonRpcResponse::from_ok(Id::Number(1), expected)).unwrap();
        let normalized_response = normalize_result(transform, result);
        assert_eq!(
            expected_response,
            normalized_response,
            "expected: {:?}, actual: {:?}",
            from_slice::<Value>(&expected_response),
            from_slice::<Value>(&normalized_response),
        );
    }

    fn normalize_result(transform: &ResponseTransform, result: &str) -> Vec<u8> {
        fn add_envelope(reply: &str) -> Vec<u8> {
            format!("{{\"jsonrpc\": \"2.0\", \"id\": 1, \"result\": {}}}", reply).into_bytes()
        }
        let mut response = add_envelope(result);
        transform.apply(&mut response);
        response
    }

    fn assert_normalized_equal(
        transform: &ResponseTransform,
        left: impl AsRef<str>,
        right: impl AsRef<str>,
    ) {
        let normalized_left = normalize_result(transform, left.as_ref());
        let normalized_right = normalize_result(transform, right.as_ref());
        assert_eq!(
            normalized_left,
            normalized_right,
            "Normalized values are not equal:\n  left: {:?}\n right: {:?}",
            from_slice::<Value>(&normalized_left),
            from_slice::<Value>(&normalized_right),
        );
    }

    fn assert_normalized_not_equal(transform: &ResponseTransform, left: &str, right: &str) {
        assert_ne!(
            normalize_result(transform, left),
            normalize_result(transform, right)
        );
    }
}

mod get_recent_prioritization_fees {
<<<<<<< HEAD
    use crate::{rpc_client::sol_rpc::ResponseTransform, types::RoundingError};
    use proptest::{
        arbitrary::any,
        array::uniform32,
        prelude::{prop, Strategy},
        prop_assert_eq, proptest,
    };
=======
    use crate::rpc_client::sol_rpc::ResponseTransform;
    use proptest::arbitrary::any;
    use proptest::array::uniform32;
    use proptest::prelude::{prop, Strategy};
    use proptest::{prop_assert_eq, proptest};
>>>>>>> 5b27353a
    use rand::prelude::SliceRandom;
    use rand_chacha::{rand_core::SeedableRng, ChaCha20Rng};
    use serde::Serialize;
    use serde_json::json;
    use sol_rpc_types::{PrioritizationFee, RoundingError, Slot};
    use std::ops::RangeInclusive;

    #[test]
    fn should_normalize_response_with_less_than_150_entries() {
        fn prioritization_fees(slots: Vec<u64>) -> Vec<serde_json::Value> {
            slots
                .into_iter()
                .map(|slot| {
                    json!({
                        "prioritizationFee": slot,
                        "slot": slot
                    })
                })
                .collect()
        }
        let raw_response = json_response(&prioritization_fees(vec![1, 2, 3, 4, 5]));

        for (transform, expected_fees) in [
            (
                ResponseTransform::GetRecentPrioritizationFees {
                    max_slot_rounding_error: RoundingError::new(2),
                    max_length: 2,
                },
                prioritization_fees(vec![3, 4]),
            ),
            (
                ResponseTransform::GetRecentPrioritizationFees {
                    max_slot_rounding_error: RoundingError::new(2),
                    max_length: 0,
                },
                prioritization_fees(vec![]),
            ),
            (
                ResponseTransform::GetRecentPrioritizationFees {
                    max_slot_rounding_error: RoundingError::new(2),
                    max_length: u8::MAX,
                },
                prioritization_fees(vec![1, 2, 3, 4]),
            ),
            (
                ResponseTransform::GetRecentPrioritizationFees {
                    max_slot_rounding_error: RoundingError::new(10),
                    max_length: 2,
                },
                prioritization_fees(vec![]),
            ),
        ] {
            let mut raw_bytes = serde_json::to_vec(&raw_response).unwrap();
            transform.apply(&mut raw_bytes);
            let transformed_response: serde_json::Value =
                serde_json::from_slice(&raw_bytes).unwrap();

            assert_eq!(transformed_response, json_response(&expected_fees));
        }
    }

    #[test]
    fn should_normalize_response_with_no_fees() {
        let raw_response = json_response::<PrioritizationFee>(&[]);
        let transform = ResponseTransform::GetRecentPrioritizationFees {
            max_slot_rounding_error: RoundingError::new(2),
            max_length: 2,
        };
        let original_bytes = serde_json::to_vec(&raw_response).unwrap();
        let mut transformed_bytes = original_bytes.clone();
        transform.apply(&mut transformed_bytes);
        let transformed_response: serde_json::Value =
            serde_json::from_slice(&transformed_bytes).unwrap();

        assert_eq!(raw_response, transformed_response);
    }

    // The API of [getRecentPrioritizationFees](https://solana.com/de/docs/rpc/http/getrecentprioritizationfees)
    // does not specify whether the array of prioritization fees includes a range of continuous slots.
    // The following was observed:
    // 1) On mainnet: the range seems most of the time continuous (e.g., for slots 337346483..=337346632), also for not used addresses
    // 2) Locally with solana-test-validator, the range is often not continuous, e.g.
    // RpcPrioritizationFee { slot: 5183, prioritization_fee: 150 }, RpcPrioritizationFee { slot: 5321, prioritization_fee: 0 }
    //
    // The non-continuity is probably because
    // [not all slots have a block](https://docs.chainstack.com/docs/understanding-the-difference-between-blocks-and-slots-on-solana).
    #[test]
    fn should_normalize_response_with_non_contiguous_slots() {
        let range_1 = [PrioritizationFee {
            slot: 150,
            prioritization_fee: 150,
        }];
        let range_2 = [PrioritizationFee {
            slot: 500,
            prioritization_fee: 500,
        }];
        let fees = [&range_1[..], &range_2[..]].concat();

        let transform = ResponseTransform::GetRecentPrioritizationFees {
            max_slot_rounding_error: RoundingError::new(10),
            max_length: 100,
        };
        let mut raw_bytes = serde_json::to_vec(&json_response(&fees)).unwrap();
        transform.apply(&mut raw_bytes);
        let transformed_response: serde_json::Value = serde_json::from_slice(&raw_bytes).unwrap();

        assert_eq!(transformed_response, json_response(&fees));
    }

    #[test]
    fn should_normalize_response_when_rounded_slot_not_in_range() {
        let fees = [
            PrioritizationFee {
                slot: 100,
                prioritization_fee: 100,
            },
            PrioritizationFee {
                slot: 200,
                prioritization_fee: 200,
            },
            PrioritizationFee {
                slot: 301,
                prioritization_fee: 300,
            },
        ];

        let transform = ResponseTransform::GetRecentPrioritizationFees {
            max_slot_rounding_error: RoundingError::new(10),
            max_length: 100,
        };
        let mut raw_bytes = serde_json::to_vec(&json_response(&fees)).unwrap();
        transform.apply(&mut raw_bytes);
        let transformed_response: serde_json::Value = serde_json::from_slice(&raw_bytes).unwrap();

        assert_eq!(transformed_response, json_response(&fees[0..2]));
    }

    proptest! {
        #[test]
        fn should_be_nop_when_failed_to_deserialize(original_bytes in  prop::collection::vec(any::<u8>(), 0..1000)) {
            let transform = ResponseTransform::GetRecentPrioritizationFees {
                max_slot_rounding_error: RoundingError::new(2),
                max_length: 2,
            };
            let mut transformed_bytes = original_bytes.clone();
            transform.apply(&mut transformed_bytes);

            assert_eq!(original_bytes, transformed_bytes);
        }

        #[test]
        fn should_normalize_get_recent_prioritization_fees_response(fees in arb_prioritization_fees(337346483..=337346632)) {
            let raw_response = json_response(&fees);
            let transform = ResponseTransform::GetRecentPrioritizationFees {
                max_slot_rounding_error: RoundingError::new(20),
                max_length: 100,
            };
            let mut raw_bytes = serde_json::to_vec(&raw_response).unwrap();
            transform.apply(&mut raw_bytes);
            let transformed_response: serde_json::Value = serde_json::from_slice(&raw_bytes).unwrap();

            let mut expected_fees = fees;
            // last slot is 337346632 and has index 150.
            // Last slot rounded by 20 is 337346620, which has index 138.
            expected_fees.drain(138..);
            expected_fees.drain(..38);
            prop_assert_eq!(expected_fees.len(), 100);

            prop_assert_eq!(
                transformed_response,
                json_response(&expected_fees)
            )
        }

        #[test]
        fn should_normalize_unsorted_prioritization_fees(
            seed in uniform32(any::<u8>()),
            fees in arb_prioritization_fees(337346483..=337346632)
        ) {
            let mut rng = ChaCha20Rng::from_seed(seed);
            let shuffled_fees = {
                let mut f = fees.clone();
                f.shuffle(&mut rng);
                f
            };
            let transform = ResponseTransform::GetRecentPrioritizationFees {
                max_slot_rounding_error: RoundingError::new(20),
                max_length: 100,
            };

            let sorted_fees_bytes = {
                let raw_response = json_response(&fees);
                let mut raw_bytes = serde_json::to_vec(&raw_response).unwrap();
                transform.apply(&mut raw_bytes);
                raw_bytes
            };

            let shuffled_fees_bytes = {
                let raw_response = json_response(&shuffled_fees);
                let mut raw_bytes = serde_json::to_vec(&raw_response).unwrap();
                transform.apply(&mut raw_bytes);
                raw_bytes
            };

            assert_eq!(sorted_fees_bytes, shuffled_fees_bytes);
        }
    }

    fn arb_prioritization_fees(
        slots: RangeInclusive<Slot>,
    ) -> impl Strategy<Value = Vec<PrioritizationFee>> {
        let len = if slots.is_empty() {
            0
        } else {
            slots.end() - slots.start() + 1
        };
        prop::collection::vec(any::<u64>(), len as usize).prop_map(move |fees| {
            fees.into_iter()
                .enumerate()
                .map(|(index, prioritization_fee)| {
                    let slot = slots.start() + index as u64;
                    assert!(slots.contains(&slot));
                    PrioritizationFee {
                        slot,
                        prioritization_fee,
                    }
                })
                .collect::<Vec<_>>()
        })
    }

    fn json_response<T: Serialize>(fees: &[T]) -> serde_json::Value {
        json!({
            "jsonrpc": "2.0",
            "result": fees,
            "id": 1
        })
    }
}<|MERGE_RESOLUTION|>--- conflicted
+++ resolved
@@ -1,16 +1,20 @@
 use crate::rpc_client::sol_rpc::ResponseTransform;
 use canhttp::http::json::{Id, JsonRpcResponse};
-use proptest::proptest;
+use proptest::{
+    array::uniform32,
+    prelude::{any, prop, Strategy},
+    prop_assert_eq, proptest,
+};
+use rand::prelude::SliceRandom;
+use rand_chacha::{rand_core::SeedableRng, ChaCha20Rng};
+use serde::Serialize;
 use serde_json::{from_slice, json, to_vec, Value};
+use sol_rpc_types::{PrioritizationFee, RoundingError, Slot};
+use std::ops::RangeInclusive;
 use strum::IntoEnumIterator;
 
 mod normalization_tests {
     use super::*;
-<<<<<<< HEAD
-=======
-    use sol_rpc_types::RoundingError;
-    use strum::IntoEnumIterator;
->>>>>>> 5b27353a
 
     #[test]
     fn should_normalize_raw_response() {
@@ -433,27 +437,7 @@
 }
 
 mod get_recent_prioritization_fees {
-<<<<<<< HEAD
-    use crate::{rpc_client::sol_rpc::ResponseTransform, types::RoundingError};
-    use proptest::{
-        arbitrary::any,
-        array::uniform32,
-        prelude::{prop, Strategy},
-        prop_assert_eq, proptest,
-    };
-=======
-    use crate::rpc_client::sol_rpc::ResponseTransform;
-    use proptest::arbitrary::any;
-    use proptest::array::uniform32;
-    use proptest::prelude::{prop, Strategy};
-    use proptest::{prop_assert_eq, proptest};
->>>>>>> 5b27353a
-    use rand::prelude::SliceRandom;
-    use rand_chacha::{rand_core::SeedableRng, ChaCha20Rng};
-    use serde::Serialize;
-    use serde_json::json;
-    use sol_rpc_types::{PrioritizationFee, RoundingError, Slot};
-    use std::ops::RangeInclusive;
+    use super::*;
 
     #[test]
     fn should_normalize_response_with_less_than_150_entries() {
@@ -578,9 +562,9 @@
             max_slot_rounding_error: RoundingError::new(10),
             max_length: 100,
         };
-        let mut raw_bytes = serde_json::to_vec(&json_response(&fees)).unwrap();
+        let mut raw_bytes = to_vec(&json_response(&fees)).unwrap();
         transform.apply(&mut raw_bytes);
-        let transformed_response: serde_json::Value = serde_json::from_slice(&raw_bytes).unwrap();
+        let transformed_response: Value = from_slice(&raw_bytes).unwrap();
 
         assert_eq!(transformed_response, json_response(&fees[0..2]));
     }
