use super::*;
use canhttp::http::json::Id;
use proptest::proptest;
use serde_json::json;
use solana_account_decoder_client_types::{UiAccountData, UiAccountEncoding};

mod normalization_tests {
    use super::*;

    #[test]
    fn should_normalize_raw_response() {
        assert_normalized_equal(
            &ResponseTransform::Raw,
            r#"{"k1":"v1","k2":"v2"}"#,
            r#"{"k1":"v1","k2":"v2"}"#,
        );
        assert_normalized_equal(
            &ResponseTransform::Raw,
            r#"{"k1":"v1","k2":"v2"}"#,
            r#"{"k2":"v2","k1":"v1"}"#,
        );
        assert_normalized_not_equal(
            &ResponseTransform::Raw,
            r#"{"k1":"v1","k2":"v2"}"#,
            r#"{"k1":"v1","k3":"v3"}"#,
        );
    }

    #[test]
    fn should_normalize_get_slot_response() {
        assert_normalized_equal(
            &ResponseTransform::GetSlot(RoundingError::default()),
            "329535108",
            "329535108",
        );
        assert_normalized_equal(
            &ResponseTransform::GetSlot(RoundingError::default()),
            "329535108",
            "329535116",
        );
        assert_normalized_not_equal(
            &ResponseTransform::GetSlot(RoundingError::default()),
            "329535108",
            "329535128",
        );
    }

    #[test]
    fn should_normalize_get_account_info_response() {
        assert_normalized(
            &ResponseTransform::GetAccountInfo,
            r#"{
                "context": { "apiVersion": "2.0.15", "slot": 341197053 },
                "value": {
                    "data": ["1234", "base58"],
                    "executable": false,
                    "lamports": 88849814690250,
                    "owner": "11111111111111111111111111111111",
                    "rentEpoch": 18446744073709551615,
                    "space": 0
                }
            }"#,
            Some(UiAccount {
                lamports: 88849814690250,
                data: UiAccountData::Binary("1234".to_string(), UiAccountEncoding::Base58),
                owner: "11111111111111111111111111111111".to_string(),
                executable: false,
                rent_epoch: 18446744073709551615,
                space: Some(0),
            }),
        );
    }

    proptest! {
        #[test]
        fn should_ignore_get_account_info_response_context(slot1: u64, slot2: u64) {
            assert_normalized_equal(
                &ResponseTransform::GetAccountInfo,
                json!({
                    "context": { "apiVersion": "2.0.15", "slot": slot1 },
                    "value": {
                        "data": ["1234", "base58"],
                        "executable": false,
                        "lamports": 88849814690250u64,
                        "owner": "11111111111111111111111111111111",
                        "rentEpoch": 18446744073709551615u64,
                        "space": 0
                    }
                }).to_string(),
                json!({
                    "context": { "apiVersion": "2.0.15", "slot": slot2 },
                    "value": {
                        "data": ["1234", "base58"],
                        "executable": false,
                        "lamports": 88849814690250u64,
                        "owner": "11111111111111111111111111111111",
                        "rentEpoch": 18446744073709551615u64,
                        "space": 0
                    }
                }).to_string(),
            );
        }
    }

    #[test]
    fn should_normalize_empty_get_account_info_response() {
        assert_normalized(
            &ResponseTransform::GetAccountInfo,
            r#"{"context": { "apiVersion": "2.0.15", "slot": 341197053 }}"#,
            None::<UiAccount>,
        );
    }

<<<<<<< HEAD
    #[test]
    fn should_normalize_get_block_response() {
        assert_normalized(
            &ResponseTransform::GetBlock,
            r#"{
                "previousBlockhash": "4Pcj2yJkCYyhnWe8Ze3uK2D2EtesBxhAevweDoTcxXf3",
                "blockhash": "8QeCusqSTKeC23NwjTKRBDcPuEfVLtszkxbpL6mXQEp4",
                "parentSlot": 372877611,
                "blockTime": 1744122369,
                "blockHeight": 360854634
            }"#,
            Some(UiConfirmedBlock {
                previous_blockhash: "4Pcj2yJkCYyhnWe8Ze3uK2D2EtesBxhAevweDoTcxXf3".to_string(),
                blockhash: "8QeCusqSTKeC23NwjTKRBDcPuEfVLtszkxbpL6mXQEp4".to_string(),
                parent_slot: 372877611,
                transactions: None,
                signatures: None,
                rewards: None,
                num_reward_partitions: None,
                block_time: Some(1744122369),
                block_height: Some(360854634),
            }),
        );
    }

    #[test]
    fn should_normalize_empty_get_block_response() {
        assert_normalized(
            &ResponseTransform::GetBlock,
            "null",
            None::<UiConfirmedBlock>,
        );
=======
    proptest! {
        #[test]
        fn should_normalize_send_transaction_response(transaction_id in "[1-9A-HJ-NP-Za-km-z]+") {
            assert_normalized(
                &ResponseTransform::SendTransaction,
                &format!("\"{transaction_id}\""),
                transaction_id.to_string(),
            );
        }
>>>>>>> ddd5b6de
    }

    fn assert_normalized<T>(transform: &ResponseTransform, result: &str, expected: T)
    where
        T: Debug + Serialize + DeserializeOwned,
    {
        let expected_response = to_vec(&JsonRpcResponse::from_ok(Id::Number(1), expected)).unwrap();
        let normalized_response = normalize_result(transform, result);
        assert_eq!(
            expected_response,
            normalized_response,
            "expected {:?}, actual: {:?}",
            from_slice::<Value>(&expected_response),
            from_slice::<Value>(&normalized_response)
        );
    }

    fn normalize_result(transform: &ResponseTransform, result: &str) -> Vec<u8> {
        fn add_envelope(reply: &str) -> Vec<u8> {
            format!("{{\"jsonrpc\": \"2.0\", \"id\": 1, \"result\": {}}}", reply).into_bytes()
        }
        let mut response = add_envelope(result);
        transform.apply(&mut response);
        response
    }

    fn assert_normalized_equal(
        transform: &ResponseTransform,
        left: impl AsRef<str>,
        right: impl AsRef<str>,
    ) {
        assert_eq!(
            normalize_result(transform, left.as_ref()),
            normalize_result(transform, right.as_ref())
        );
    }

    fn assert_normalized_not_equal(transform: &ResponseTransform, left: &str, right: &str) {
        assert_ne!(
            normalize_result(transform, left),
            normalize_result(transform, right)
        );
    }
}<|MERGE_RESOLUTION|>--- conflicted
+++ resolved
@@ -111,7 +111,17 @@
         );
     }
 
-<<<<<<< HEAD
+    proptest! {
+        #[test]
+        fn should_normalize_send_transaction_response(transaction_id in "[1-9A-HJ-NP-Za-km-z]+") {
+            assert_normalized(
+                &ResponseTransform::SendTransaction,
+                &format!("\"{transaction_id}\""),
+                transaction_id.to_string(),
+            );
+        }
+    }
+
     #[test]
     fn should_normalize_get_block_response() {
         assert_normalized(
@@ -144,17 +154,6 @@
             "null",
             None::<UiConfirmedBlock>,
         );
-=======
-    proptest! {
-        #[test]
-        fn should_normalize_send_transaction_response(transaction_id in "[1-9A-HJ-NP-Za-km-z]+") {
-            assert_normalized(
-                &ResponseTransform::SendTransaction,
-                &format!("\"{transaction_id}\""),
-                transaction_id.to_string(),
-            );
-        }
->>>>>>> ddd5b6de
     }
 
     fn assert_normalized<T>(transform: &ResponseTransform, result: &str, expected: T)
