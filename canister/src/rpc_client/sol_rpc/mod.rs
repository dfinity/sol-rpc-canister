--- conflicted
+++ resolved
@@ -13,25 +13,8 @@
 use serde_json::{from_slice, from_value, to_vec, Value};
 use solana_account_decoder_client_types::UiAccount;
 use solana_clock::Slot;
-<<<<<<< HEAD
 use solana_transaction_status_client_types::UiConfirmedBlock;
-use std::{fmt, fmt::Debug};
-
-// This constant is our approximation of the expected header size.
-// The HTTP standard doesn't define any limit, and many implementations limit
-// the headers size to 8 KiB. We chose a lower limit because headers observed on most providers
-// fit in the constant defined below, and if there is a spike, then the payload size adjustment
-// should take care of that.
-pub const HEADER_SIZE_LIMIT: u64 = 2 * 1024;
-
-// This constant comes from the IC specification:
-// > If provided, the value must not exceed 2MB
-const HTTP_MAX_SIZE: u64 = 2_000_000;
-
-pub const MAX_PAYLOAD_SIZE: u64 = HTTP_MAX_SIZE - HEADER_SIZE_LIMIT;
-=======
 use std::fmt::Debug;
->>>>>>> 0a24245a
 
 /// Describes a payload transformation to execute before passing the HTTP response to consensus.
 /// The purpose of these transformations is to ensure that the response encoding is deterministic
