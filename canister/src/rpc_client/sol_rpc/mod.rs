#[cfg(test)]
mod tests;

use crate::types::RoundingError;
use candid::candid_method;
use canhttp::http::json::JsonRpcResponse;
use ic_cdk::{
    api::management_canister::http_request::{HttpResponse, TransformArgs},
    query,
};
use minicbor::{Decode, Encode};
use serde::{de::DeserializeOwned, Serialize};
use serde_json::{from_slice, to_vec, Value};
use sol_rpc_types::PrioritizationFee;
use solana_clock::Slot;
use std::fmt::Debug;

/// Describes a payload transformation to execute before passing the HTTP response to consensus.
/// The purpose of these transformations is to ensure that the response encoding is deterministic
/// (the field order is the same).
#[derive(Clone, Debug, Decode, Encode)]
pub enum ResponseTransform {
    #[n(0)]
    GetAccountInfo,
    #[n(1)]
    GetBalance,
    #[n(2)]
    GetBlock,
    #[n(3)]
    GetRecentPrioritizationFees {
        #[n(0)]
        max_slot_rounding_error: RoundingError,
        #[n(1)]
        // TODO XC-326: rename to max_length
        max_num_slots: u8,
    },
    #[n(4)]
<<<<<<< HEAD
    GetSlot(#[n(0)] RoundingError),
=======
    GetTokenAccountBalance,
>>>>>>> 0e46a307
    #[n(5)]
    GetTransaction,
    #[n(6)]
    SendTransaction,
    #[n(7)]
    Raw,
}

impl ResponseTransform {
    fn apply(&self, body_bytes: &mut Vec<u8>) {
        fn canonicalize_response<T, R>(body_bytes: &mut Vec<u8>, f: impl FnOnce(T) -> R)
        where
            T: Serialize + DeserializeOwned,
            R: Serialize + DeserializeOwned,
        {
            if let Ok(response) = from_slice::<JsonRpcResponse<T>>(body_bytes) {
                if let Ok(bytes) = to_vec(&response.map(f)) {
                    *body_bytes = bytes
                }
            }
        }

        match self {
            Self::GetAccountInfo => {
                canonicalize_response::<Value, Option<Value>>(body_bytes, |result| {
                    match result["value"].clone() {
                        Value::Null => None,
                        value => Some(value),
                    }
                });
            }
            Self::GetBalance => {
                canonicalize_response::<Value, Value>(body_bytes, |result| result["value"].clone());
            }
            Self::GetBlock => {
                canonicalize_response::<Value, Option<Value>>(body_bytes, |result| match result {
                    Value::Null => None,
                    value => Some(value),
                });
            }
            Self::GetRecentPrioritizationFees {
                max_slot_rounding_error,
                max_num_slots,
            } => {
                if let Ok(response) =
                    from_slice::<JsonRpcResponse<Vec<PrioritizationFee>>>(body_bytes)
                {
                    let (id, result) = response.into_parts();
                    match result {
                        Ok(mut fees) => {
                            // The exact number of elements for the returned priority fees is not really specified in the
                            // [API](https://solana.com/de/docs/rpc/http/getrecentprioritizationfees),
                            // which simply mentions
                            // "Currently, a node's prioritization-fee cache stores data from up to 150 blocks."
                            // Manual testing shows that the result seems to always contain 150 elements,
                            // also for not used addresses.
                            if fees.is_empty() || max_num_slots == &0 {
                                fees.clear();
                            } else {
                                // The order of the prioritization fees in the response is not specified in the
                                // [API](https://solana.com/de/docs/rpc/http/getrecentprioritizationfees),
                                // although examples and manual testing show that the response is sorted by increasing number of slot.
                                // To avoid any problem, we enforce the sorting.
                                fees.sort_unstable_by(|fee, other_fee| {
                                    other_fee.slot.cmp(&fee.slot) //sort by decreasing order of slot
                                });
                                let max_rounded_slot = max_slot_rounding_error.round(
                                    fees.first()
                                        .expect(
                                            "BUG: recent prioritization fees should be non-empty",
                                        )
                                        .slot,
                                );

                                fees = fees
                                    .into_iter()
                                    .skip_while(|fee| fee.slot > max_rounded_slot)
                                    .take(*max_num_slots as usize)
                                    .collect();

                                fees = fees.into_iter().rev().collect();
                            }

                            *body_bytes = serde_json::to_vec(&JsonRpcResponse::from_ok(id, fees))
                                .expect(
                                "BUG: failed to serialize previously deserialized JsonRpcResponse",
                            );
                        }
                        Err(json_rpc_error) => {
                            // canonicalize json representation
                            *body_bytes = serde_json::to_vec(&JsonRpcResponse::<
                                Vec<PrioritizationFee>,
                            >::from_error(
                                id, json_rpc_error
                            ))
                            .expect(
                                "BUG: failed to serialize previously deserialized JsonRpcResponse",
                            )
                        }
                    }
                }
            }
            Self::GetSlot(rounding_error) => {
                canonicalize_response::<Slot, Slot>(body_bytes, |slot| rounding_error.round(slot));
            }
            Self::GetTransaction => {
                canonicalize_response::<Value, Option<Value>>(body_bytes, |result| match result {
                    Value::Null => None,
                    value => Some(value),
                });
            }
            Self::GetTokenAccountBalance => {
                canonicalize_response::<Value, Value>(body_bytes, |result| result["value"].clone());
            }
            Self::SendTransaction => {
                canonicalize_response::<String, String>(body_bytes, std::convert::identity);
            }
            Self::Raw => {
                canonicalize_response::<Value, Value>(body_bytes, std::convert::identity);
            }
        }
    }
}

#[query]
#[candid_method(query)]
fn cleanup_response(mut args: TransformArgs) -> HttpResponse {
    args.response.headers.clear();
    let status_ok = args.response.status >= 200u16 && args.response.status < 300u16;
    if status_ok && !args.context.is_empty() {
        let maybe_transform: Result<ResponseTransform, _> = minicbor::decode(&args.context[..]);
        if let Ok(transform) = maybe_transform {
            transform.apply(&mut args.response.body);
        }
    }
    args.response
}<|MERGE_RESOLUTION|>--- conflicted
+++ resolved
@@ -35,16 +35,14 @@
         max_num_slots: u8,
     },
     #[n(4)]
-<<<<<<< HEAD
     GetSlot(#[n(0)] RoundingError),
-=======
+    #[n(5)]
     GetTokenAccountBalance,
->>>>>>> 0e46a307
-    #[n(5)]
+    #[n(6)]
     GetTransaction,
-    #[n(6)]
+    #[n(7)]
     SendTransaction,
-    #[n(7)]
+    #[n(8)]
     Raw,
 }
 
