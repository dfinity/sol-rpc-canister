--- conflicted
+++ resolved
@@ -9,14 +9,9 @@
     query,
 };
 use minicbor::{Decode, Encode};
-<<<<<<< HEAD
 use serde::{de::DeserializeOwned, Deserialize, Serialize};
-use serde_json::{from_slice, to_vec, Value};
-=======
-use serde::{de::DeserializeOwned, Serialize};
 use serde_json::{from_slice, Value};
 use sol_rpc_types::PrioritizationFee;
->>>>>>> 3a70730f
 use solana_clock::Slot;
 use solana_transaction_status_client_types::TransactionStatus;
 use std::fmt::Debug;
@@ -34,25 +29,23 @@
     #[n(2)]
     GetBlock,
     #[n(3)]
-<<<<<<< HEAD
-    GetSignatureStatuses,
-=======
     GetRecentPrioritizationFees {
         #[n(0)]
         max_slot_rounding_error: RoundingError,
         #[n(1)]
         max_length: u8,
     },
->>>>>>> 3a70730f
     #[n(4)]
+    GetSignatureStatuses,
+    #[n(5)]
     GetSlot(#[n(0)] RoundingError),
-    #[n(5)]
+    #[n(6)]
     GetTokenAccountBalance,
-    #[n(6)]
+    #[n(7)]
     GetTransaction,
-    #[n(7)]
+    #[n(8)]
     SendTransaction,
-    #[n(8)]
+    #[n(9)]
     Raw,
 }
 
@@ -63,7 +56,7 @@
             // This field is always ignored since it contains the fast-changing current
             // slot value for which consensus cannot generally be reached across nodes.
             context: Value,
-            pub value: T,
+            value: T,
         }
 
         fn ignore_context<T>(value: SolanaRpcResult<T>) -> T {
@@ -103,24 +96,6 @@
                     value => Some(value),
                 });
             }
-<<<<<<< HEAD
-            Self::GetSignatureStatuses => {
-                canonicalize_response::<
-                    SolanaRpcResult<Vec<Option<TransactionStatus>>>,
-                    Vec<Option<TransactionStatus>>,
-                >(body_bytes, |statuses| {
-                    statuses
-                        .value
-                        .into_iter()
-                        .map(|maybe_status| {
-                            maybe_status.map(|mut status| {
-                                status.confirmations = None;
-                                status
-                            })
-                        })
-                        .collect()
-                });
-=======
             Self::GetRecentPrioritizationFees {
                 max_slot_rounding_error,
                 max_length,
@@ -128,7 +103,6 @@
                 canonicalize_response::<Vec<PrioritizationFee>, Vec<PrioritizationFee>>(
                     body_bytes,
                     |mut fees| {
-                        // actual processing here
                         // The exact number of elements for the returned priority fees is not really specified in the
                         // [API](https://solana.com/de/docs/rpc/http/getrecentprioritizationfees),
                         // which simply mentions
@@ -160,7 +134,22 @@
                             .collect()
                     },
                 );
->>>>>>> 3a70730f
+            }
+            Self::GetSignatureStatuses => {
+                canonicalize_response::<
+                    SolanaRpcResult<Vec<Option<TransactionStatus>>>,
+                    Vec<Option<TransactionStatus>>,
+                >(body_bytes, |statuses| {
+                    ignore_context(statuses)
+                        .into_iter()
+                        .map(|maybe_status| {
+                            maybe_status.map(|mut status| {
+                                status.confirmations = None;
+                                status
+                            })
+                        })
+                        .collect()
+                });
             }
             Self::GetSlot(rounding_error) => {
                 canonicalize_response::<Slot, Slot>(body_bytes, |slot| rounding_error.round(slot));
