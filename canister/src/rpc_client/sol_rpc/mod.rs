#[cfg(test)]
mod tests;

<<<<<<< HEAD
use crate::{
    http::http_client,
    metrics::MetricRpcMethod,
    providers::{request_builder, resolve_rpc_provider},
    state::read_state,
};
=======
>>>>>>> fdc0c35c
use candid::candid_method;
use canhttp::http::json::JsonRpcResponse;
use ic_cdk::{
    api::management_canister::http_request::{HttpResponse, TransformArgs},
    query,
};
use minicbor::{Decode, Encode};
use serde::{de::DeserializeOwned, Serialize};
use solana_clock::Slot;
use std::{fmt, fmt::Debug};

// This constant is our approximation of the expected header size.
// The HTTP standard doesn't define any limit, and many implementations limit
// the headers size to 8 KiB. We chose a lower limit because headers observed on most providers
// fit in the constant defined below, and if there is a spike, then the payload size adjustment
// should take care of that.
pub const HEADER_SIZE_LIMIT: u64 = 2 * 1024;

// This constant comes from the IC specification:
// > If provided, the value must not exceed 2MB
const HTTP_MAX_SIZE: u64 = 2_000_000;

pub const MAX_PAYLOAD_SIZE: u64 = HTTP_MAX_SIZE - HEADER_SIZE_LIMIT;

/// Describes a payload transformation to execute before passing the HTTP response to consensus.
/// The purpose of these transformations is to ensure that the response encoding is deterministic
/// (the field order is the same).
#[derive(Debug, Decode, Encode)]
pub enum ResponseTransform {
    #[n(0)]
    GetSlot,
    #[n(1)]
    Raw,
}

impl ResponseTransform {
    fn apply(&self, body_bytes: &mut Vec<u8>) {
        use serde_json::{from_slice, to_vec, Value};

        fn redact_response<T>(body: &mut Vec<u8>)
        where
            T: Serialize + DeserializeOwned,
        {
            let response: JsonRpcResponse<T> = match from_slice(body) {
                Ok(response) => response,
                Err(_) => return,
            };
            *body = to_vec(&response).expect("BUG: failed to serialize response");
        }

        fn canonicalize(text: &[u8]) -> Option<Vec<u8>> {
            let json = from_slice::<Value>(text).ok()?;
            to_vec(&json).ok()
        }

        match self {
            // TODO XC-292: Add rounding to the response transform and
            //  add a unit test simulating consensus when the providers
            //  return slightly differing results.
            Self::GetSlot => redact_response::<Slot>(body_bytes),
            Self::Raw => {
                if let Some(bytes) = canonicalize(body_bytes) {
                    *body_bytes = bytes
                }
            }
        }
    }
}

#[query]
#[candid_method(query)]
fn cleanup_response(mut args: TransformArgs) -> HttpResponse {
    args.response.headers.clear();
    let status_ok = args.response.status >= 200u16 && args.response.status < 300u16;
    if status_ok && !args.context.is_empty() {
        let maybe_transform: Result<ResponseTransform, _> = minicbor::decode(&args.context[..]);
        if let Ok(transform) = maybe_transform {
            transform.apply(&mut args.response.body);
        }
    }
    args.response
}

#[derive(Clone, Copy, PartialEq, Eq, PartialOrd, Ord)]
pub struct ResponseSizeEstimate(u64);

impl ResponseSizeEstimate {
    pub fn new(num_bytes: u64) -> Self {
        assert!(num_bytes > 0);
        assert!(num_bytes <= MAX_PAYLOAD_SIZE);
        Self(num_bytes)
    }

    /// Describes the expected (90th percentile) number of bytes in the HTTP response body.
    /// This number should be less than `MAX_PAYLOAD_SIZE`.
    pub fn get(self) -> u64 {
        self.0
    }
}

impl fmt::Display for ResponseSizeEstimate {
    fn fmt(&self, f: &mut fmt::Formatter<'_>) -> fmt::Result {
        write!(f, "{}", self.0)
    }
<<<<<<< HEAD
}

/// Calls a JSON-RPC method at the specified URL.
pub async fn call<I, O>(
    retry: bool,
    provider: &RpcSource,
    request_body: JsonRpcRequest<I>,
    response_size_estimate: ResponseSizeEstimate,
    response_transform: &Option<ResponseTransform>,
) -> Result<O, RpcError>
where
    I: Serialize + Clone + Debug,
    O: Debug + DeserializeOwned,
{
    use tower::Service;

    let transform_op = response_transform
        .as_ref()
        .map(|t| {
            let mut buf = vec![];
            minicbor::encode(t, &mut buf).unwrap();
            buf
        })
        .unwrap_or_default();

    let effective_size_estimate = response_size_estimate.get();
    let request = request_builder(
        resolve_rpc_provider(provider.clone()),
        &read_state(|state| state.get_override_provider()),
    )?
    .max_response_bytes(effective_size_estimate)
    .transform_context(TransformContext::from_name(
        "cleanup_response".to_owned(),
        transform_op.clone(),
    ))
    .body(request_body)
    .expect("BUG: invalid request");

    let rpc_method = request.body().method().to_string();
    let mut client = http_client(MetricRpcMethod(rpc_method.clone()), retry);
    let response = client.call(request).await?;
    match response.into_body().into_result() {
        Ok(r) => Ok(r),
        Err(canhttp::http::json::JsonRpcError {
            code,
            message,
            data: _,
        }) => Err(JsonRpcError { code, message }.into()),
    }
=======
>>>>>>> fdc0c35c
}<|MERGE_RESOLUTION|>--- conflicted
+++ resolved
@@ -1,15 +1,6 @@
 #[cfg(test)]
 mod tests;
 
-<<<<<<< HEAD
-use crate::{
-    http::http_client,
-    metrics::MetricRpcMethod,
-    providers::{request_builder, resolve_rpc_provider},
-    state::read_state,
-};
-=======
->>>>>>> fdc0c35c
 use candid::candid_method;
 use canhttp::http::json::JsonRpcResponse;
 use ic_cdk::{
@@ -114,56 +105,4 @@
     fn fmt(&self, f: &mut fmt::Formatter<'_>) -> fmt::Result {
         write!(f, "{}", self.0)
     }
-<<<<<<< HEAD
-}
-
-/// Calls a JSON-RPC method at the specified URL.
-pub async fn call<I, O>(
-    retry: bool,
-    provider: &RpcSource,
-    request_body: JsonRpcRequest<I>,
-    response_size_estimate: ResponseSizeEstimate,
-    response_transform: &Option<ResponseTransform>,
-) -> Result<O, RpcError>
-where
-    I: Serialize + Clone + Debug,
-    O: Debug + DeserializeOwned,
-{
-    use tower::Service;
-
-    let transform_op = response_transform
-        .as_ref()
-        .map(|t| {
-            let mut buf = vec![];
-            minicbor::encode(t, &mut buf).unwrap();
-            buf
-        })
-        .unwrap_or_default();
-
-    let effective_size_estimate = response_size_estimate.get();
-    let request = request_builder(
-        resolve_rpc_provider(provider.clone()),
-        &read_state(|state| state.get_override_provider()),
-    )?
-    .max_response_bytes(effective_size_estimate)
-    .transform_context(TransformContext::from_name(
-        "cleanup_response".to_owned(),
-        transform_op.clone(),
-    ))
-    .body(request_body)
-    .expect("BUG: invalid request");
-
-    let rpc_method = request.body().method().to_string();
-    let mut client = http_client(MetricRpcMethod(rpc_method.clone()), retry);
-    let response = client.call(request).await?;
-    match response.into_body().into_result() {
-        Ok(r) => Ok(r),
-        Err(canhttp::http::json::JsonRpcError {
-            code,
-            message,
-            data: _,
-        }) => Err(JsonRpcError { code, message }.into()),
-    }
-=======
->>>>>>> fdc0c35c
 }