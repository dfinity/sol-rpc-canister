--- conflicted
+++ resolved
@@ -88,13 +88,8 @@
             HttpClientError::NotHandledError(_)
             | HttpClientError::CyclesAccountingError(_)
             | HttpClientError::UnsuccessfulHttpResponse(_)
-<<<<<<< HEAD
-            | HttpClientError::InvalidJsonResponse(_)
-            | HttpClientError::InvalidJsonResponseId(_) => false,
-=======
             | HttpClientError::InvalidJsonResponseId(_)
             | HttpClientError::InvalidJsonResponse(_) => false,
->>>>>>> 2ab19830
         }
     }
 }