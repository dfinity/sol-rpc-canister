--- conflicted
+++ resolved
@@ -8,12 +8,8 @@
 use canhttp::multi::ReductionError;
 use serde::Serialize;
 use sol_rpc_types::{
-<<<<<<< HEAD
-    GetSlotParams, MultiRpcResult, RoundingError, RpcConfig, RpcResult, RpcSources,
-=======
-    GetSlotParams, MultiRpcResult, RpcAccess, RpcAuth, RpcConfig, RpcResult, RpcSource, RpcSources,
-    SupportedRpcProvider,
->>>>>>> 3e623217
+    GetSlotParams, MultiRpcResult, RoundingError, RpcAccess, RpcAuth, RpcConfig, RpcResult,
+    RpcSource, RpcSources, SupportedRpcProvider,
 };
 use solana_clock::Slot;
 use std::fmt::Debug;
