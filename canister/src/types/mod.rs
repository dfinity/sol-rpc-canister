#[cfg(test)]
mod tests;

use crate::{constants::API_KEY_REPLACE_STRING, validate::validate_api_key};
use serde::{Deserialize, Serialize};
<<<<<<< HEAD
use sol_rpc_types::{Provider, RegexSubstitution, RpcApi, RpcError, ValidationError};
use std::fmt;
use zeroize::{Zeroize, ZeroizeOnDrop};

pub enum ResolvedRpcService {
    Api(RpcApi),
    Provider(Provider),
}

impl ResolvedRpcService {
    pub fn api(&self, override_provider: &OverrideProvider) -> Result<RpcApi, RpcError> {
        let initial_api = match self {
            Self::Api(api) => api.clone(),
            Self::Provider(provider) => rpc_client::get_api(provider),
        };
        override_provider.apply(initial_api).map_err(|regex_error| {
            RpcError::ValidationError(ValidationError::Custom(format!(
                "BUG: regex should have been validated when initially set. Error: {regex_error}"
            )))
        })
    }
}

=======
use sol_rpc_types::{RegexSubstitution, RpcEndpoint};
use std::fmt;
use zeroize::{Zeroize, ZeroizeOnDrop};

>>>>>>> fc0c927f
#[derive(Clone, PartialEq, Zeroize, ZeroizeOnDrop, Deserialize, Serialize)]
pub struct ApiKey(String);

impl ApiKey {
    /// Explicitly read API key (use sparingly)
    pub fn read(&self) -> &str {
        &self.0
    }
}

/// Enable printing data structures which include an API key
impl fmt::Debug for ApiKey {
    fn fmt(&self, f: &mut fmt::Formatter<'_>) -> fmt::Result {
        write!(f, "{API_KEY_REPLACE_STRING}")
    }
}

impl TryFrom<String> for ApiKey {
    type Error = String;
    fn try_from(key: String) -> Result<ApiKey, Self::Error> {
        validate_api_key(&key)?;
        Ok(ApiKey(key))
    }
}

/// Copy of [`sol_rpc_types::OverrideProvider`] to keep the implementation details out of the
/// [`sol_rpc_types`] crate.
#[derive(Clone, Debug, Default, PartialEq, Serialize, Deserialize)]
pub struct OverrideProvider {
    pub override_url: Option<RegexSubstitution>,
}

impl From<sol_rpc_types::OverrideProvider> for OverrideProvider {
    fn from(value: sol_rpc_types::OverrideProvider) -> Self {
        Self {
            override_url: value.override_url,
        }
    }
}

impl OverrideProvider {
    /// Override the resolved provider API (url and headers).
    ///
    /// # Limitations
    ///
    /// Currently, only the url can be replaced by regular expression. Headers will be reset.
    ///
    /// # Security considerations
    ///
    /// The resolved provider API may contain sensitive data (such as API keys) that may be extracted
    /// by using the override mechanism. Since only the controller of the canister can set the override parameters,
    /// upon canister initialization or upgrade, it's the controller's responsibility to ensure that this is not a problem
    /// (e.g., if only used for local development).
    pub fn apply(&self, api: RpcEndpoint) -> Result<RpcEndpoint, regex::Error> {
        match &self.override_url {
            None => Ok(api),
            Some(substitution) => {
                let regex = substitution.pattern.compile()?;
                let new_url = regex.replace_all(&api.url, &substitution.replacement);
                Ok(RpcEndpoint {
                    url: new_url.to_string(),
                    headers: None,
                })
            }
        }
    }
}<|MERGE_RESOLUTION|>--- conflicted
+++ resolved
@@ -3,36 +3,10 @@
 
 use crate::{constants::API_KEY_REPLACE_STRING, validate::validate_api_key};
 use serde::{Deserialize, Serialize};
-<<<<<<< HEAD
-use sol_rpc_types::{Provider, RegexSubstitution, RpcApi, RpcError, ValidationError};
-use std::fmt;
-use zeroize::{Zeroize, ZeroizeOnDrop};
-
-pub enum ResolvedRpcService {
-    Api(RpcApi),
-    Provider(Provider),
-}
-
-impl ResolvedRpcService {
-    pub fn api(&self, override_provider: &OverrideProvider) -> Result<RpcApi, RpcError> {
-        let initial_api = match self {
-            Self::Api(api) => api.clone(),
-            Self::Provider(provider) => rpc_client::get_api(provider),
-        };
-        override_provider.apply(initial_api).map_err(|regex_error| {
-            RpcError::ValidationError(ValidationError::Custom(format!(
-                "BUG: regex should have been validated when initially set. Error: {regex_error}"
-            )))
-        })
-    }
-}
-
-=======
 use sol_rpc_types::{RegexSubstitution, RpcEndpoint};
 use std::fmt;
 use zeroize::{Zeroize, ZeroizeOnDrop};
 
->>>>>>> fc0c927f
 #[derive(Clone, PartialEq, Zeroize, ZeroizeOnDrop, Deserialize, Serialize)]
 pub struct ApiKey(String);
 
