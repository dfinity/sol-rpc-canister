--- conflicted
+++ resolved
@@ -251,7 +251,7 @@
     // When true, skip the preflight transaction checks. Default: false.
     skipPreflight: opt bool;
     // Commitment level to use for preflight. See Configuring State Commitment. Default finalized.
-    preflightCommitment: opt text;
+    preflightCommitment: opt CommitmentLevel;
     // Maximum number of times for the RPC node to retry sending the transaction to the leader.
     // If this parameter not provided, the RPC node will retry the transaction until it is
     // finalized or until the blockhash expires.
@@ -262,7 +262,7 @@
 
 // The encoding format for the transaction argument to the Solana `sendTransaction` RPC method call.
 type SendTransactionEncoding = variant {
-    // The transaction is base-58 encoded (slow, deprecated).
+    // DEPRECATED: The transaction is base-58 encoded.
     base58;
     // The transaction is base-64 encoded.
     base64;
@@ -386,15 +386,11 @@
   getSlot : (RpcSources, opt GetSlotRpcConfig, opt GetSlotParams) -> (MultiGetSlotResult);
   getSlotCyclesCost : (RpcSources, opt GetSlotRpcConfig, opt GetSlotParams) -> (RequestCostResult) query;
 
-<<<<<<< HEAD
   // Call the Solana `sendTransaction` RPC method and return the resulting transaction ID.
   sendTransaction : (RpcSources, opt RpcConfig, SendTransactionParams) -> (MultiSendTransactionResult);
-
-  // Make a generic RPC request that sends the given json_rpc_payload.
-  request : (RpcSources, opt RpcConfig, json_rpc_paylod: text) -> (MultiRequestResult)
-=======
+  sendTransactionCyclesCost : (RpcSources, opt RpcConfig, SendTransactionParams) -> (RequestCostResult) query;
+
   // Make a raw JSON-RPC request that sends the given json_rpc_payload.
   jsonRequest : (RpcSources, opt RpcConfig, json_rpc_payload: text) -> (MultiRequestResult);
   jsonRequestCyclesCost : (RpcSources, opt RpcConfig, json_rpc_payload: text) -> (RequestCostResult) query;
->>>>>>> b6245c17
 };