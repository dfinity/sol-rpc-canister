// Identifies a Solana cluster
type SolanaCluster = variant {
  // Live production environment
  Mainnet;
  // Public testing and development
  Devnet;
  // Validator and stress testing
  Testnet;
};

// Identifies an RPC provider for a particular Solana cluster.
type SupportedProvider = variant {
  AlchemyMainnet;
  AlchemyDevnet;
  AnkrMainnet;
  AnkrDevnet;
  DrpcMainnet;
  DrpcDevnet;
  HeliusMainnet;
  HeliusDevnet;
  PublicNodeMainnet;
};

// Defines an RPC provider for a particular Solana cluster and how to access it.
type RpcProvider = record {
  cluster : SolanaCluster;
  access : RpcAccess;
};

// Configures how to perform RPC HTTP calls.
type RpcConfig = record {
  responseSizeEstimate : opt nat64;
  responseConsensus : opt ConsensusStrategy;
};


// Rounding error for fetching the current slot from Solana using the JSON-RPC interface, meaning slots will be rounded
// down to the nearest multiple of this error when being fetched.
//
// Solana slot time (around 400ms) is faster than the latency of an HTTPs outcall (which involves every node in the
// subnet making an HTTP request), which is typically around a couple of seconds. It is therefore extremely likely that
// the nodes will receive different results and will fail to reach consensus.
//
// Rounding down the slot received by each node artificially increases the slot time observed by each node and therefore
// increases the probability of reaching consensus. In other words, the higher the rounding error, the more likely it is
// that consensus will be reached (which is required for the HTTPs outcall to be successful), but the older the
// resulting slot will be. Certain use cases, such as sending transactions, require a relatively recent block hash (less
// than 150 blocks old) so that too a large rounding error is not advisable.
//
// The default value of 20 has been experimentally shown to likely achieve consensus while still resulting in a slot
// whose corresponding block is "recent enough" to be used in a Solana transaction.
type RoundingError = nat64;

// Configures how to perform `getSlot` RPC HTTP calls.
type GetSlotRpcConfig = record {
  responseSizeEstimate : opt nat64;
  responseConsensus : opt ConsensusStrategy;
  roundingError : opt RoundingError;
};

// Defines a consensus strategy for combining responses from different providers.
type ConsensusStrategy = variant {
  Equality;
  Threshold : record {
    total : opt nat8;
    min : nat8;
  };
};

// Defines a Solana RPC source.
type RpcSource = variant {
  Supported : SupportedProvider;
  Custom : RpcEndpoint;
};

// Defines a collection of Solana RPC sources.
type RpcSources = variant {
  //  List explicitly which providers should be contacted.
  Custom : vec RpcSource;
  // Let the SOL RPC canister decide how many and which providers should be contacted for that cluster.
  // The exact number of contacted providers can be influenced by the chosen `ConsensusStrategy`.
  Default : SolanaCluster;
};

// Defines how to reach the supported RPC provider.
type RpcAccess = variant {
  Authenticated : record {
    auth : RpcAuth;
    publicUrl : opt text;
  };
  Unauthenticated : record {
    publicUrl : text;
  };
};

// Defines how a call to a supported provider is authenticated.
type RpcAuth = variant {
  BearerToken : record { url : text };
  UrlParameter : record { urlPattern : text };
};

// Specifies how to reach a Solana RPC provider
type RpcEndpoint = record {
  url : text;
  headers : opt vec HttpHeader
};

// An HTTP header.
type HttpHeader = record {
  value : text;
  name : text
};

// Represents an error that occurred while trying to perform an RPC call.
type RpcError = variant {
  JsonRpcError : JsonRpcError;
  ProviderError : ProviderError;
  ValidationError : text;
  HttpOutcallError : HttpOutcallError;
};

// Represents a JSON-RPC error.
type JsonRpcError = record { code : int64; message : text };

// Represents an error with an RPC provider.
type ProviderError = variant {
  TooFewCycles : record { expected : nat; received : nat };
  InvalidRpcConfig : text;
  UnsupportedCluster : text;
};

// Represents an HTTP outcall error.
type HttpOutcallError = variant {
  IcError : record { code: RejectionCode; message: text };
  InvalidHttpJsonRpcResponse : record {
    status : nat16;
    body : text;
    parsingError : opt text;
  };
};

// Represents an IC rejection code for an HTTP outcall.
type RejectionCode = variant {
  NoError;
  CanisterError;
  SysTransient;
  DestinationInvalid;
  Unknown;
  SysFatal;
  CanisterReject;
};

<<<<<<< HEAD
// Cycles cost of a request made to the SOL RPC canister.
// E.g., the cycle cost for `getSlot` can be retrieved by calling `getSlotCyclesCost`.
type RequestCostResult = variant { Ok : nat; Err : RpcError };
=======
// Represents the encoding of the return value of the `getAccountInfo` Solana RPC method.
type GetAccountInfoEncoding = variant {
  // Return the account data encoded in base-58. This is slow and limited to less than 129 bytes of account data.
  base58;
  // Return the account data encoded in base-64. This works for account data of any size.
  base64;
  // Compress the account data using the Zstandard library and return the base64-encoded result.
  "base64+zstd";
  // Return the data as a JSON string.
  // * jsonParsed encoding attempts to use program-specific state parsers to return more human-readable and explicit
  //   account state data.
  // * If jsonParsed is requested but a parser cannot be found, the field falls back to base64 encoding, detectable
  //   when the data field is type string.
  jsonParsed;
};

// Represents a slice of the return value of the `getAccountInfo` Solana RPC method.
// NOTE: Data slicing is only available for base58, base64, or base64+zstd encodings.
type DataSlice = record {
  length: nat32;
  offset: nat32;
};

// The parameters for a call to the `getAccountInfo` Solana RPC method.
type GetAccountInfoParams = record {
  pubkey: Pubkey;
  commitment: opt CommitmentLevel;
  encoding: opt GetAccountInfoEncoding;
  dataSlice: opt DataSlice;
  minContextSlot: opt nat64;
};

// Address of a Solana account as a base-58 encoded string.
// Example: "EPjFWdd5AufqSSqeM2qN1xzybapC8G4wEGGkZwyTDt1v"
type Pubkey = text;

// Solana account info.
type AccountInfo = record {
    // Number of lamports assigned to this account.
    lamports: nat64;
    // Data associated with the account.
    data: AccountData;
    // Pubkey of the program this account has been assigned to.
    owner: Pubkey;
    // Boolean indicating if the account contains a program (and is strictly read-only).
    executable: bool;
    // The epoch at which this account will next owe rent.
    rentEpoch: nat64;
    // The data size of the account.
    space: nat64;
};

// Represents Solana account data.
type AccountData = variant {
  // The data is formatted as a binary string. This is a legacy format retained for RPC backwards compatibility
  legacyBinary: text;
  // The data is formatted as a JSON `ParsedAccount`.
  json: ParsedAccount;
  // The data is formatted as a string containing the account data encoded according to one of
  // the `AccountEncoding` formats.
  binary: record { text; AccountEncoding };
};

// Represents Solana account data parsed as JSON.
type ParsedAccount = record {
    // The Solana program that interprets the data.
    program: Pubkey;
    // The account data parsed as JSON and formatted as a string.
    parsed: text;
    // The data size of the account.
    space: nat64;
};

// Represents an encoding format for Solana account data.
type AccountEncoding = variant {
    // The account data is formatted as a binary string. Legacy. Retained for RPC backwards compatibility.
    binary;
    // The account data is formatted as a base-58 string.
    base58;
    // The account data is formatted as a base-64 string.
    base64;
    // The account data was first compressed using Zstandard and the
    // result was then formatted as a base-64 string.
    "base64+zstd";
    // The account data is formatted as a JSON string.
    jsonParsed;
};

// Represents the result of a call to the `getAccountInfo` Solana RPC method.
// If the requested account doesn't exist, the `Ok` variant will be null.
type GetAccountInfoResult = variant { Ok : opt AccountInfo; Err : RpcError };

// Represents an aggregated result from multiple RPC calls to the `getAccountInfo` Solana RPC method.
type MultiGetAccountInfoResult = variant {
    Consistent : GetAccountInfoResult;
    Inconsistent : vec record { RpcSource; GetAccountInfoResult };
};
>>>>>>> 3993c57a

// Represents a Solana slot
type Slot = nat64;

// Represents the result of a call to the `getSlot` Solana RPC method.
type GetSlotResult = variant { Ok : Slot; Err : RpcError };

// Represents an aggregated result from multiple RPC calls to the `getSlot` Solana RPC method.
type MultiGetSlotResult = variant {
    Consistent : GetSlotResult;
    Inconsistent : vec record { RpcSource; GetSlotResult };
};

// Commitment levels in Solana, representing finality guarantees of transactions and state queries.
type CommitmentLevel = variant {
  processed;
  confirmed;
  finalized;
};

// The parameters for a call to the `getSlot` Solana RPC method.
type GetSlotParams = record {
  commitment: opt CommitmentLevel;
  minContextSlot: opt nat64;
};

// Represents the result of a generic RPC request.
type RequestResult = variant { Ok : text; Err : RpcError };

// Represents an aggregated result from multiple RPC calls for a generic RPC request.
type MultiRequestResult = variant {
    Consistent : RequestResult;
    Inconsistent : vec record { RpcSource; RequestResult };
};

// A string used as a regex pattern.
type Regex = text;

// A regex-based substitution with a pattern and replacement string.
type RegexSubstitution = record {
  pattern : Regex;
  replacement: text;
};

// Allows modifying an RpcEndpoint's request URL and HTTP headers.
type OverrideProvider = record {
  overrideUrl : opt RegexSubstitution
};

// A filter for log entries.
type LogFilter = variant {
  ShowAll;
  HideAll;
  ShowPattern : Regex;
  HidePattern : Regex;
};

// The number of nodes in the subnet
type NumSubnetNodes = nat32;

// The canister operation mode. Default is 'Normal'.
type Mode = variant {
    // Normal mode, where cycle payment is required for certain operations.
    Normal;
    // Demo mode, where cycle payment is not required.
    Demo;
};

// The installation args for the Solana RPC canister.
type InstallArgs = record {
  manageApiKeys: opt vec principal;
  overrideProvider: opt OverrideProvider;
  logFilter: opt LogFilter;
  numSubnetNodes : opt NumSubnetNodes;
  mode : opt Mode;
};

service : (InstallArgs,) -> {
  // Returns a list of all supported providers.
  getProviders : () -> (vec record { SupportedProvider; RpcProvider }) query;

  // Update the API keys for a list of supported providers.
  //
  // # Preconditions
  //
  // The caller is the controller or a principal specified in `InstallArgs::manage_api_keys`.
  updateApiKeys : (vec record { SupportedProvider; opt text }) -> ();

  // Call the Solana `getAccountInfo` RPC method and return the resulting slot.
  getAccountInfo : (RpcSources, opt RpcConfig, GetAccountInfoParams) -> (MultiGetAccountInfoResult);

  // Call the Solana `getSlot` RPC method and return the resulting slot.
  getSlot : (RpcSources, opt GetSlotRpcConfig, opt GetSlotParams) -> (MultiGetSlotResult);
  getSlotCyclesCost : (RpcSources, opt GetSlotRpcConfig, opt GetSlotParams) -> (RequestCostResult) query;

  // Make a generic JSON RPC request that sends the given json_rpc_payload.
  jsonRequest : (RpcSources, opt RpcConfig, json_rpc_payload: text) -> (MultiRequestResult);
  jsonRequestCyclesCost : (RpcSources, opt RpcConfig, json_rpc_payload: text) -> (RequestCostResult) query;
};<|MERGE_RESOLUTION|>--- conflicted
+++ resolved
@@ -150,11 +150,10 @@
   CanisterReject;
 };
 
-<<<<<<< HEAD
 // Cycles cost of a request made to the SOL RPC canister.
 // E.g., the cycle cost for `getSlot` can be retrieved by calling `getSlotCyclesCost`.
 type RequestCostResult = variant { Ok : nat; Err : RpcError };
-=======
+
 // Represents the encoding of the return value of the `getAccountInfo` Solana RPC method.
 type GetAccountInfoEncoding = variant {
   // Return the account data encoded in base-58. This is slow and limited to less than 129 bytes of account data.
@@ -252,7 +251,6 @@
     Consistent : GetAccountInfoResult;
     Inconsistent : vec record { RpcSource; GetAccountInfoResult };
 };
->>>>>>> 3993c57a
 
 // Represents a Solana slot
 type Slot = nat64;
