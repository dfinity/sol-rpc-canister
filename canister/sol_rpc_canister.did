--- conflicted
+++ resolved
@@ -1,6 +1,6 @@
 // Identifies a Solana cluster
 type SolanaCluster = variant {
-  // Live production environment 
+  // Live production environment
   Mainnet;
   // Public testing and development
   Devnet;
@@ -10,10 +10,14 @@
 
 // Identifies an RPC provider for a particular Solana cluster.
 type SupportedProvider = variant {
+  AlchemyMainnet;
+  AlchemyDevnet;
   AnkrMainnet;
-  AlchemyDevnet;
-  AlchemyMainnet;
   AnkrDevnet;
+  DRPCMainnet;
+  DRPCDevnet;
+  HeliusMainnet;
+  HeliusDevnet;
   PublicNodeMainnet;
 };
 
@@ -81,25 +85,8 @@
   value : text;
   name : text
 };
-<<<<<<< HEAD
-type SolMainnetService = variant {
-  Alchemy;
-  Ankr;
-  DRPC;
-  Helius;
-  LavaNetwork;
-  PublicNode;
-};
-type SolDevnetService = variant {
-  Alchemy;
-  Ankr;
-  DRPC;
-  Helius;
-};
-=======
 
 // A string used as a regex pattern.
->>>>>>> fab8cab3
 type Regex = text;
 
 // A regex-based substitution with a pattern and replacement string.
@@ -133,12 +120,12 @@
   getProviders : () -> (vec record { SupportedProvider; RpcProvider }) query;
 
   // Update the API keys for a list of supported providers.
-  // 
+  //
   // # Preconditions
   //
   // The caller is the controller or a principal specified in `Installargs::manage_api_keys`.
   updateApiKeys : (vec record { SupportedProvider; opt text }) -> ();
-  
+
   // TODO XC-292: change signature
   getSlot : (RpcSources, opt RpcConfig) -> (nat64);
 };