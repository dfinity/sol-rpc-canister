#!/bin/bash

set -e -x

IDENTITY=${1:-ci}
NETWORK="ic"
WALLET=$(dfx identity get-wallet --network="$NETWORK" --identity="$IDENTITY")
FLAGS="--network=$NETWORK --identity=$IDENTITY --wallet=$WALLET"

# List supported JSON-RPC providers
dfx canister call sol_rpc getProviders $FLAGS || exit 1

# Get the last finalized slot on Mainnet with a 2-out-of-3 strategy
GET_SLOT_PARAMS="(
  variant { Default = variant { Mainnet } },
  opt record {
    responseConsensus = opt variant {
      Threshold = record { min = 2 : nat8; total = opt (3 : nat8) }
    };
    responseSizeEstimate = null;
  },
  opt record { minContextSlot = null; commitment = opt variant { finalized } },
)"
CYCLES=$(dfx canister call sol_rpc getSlotCyclesCost "$GET_SLOT_PARAMS" $FLAGS --output json | jq '.Ok' --raw-output || exit 1)
dfx canister call sol_rpc getSlot "$GET_SLOT_PARAMS" $FLAGS --with-cycles "$CYCLES" || exit 1

# Get the USDC mint account info on Mainnet with a 2-out-of-3 strategy
GET_ACCOUNT_INFO_PARAMS="(
  variant { Default = variant { Mainnet } },
  opt record {
    responseConsensus = opt variant {
      Threshold = record { min = 2 : nat8; total = opt (3 : nat8) }
    };
    responseSizeEstimate = null;
  },
  record {
    pubkey = \"EPjFWdd5AufqSSqeM2qN1xzybapC8G4wEGGkZwyTDt1v\";
    commitment = null;
    encoding = opt variant{ base64 };
    dataSlice = null;
    minContextSlot = null;
  },
)"
<<<<<<< HEAD
dfx canister call sol_rpc getAccountInfo "$GET_ACCOUNT_INFO_PARAMS" $FLAGS --with-cycles "$CYCLES" || exit 1

# TODO XC-339: Add end-to-end test for `sendTransaction`
=======
CYCLES=$(dfx canister call sol_rpc getAccountInfoCyclesCost "$GET_ACCOUNT_INFO_PARAMS" $FLAGS --output json | jq '.Ok' --raw-output || exit 1)
dfx canister call sol_rpc getAccountInfo "$GET_ACCOUNT_INFO_PARAMS" $FLAGS --with-cycles "$CYCLES" || exit 1
>>>>>>> b6245c17
<|MERGE_RESOLUTION|>--- conflicted
+++ resolved
@@ -41,11 +41,7 @@
     minContextSlot = null;
   },
 )"
-<<<<<<< HEAD
+CYCLES=$(dfx canister call sol_rpc getAccountInfoCyclesCost "$GET_ACCOUNT_INFO_PARAMS" $FLAGS --output json | jq '.Ok' --raw-output || exit 1)
 dfx canister call sol_rpc getAccountInfo "$GET_ACCOUNT_INFO_PARAMS" $FLAGS --with-cycles "$CYCLES" || exit 1
 
-# TODO XC-339: Add end-to-end test for `sendTransaction`
-=======
-CYCLES=$(dfx canister call sol_rpc getAccountInfoCyclesCost "$GET_ACCOUNT_INFO_PARAMS" $FLAGS --output json | jq '.Ok' --raw-output || exit 1)
-dfx canister call sol_rpc getAccountInfo "$GET_ACCOUNT_INFO_PARAMS" $FLAGS --with-cycles "$CYCLES" || exit 1
->>>>>>> b6245c17
+# TODO XC-339: Add end-to-end test for `sendTransaction`