--- conflicted
+++ resolved
@@ -21,17 +21,12 @@
 hex = { workspace = true }
 ic-cdk = { workspace = true }
 ic-stable-structures = { workspace = true }
-<<<<<<< HEAD
+maplit = { workspace = true }
 num-traits = { workspace = true }
-=======
-maplit = { workspace = true }
-sol_rpc_types = { path = "../libs/types" }
->>>>>>> fc0c927f
 regex = { workspace = true }
 serde = { workspace = true }
+serde_bytes = { workspace = true }
 serde_json = {workspace = true}
-serde_bytes = { workspace = true }
-serde_json = { workspace = true }
 sol_rpc_types = { path = "../libs/types" }
 url = { workspace = true }
 tower = { workspace = true, features = [ "util" ] }
