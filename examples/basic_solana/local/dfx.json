{
  "canisters": {
    "sol_rpc": {
      "specified_id": "lxzze-o7777-77777-aaaaa-cai",
      "candid": "../../../canister/sol_rpc_canister.did",
      "package": "sol_rpc_canister",
      "type": "custom",
<<<<<<< HEAD
      "build": [
        "cargo build --target wasm32-unknown-unknown --release --manifest-path ../../../canister/Cargo.toml"
      ],
=======
      "build": "../build.sh \"../../../canister/Cargo.toml\"",
>>>>>>> bcd32316
      "wasm": "../../../target/wasm32-unknown-unknown/release/sol_rpc_canister.wasm",
      "metadata": [
        {
          "name": "candid:service"
        }
      ],
      "init_arg": "( record { manageApiKeys = null; overrideProvider = opt record { overrideUrl = opt record { pattern = \".*\"; replacement = \"https://api.devnet.solana.com\" } }; logFilter = opt variant { ShowAll }; numSubnetNodes = null; mode = opt variant { Demo }; } )",
      "post_install": "./provision.sh"
    },
    "basic_solana": {
      "candid": "../basic_solana.did",
      "package": "basic_solana",
      "type": "custom",
<<<<<<< HEAD
      "build": [
        "cargo build --target wasm32-unknown-unknown --release"
      ],
=======
      "build": "../build.sh",
>>>>>>> bcd32316
      "wasm": "../../../target/wasm32-unknown-unknown/release/basic_solana.wasm",
      "metadata": [
        {
          "name": "candid:service"
        }
      ],
      "init_arg": "( record { solana_network = opt variant { Devnet }; ed25519_key_name = opt variant { LocalDevelopment }; sol_rpc_canister_id = opt principal \"lxzze-o7777-77777-aaaaa-cai\" } )"
    }
  },
  "version": 1
}<|MERGE_RESOLUTION|>--- conflicted
+++ resolved
@@ -5,13 +5,7 @@
       "candid": "../../../canister/sol_rpc_canister.did",
       "package": "sol_rpc_canister",
       "type": "custom",
-<<<<<<< HEAD
-      "build": [
-        "cargo build --target wasm32-unknown-unknown --release --manifest-path ../../../canister/Cargo.toml"
-      ],
-=======
       "build": "../build.sh \"../../../canister/Cargo.toml\"",
->>>>>>> bcd32316
       "wasm": "../../../target/wasm32-unknown-unknown/release/sol_rpc_canister.wasm",
       "metadata": [
         {
@@ -25,13 +19,7 @@
       "candid": "../basic_solana.did",
       "package": "basic_solana",
       "type": "custom",
-<<<<<<< HEAD
-      "build": [
-        "cargo build --target wasm32-unknown-unknown --release"
-      ],
-=======
       "build": "../build.sh",
->>>>>>> bcd32316
       "wasm": "../../../target/wasm32-unknown-unknown/release/basic_solana.wasm",
       "metadata": [
         {
