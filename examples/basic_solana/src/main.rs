--- conflicted
+++ resolved
@@ -156,13 +156,8 @@
     );
 
     let signatures = vec![
-<<<<<<< HEAD
-        SolanaWallet::sign_message(&message, &payer).await,
-        SolanaWallet::sign_message(&message, &nonce_account).await,
-=======
         payer.sign_message(&message).await,
         nonce_account.sign_message(&message).await,
->>>>>>> 8c27c3ac
     ];
 
     let transaction = Transaction {
@@ -218,11 +213,7 @@
         &get_recent_blockhash(&client).await,
     );
 
-<<<<<<< HEAD
-    let signatures = vec![SolanaWallet::sign_message(&message, &payer).await];
-=======
     let signatures = vec![payer.sign_message(&message).await];
->>>>>>> 8c27c3ac
     let transaction = Transaction {
         message,
         signatures,
@@ -261,11 +252,7 @@
         Some(payer.as_ref()),
         &get_recent_blockhash(&client).await,
     );
-<<<<<<< HEAD
-    let signatures = vec![SolanaWallet::sign_message(&message, &payer).await];
-=======
     let signatures = vec![payer.sign_message(&message).await];
->>>>>>> 8c27c3ac
     let transaction = Transaction {
         message,
         signatures,
@@ -304,11 +291,7 @@
     let blockhash = Hash::from(get_nonce(Some(nonce_account.as_ref().into())).await);
 
     let message = Message::new_with_blockhash(instructions, Some(payer.as_ref()), &blockhash);
-<<<<<<< HEAD
-    let signatures = vec![SolanaWallet::sign_message(&message, &payer).await];
-=======
     let signatures = vec![payer.sign_message(&message).await];
->>>>>>> 8c27c3ac
     let transaction = Transaction {
         message,
         signatures,
@@ -350,11 +333,7 @@
         Some(payer.as_ref()),
         &get_recent_blockhash(&client).await,
     );
-<<<<<<< HEAD
-    let signatures = vec![SolanaWallet::sign_message(&message, &payer).await];
-=======
     let signatures = vec![payer.sign_message(&message).await];
->>>>>>> 8c27c3ac
     let transaction = Transaction {
         message,
         signatures,
