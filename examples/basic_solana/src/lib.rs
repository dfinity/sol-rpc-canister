mod ed25519;
pub mod solana_wallet;
pub mod spl;
pub mod state;

use crate::state::{read_state, State};
use candid::{CandidType, Deserialize, Principal};
use sol_rpc_client::{ed25519::Ed25519KeyId, IcRuntime, SolRpcClient};
use sol_rpc_types::{
<<<<<<< HEAD
    CommitmentLevel, ConsensusStrategy, MultiRpcResult, RpcSources, SolanaCluster,
=======
    CommitmentLevel, ConsensusStrategy, MultiRpcResult, RpcConfig, RpcSources, SolanaCluster,
>>>>>>> 56708c0d
};
use solana_hash::Hash;
use std::str::FromStr;

// Fetch a recent blockhash using the Solana `getSlot` and `getBlock` methods.
// Since the `getSlot` method might fail due to Solana's fast blocktime, and some slots do not
// have blocks, we retry the RPC calls several times in case of failure to find a recent block.
pub async fn get_recent_blockhash(rpc_client: &SolRpcClient<IcRuntime>) -> Hash {
    let num_tries = 3;
    let mut errors = Vec::with_capacity(num_tries);
    loop {
        if errors.len() >= num_tries {
            panic!("Failed to get recent block hash after {num_tries} tries: {errors:?}");
        }
        match rpc_client.get_slot().send().await {
            MultiRpcResult::Consistent(Ok(slot)) => match rpc_client.get_block(slot).send().await {
                MultiRpcResult::Consistent(Ok(Some(block))) => {
                    return Hash::from_str(&block.blockhash).expect("Unable to parse blockhash")
                }
                MultiRpcResult::Consistent(Ok(None)) => {
                    errors.push(format!("No block for slot {slot}"));
                    continue;
                }
                MultiRpcResult::Inconsistent(results) => {
                    errors.push(format!(
                        "Inconsistent results for block with slot {slot}: {:?}",
                        results
                    ));
                    continue;
                }
                MultiRpcResult::Consistent(Err(e)) => {
                    errors.push(format!("Failed to get block with slot {slot}: {:?}", e));
                    continue;
                }
            },
            MultiRpcResult::Inconsistent(results) => {
                errors.push(format!("Failed to retrieved last slot: {:?}", results));
                continue;
            }
            MultiRpcResult::Consistent(Err(e)) => {
                errors.push(format!("Failed to retrieve slot: {:?}", e));
                continue;
            }
        }
    }
}

pub fn client() -> SolRpcClient<IcRuntime> {
    read_state(|state| state.sol_rpc_canister_id())
        .map(|canister_id| SolRpcClient::builder(IcRuntime, canister_id))
        .unwrap_or(SolRpcClient::builder_for_ic())
        .with_rpc_sources(RpcSources::Default(
            read_state(|state| state.solana_network()).into(),
        ))
<<<<<<< HEAD
        .with_consensus_strategy(ConsensusStrategy::Threshold {
            min: 2,
            total: Some(3),
=======
        .with_rpc_config(RpcConfig {
            response_consensus: Some(ConsensusStrategy::Threshold {
                min: 2,
                total: Some(3),
            }),
            ..RpcConfig::default()
>>>>>>> 56708c0d
        })
        .with_default_commitment_level(read_state(State::solana_commitment_level))
        .build()
}

#[derive(CandidType, Deserialize, Debug, Default, PartialEq, Eq)]
pub struct InitArg {
    pub sol_rpc_canister_id: Option<Principal>,
    pub solana_network: Option<SolanaNetwork>,
    pub ed25519_key_name: Option<Ed25519KeyName>,
    pub solana_commitment_level: Option<CommitmentLevel>,
}

#[derive(CandidType, Deserialize, Debug, Default, PartialEq, Eq, Clone, Copy)]
pub enum SolanaNetwork {
    Mainnet,
    #[default]
    Devnet,
    Testnet,
}

impl From<SolanaNetwork> for SolanaCluster {
    fn from(network: SolanaNetwork) -> Self {
        match network {
            SolanaNetwork::Mainnet => Self::Mainnet,
            SolanaNetwork::Devnet => Self::Devnet,
            SolanaNetwork::Testnet => Self::Testnet,
        }
    }
}

#[derive(CandidType, Deserialize, Debug, Default, PartialEq, Eq, Clone, Copy)]
pub enum Ed25519KeyName {
    #[default]
    LocalDevelopment,
    MainnetTestKey1,
    MainnetProdKey1,
}

impl From<Ed25519KeyName> for Ed25519KeyId {
    fn from(key_id: Ed25519KeyName) -> Self {
        match key_id {
            Ed25519KeyName::LocalDevelopment => Self::LocalDevelopment,
            Ed25519KeyName::MainnetTestKey1 => Self::MainnetTestKey1,
            Ed25519KeyName::MainnetProdKey1 => Self::MainnetProdKey1,
        }
    }
}

pub fn validate_caller_not_anonymous() -> Principal {
    let principal = ic_cdk::caller();
    if principal == Principal::anonymous() {
        panic!("anonymous principal is not allowed");
    }
    principal
}<|MERGE_RESOLUTION|>--- conflicted
+++ resolved
@@ -7,11 +7,7 @@
 use candid::{CandidType, Deserialize, Principal};
 use sol_rpc_client::{ed25519::Ed25519KeyId, IcRuntime, SolRpcClient};
 use sol_rpc_types::{
-<<<<<<< HEAD
-    CommitmentLevel, ConsensusStrategy, MultiRpcResult, RpcSources, SolanaCluster,
-=======
     CommitmentLevel, ConsensusStrategy, MultiRpcResult, RpcConfig, RpcSources, SolanaCluster,
->>>>>>> 56708c0d
 };
 use solana_hash::Hash;
 use std::str::FromStr;
@@ -66,18 +62,9 @@
         .with_rpc_sources(RpcSources::Default(
             read_state(|state| state.solana_network()).into(),
         ))
-<<<<<<< HEAD
         .with_consensus_strategy(ConsensusStrategy::Threshold {
             min: 2,
             total: Some(3),
-=======
-        .with_rpc_config(RpcConfig {
-            response_consensus: Some(ConsensusStrategy::Threshold {
-                min: 2,
-                total: Some(3),
-            }),
-            ..RpcConfig::default()
->>>>>>> 56708c0d
         })
         .with_default_commitment_level(read_state(State::solana_commitment_level))
         .build()
