//! A demo of a very bare-bones Solana "wallet".
//!
//! The wallet here showcases how Solana addresses can be computed and how Solana transactions
//! can be signed. It is missing several pieces that any production-grade wallet would have,
//! such as error handling, access-control, caching, etc.

use crate::{
    ed25519::Ed25519ExtendedPublicKey,
    state::{lazy_call_ed25519_public_key, read_state},
};
use candid::Principal;
<<<<<<< HEAD
use sol_rpc_client::{threshold_sig::sign_transaction, IcRuntime};
use sol_rpc_types::DerivationPath;
=======
use sol_rpc_client::{
    ed25519::{sign_message, DerivationPath},
    IcRuntime,
};
>>>>>>> 8c27c3ac
use solana_message::Message;
use solana_pubkey::Pubkey;
use solana_signature::Signature;
use solana_transaction::Transaction;
use std::fmt::Display;

#[derive(Clone)]
pub struct SolanaAccount {
    pub ed25519_public_key: Pubkey,
    pub derivation_path: DerivationPath,
}

impl SolanaAccount {
    pub fn new_derived_account(
        root_public_key: &Ed25519ExtendedPublicKey,
        derivation_path: DerivationPath,
    ) -> Self {
        let ed25519_public_key = root_public_key
            .derive_public_key(derivation_path.clone())
            .public_key
            .serialize_raw()
            .into();
        Self {
            ed25519_public_key,
            derivation_path,
        }
    }

    pub async fn sign_message(&self, message: &Message) -> Signature {
        sign_message(
            &IcRuntime,
            message,
            read_state(|s| s.ed25519_key_name()).into(),
            Some(&self.derivation_path),
        )
        .await
        .expect("Failed to sign transaction")
    }
}

impl AsRef<Pubkey> for SolanaAccount {
    fn as_ref(&self) -> &Pubkey {
        &self.ed25519_public_key
    }
}

impl Display for SolanaAccount {
    fn fmt(&self, f: &mut std::fmt::Formatter<'_>) -> std::fmt::Result {
        write!(
            f,
            "{}",
            bs58::encode(&self.ed25519_public_key).into_string()
        )
    }
}

#[derive(Debug, PartialEq, Eq, Clone)]
pub struct SolanaWallet {
    owner: Principal,
    root_public_key: Ed25519ExtendedPublicKey,
}

impl SolanaWallet {
    pub async fn new(owner: Principal) -> Self {
        let root_public_key = lazy_call_ed25519_public_key().await;
        Self {
            owner,
            root_public_key,
        }
    }

    pub fn derive_account(&self, derivation_path: DerivationPath) -> SolanaAccount {
        SolanaAccount::new_derived_account(&self.root_public_key, derivation_path)
    }

    pub fn solana_account(&self) -> SolanaAccount {
        self.derive_account(self.owner.as_slice().into())
    }

    pub fn derived_nonce_account(&self) -> SolanaAccount {
        self.derive_account(
            [self.owner.as_slice(), "nonce-account".as_bytes()]
                .concat()
                .as_slice()
                .into(),
        )
    }
<<<<<<< HEAD

    pub async fn sign_message(message: &Message, signer: &SolanaAccount) -> Signature {
        sign_transaction(
            &IcRuntime,
            &Transaction::new_unsigned(message.clone()),
            read_state(|s| s.ed25519_key_id()),
            Some(&signer.derivation_path),
        )
        .await
        .expect("Failed to sign transaction")
    }
=======
>>>>>>> 8c27c3ac
}<|MERGE_RESOLUTION|>--- conflicted
+++ resolved
@@ -9,19 +9,13 @@
     state::{lazy_call_ed25519_public_key, read_state},
 };
 use candid::Principal;
-<<<<<<< HEAD
-use sol_rpc_client::{threshold_sig::sign_transaction, IcRuntime};
-use sol_rpc_types::DerivationPath;
-=======
 use sol_rpc_client::{
     ed25519::{sign_message, DerivationPath},
     IcRuntime,
 };
->>>>>>> 8c27c3ac
 use solana_message::Message;
 use solana_pubkey::Pubkey;
 use solana_signature::Signature;
-use solana_transaction::Transaction;
 use std::fmt::Display;
 
 #[derive(Clone)]
@@ -105,18 +99,4 @@
                 .into(),
         )
     }
-<<<<<<< HEAD
-
-    pub async fn sign_message(message: &Message, signer: &SolanaAccount) -> Signature {
-        sign_transaction(
-            &IcRuntime,
-            &Transaction::new_unsigned(message.clone()),
-            read_state(|s| s.ed25519_key_id()),
-            Some(&signer.derivation_path),
-        )
-        .await
-        .expect("Failed to sign transaction")
-    }
-=======
->>>>>>> 8c27c3ac
 }