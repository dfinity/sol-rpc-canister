<<<<<<< HEAD
use ic_ed25519::PublicKey;
use sol_rpc_client::IcRuntime;
use sol_rpc_types::{DerivationPath, Ed25519KeyId};
=======
use crate::Ed25519KeyName;
use ic_ed25519::PublicKey;
use sol_rpc_client::{ed25519::DerivationPath, IcRuntime};
>>>>>>> 8c27c3ac

#[derive(Clone, Debug, PartialEq, Eq)]
pub struct Ed25519ExtendedPublicKey {
    pub public_key: PublicKey,
    pub chain_code: [u8; 32],
}

impl Ed25519ExtendedPublicKey {
    pub fn derive_public_key(&self, derivation_path: DerivationPath) -> Ed25519ExtendedPublicKey {
        let derivation_path = ic_ed25519::DerivationPath::new(
            <Vec<Vec<u8>>>::from(derivation_path)
                .into_iter()
                .map(ic_ed25519::DerivationIndex)
                .collect(),
        );
        let (public_key, chain_code) = self
            .public_key
            .derive_subkey_with_chain_code(&derivation_path, &self.chain_code);
        Self {
            public_key,
            chain_code,
        }
    }
}

pub async fn get_ed25519_public_key(
<<<<<<< HEAD
    key_id: Ed25519KeyId,
    derivation_path: &DerivationPath,
) -> Ed25519ExtendedPublicKey {
    let (pubkey, chain_code) =
        sol_rpc_client::threshold_sig::get_pubkey(&IcRuntime, None, Some(derivation_path), key_id)
            .await
            .expect("Failed to fetch EdDSA public key");
=======
    key_name: Ed25519KeyName,
    derivation_path: &DerivationPath,
) -> Ed25519ExtendedPublicKey {
    let (pubkey, chain_code) = sol_rpc_client::ed25519::get_pubkey(
        &IcRuntime,
        None,
        Some(derivation_path),
        key_name.into(),
    )
    .await
    .expect("Failed to fetch EdDSA public key");
>>>>>>> 8c27c3ac
    Ed25519ExtendedPublicKey {
        public_key: PublicKey::deserialize_raw(&pubkey.to_bytes()).unwrap(),
        chain_code,
    }
}<|MERGE_RESOLUTION|>--- conflicted
+++ resolved
@@ -1,12 +1,6 @@
-<<<<<<< HEAD
-use ic_ed25519::PublicKey;
-use sol_rpc_client::IcRuntime;
-use sol_rpc_types::{DerivationPath, Ed25519KeyId};
-=======
 use crate::Ed25519KeyName;
 use ic_ed25519::PublicKey;
 use sol_rpc_client::{ed25519::DerivationPath, IcRuntime};
->>>>>>> 8c27c3ac
 
 #[derive(Clone, Debug, PartialEq, Eq)]
 pub struct Ed25519ExtendedPublicKey {
@@ -33,15 +27,6 @@
 }
 
 pub async fn get_ed25519_public_key(
-<<<<<<< HEAD
-    key_id: Ed25519KeyId,
-    derivation_path: &DerivationPath,
-) -> Ed25519ExtendedPublicKey {
-    let (pubkey, chain_code) =
-        sol_rpc_client::threshold_sig::get_pubkey(&IcRuntime, None, Some(derivation_path), key_id)
-            .await
-            .expect("Failed to fetch EdDSA public key");
-=======
     key_name: Ed25519KeyName,
     derivation_path: &DerivationPath,
 ) -> Ed25519ExtendedPublicKey {
@@ -53,7 +38,6 @@
     )
     .await
     .expect("Failed to fetch EdDSA public key");
->>>>>>> 8c27c3ac
     Ed25519ExtendedPublicKey {
         public_key: PublicKey::deserialize_raw(&pubkey.to_bytes()).unwrap(),
         chain_code,
