[package]
name = "sol_rpc_int_tests"
version = "0.1.0"
authors.workspace = true
edition.workspace = true
repository.workspace = true
homepage.workspace = true
license.workspace = true

[dependencies]
assert_matches = { workspace = true }
async-trait = { workspace = true }
candid = { workspace = true }
canlog = { path = "../canlog" }
ic-cdk = { workspace = true }
ic-test-utilities-load-wasm = { workspace = true }
pocket-ic = { workspace = true }
serde = { workspace = true }
<<<<<<< HEAD
=======
serde_bytes = { workspace = true }
>>>>>>> bde5f885
serde_json = { workspace = true }
sol_rpc_canister = { path = "../canister" }
sol_rpc_client = { path = "../libs/client" }
sol_rpc_types = { path = "../libs/types" }

[dev-dependencies]
tokio = { workspace = true }<|MERGE_RESOLUTION|>--- conflicted
+++ resolved
@@ -16,10 +16,7 @@
 ic-test-utilities-load-wasm = { workspace = true }
 pocket-ic = { workspace = true }
 serde = { workspace = true }
-<<<<<<< HEAD
-=======
 serde_bytes = { workspace = true }
->>>>>>> bde5f885
 serde_json = { workspace = true }
 sol_rpc_canister = { path = "../canister" }
 sol_rpc_client = { path = "../libs/client" }
