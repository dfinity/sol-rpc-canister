--- conflicted
+++ resolved
@@ -25,16 +25,11 @@
 };
 
 pub mod mock;
-<<<<<<< HEAD
+pub mod spl;
 pub mod wallet;
 
 use mock::{MockOutcall, MockOutcallBuilder};
 use wallet::CallCanisterArgs;
-=======
-pub mod spl;
-
-use mock::{MockOutcall, MockOutcallBuilder};
->>>>>>> 8d30d167
 
 const DEFAULT_MAX_RESPONSE_BYTES: u64 = 2_000_000;
 const MAX_TICKS: usize = 10;
