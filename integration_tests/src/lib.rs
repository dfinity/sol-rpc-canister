use async_trait::async_trait;
use candid::{decode_args, encode_args, utils::ArgumentEncoder, CandidType, Encode, Principal};
use canlog::{Log, LogEntry};
use ic_cdk::api::call::RejectionCode;
use pocket_ic::{
    common::rest::{
        CanisterHttpReject, CanisterHttpRequest, CanisterHttpResponse, MockCanisterHttpResponse,
    },
    management_canister::{CanisterId, CanisterSettings},
    nonblocking::PocketIc,
    PocketIcBuilder, RejectCode, RejectResponse,
};
use regex::Regex;
use serde::{de::DeserializeOwned, Deserialize};
use sol_rpc_canister::{
    http_types::{HttpRequest, HttpResponse},
    logs::Priority,
};
use sol_rpc_client::{Runtime, SolRpcClient};
use sol_rpc_types::{InstallArgs, SupportedRpcProviderId};
use std::{env::set_var, path::PathBuf, time::Duration};

<<<<<<< HEAD
pub const DEFAULT_CALLER_TEST_ID: Principal =
    Principal::from_slice(&[0x0, 0x0, 0x0, 0x0, 0x3, 0x31, 0x1, 0x8, 0x2, 0x2]);
=======
pub mod mock;
use mock::MockOutcall;

const DEFAULT_MAX_RESPONSE_BYTES: u64 = 2_000_000;
const MAX_TICKS: usize = 10;
pub const DEFAULT_CALLER_TEST_ID: Principal = Principal::from_slice(&[0x9d, 0xf7, 0x01]);
>>>>>>> 2ab19830
pub const DEFAULT_CONTROLLER_TEST_ID: Principal = Principal::from_slice(&[0x9d, 0xf7, 0x02]);

pub struct Setup {
    env: PocketIc,
    caller: Principal,
    controller: Principal,
    sol_rpc_canister_id: CanisterId,
    wallet_canister_id: CanisterId,
}

impl Setup {
    pub async fn new() -> Self {
        Self::with_args(InstallArgs::default()).await
    }

    pub async fn with_args(args: InstallArgs) -> Self {
        Self::with_pocket_ic_and_args(
            PocketIcBuilder::new()
                .with_fiduciary_subnet()
                .build_async()
                .await,
            args,
        )
        .await
    }

    pub async fn with_pocket_ic_and_args(env: PocketIc, args: InstallArgs) -> Self {
        let controller = DEFAULT_CONTROLLER_TEST_ID;
        let caller = DEFAULT_CALLER_TEST_ID;
        let wallet = DEFAULT_CALLER_TEST_ID;

        let sol_rpc_canister_id = env
            .create_canister_with_settings(
                None,
                Some(CanisterSettings {
                    controllers: Some(vec![controller]),
                    ..CanisterSettings::default()
                }),
            )
            .await;
        env.add_cycles(sol_rpc_canister_id, u64::MAX as u128).await;
        env.install_canister(
            sol_rpc_canister_id,
            sol_rpc_wasm(),
            Encode!(&args).unwrap(),
            Some(controller),
        )
        .await;

        let wallet_canister_id = env
            .create_canister_with_id(
                None,
                Some(CanisterSettings {
                    controllers: Some(vec![controller]),
                    ..CanisterSettings::default()
                }),
                wallet,
            )
            .await
            .unwrap();
        env.add_cycles(wallet_canister_id, u64::MAX as u128).await;
        env.install_canister(wallet_canister_id, wallet_wasm(), vec![], Some(controller))
            .await;

        Self {
            env,
            caller,
            controller,
            sol_rpc_canister_id,
            wallet_canister_id,
        }
    }

    pub async fn upgrade_canister(&self, args: InstallArgs) {
        self.env.tick().await;
        // Avoid `CanisterInstallCodeRateLimited` error
        self.env.advance_time(Duration::from_secs(600)).await;
        self.env.tick().await;
        self.env
            .upgrade_canister(
                self.sol_rpc_canister_id,
                sol_rpc_wasm(),
                Encode!(&args).unwrap(),
                Some(self.controller),
            )
            .await
            .unwrap_or_else(|err| panic!("Upgrade canister failed: {:?}", err));
    }

    pub fn client(&self) -> SolRpcClient<PocketIcRuntime> {
        SolRpcClient::new(self.new_pocket_ic(), self.sol_rpc_canister_id)
    }

    pub fn client_live_mode(&self) -> SolRpcClient<PocketIcLiveModeRuntime> {
        SolRpcClient::new(self.new_live_pocket_ic(), self.sol_rpc_canister_id)
    }

    fn new_pocket_ic(&self) -> PocketIcRuntime {
        PocketIcRuntime {
            env: &self.env,
            caller: self.caller,
<<<<<<< HEAD
            controller: self.controller,
            wallet: self.wallet_canister_id,
=======
            mock_strategy: None,
>>>>>>> 2ab19830
        }
    }

    fn new_live_pocket_ic(&self) -> PocketIcLiveModeRuntime {
        PocketIcLiveModeRuntime {
            env: &self.env,
            caller: self.caller,
            controller: self.controller,
            wallet: self.wallet_canister_id,
        }
    }

    pub async fn drop(self) {
        self.env.drop().await
    }

    pub fn controller(&self) -> Principal {
        self.controller
    }
}

async fn tick_until_http_request(env: &PocketIc) -> Vec<CanisterHttpRequest> {
    let mut requests = Vec::new();
    for _ in 0..MAX_TICKS {
        requests = env.get_canister_http().await;
        if !requests.is_empty() {
            break;
        }
        env.tick().await;
        env.advance_time(Duration::from_nanos(1)).await;
    }
    requests
}

fn sol_rpc_wasm() -> Vec<u8> {
    ic_test_utilities_load_wasm::load_wasm(
        PathBuf::from(std::env::var("CARGO_MANIFEST_DIR").unwrap()).join("../canister"),
        "sol_rpc_canister",
        &[],
    )
}

fn wallet_wasm() -> Vec<u8> {
    set_var(
        "WALLET_WASM_PATH",
        PathBuf::from(std::env::var("CARGO_MANIFEST_DIR").unwrap()).join("wallet.wasm.gz"),
    );
    ic_test_utilities_load_wasm::load_wasm(PathBuf::new(), "wallet", &[])
}

#[derive(Clone)]
pub struct PocketIcRuntime<'a> {
    env: &'a PocketIc,
    caller: Principal,
<<<<<<< HEAD
    wallet: Principal,
    controller: Principal,
=======
    mock_strategy: Option<MockStrategy>,
>>>>>>> 2ab19830
}

#[async_trait]
impl Runtime for PocketIcRuntime<'_> {
    async fn update_call<In, Out>(
        &self,
        id: Principal,
        method: &str,
        args: In,
        cycles: u128,
    ) -> Result<Out, (RejectionCode, String)>
    where
        In: ArgumentEncoder + Send,
        Out: CandidType + DeserializeOwned,
    {
<<<<<<< HEAD
        PocketIcRuntime::decode_forwarded_result(
            self.env
                .update_call(
                    self.wallet,
                    self.controller,
                    "wallet_call128",
                    Encode!(&CallCanisterArgs {
                        canister: id,
                        method_name: method.to_string(),
                        args: PocketIcRuntime::encode_args(args),
                        cycles,
                    })
                    .unwrap(),
                )
                .await,
        )
=======
        let message_id = self
            .env
            .submit_call(id, self.caller, method, PocketIcRuntime::encode_args(args))
            .await
            .expect("failed to submit call");
        self.execute_mock().await;
        let result = self.env.await_call(message_id).await;
        PocketIcRuntime::decode_call_result(result)
>>>>>>> 2ab19830
    }

    async fn query_call<In, Out>(
        &self,
        id: Principal,
        method: &str,
        args: In,
    ) -> Result<Out, (RejectionCode, String)>
    where
        In: ArgumentEncoder + Send,
        Out: CandidType + DeserializeOwned,
    {
        PocketIcRuntime::decode_call_result(
            self.env
                .query_call(id, self.caller, method, PocketIcRuntime::encode_args(args))
                .await,
        )
    }
}

impl PocketIcRuntime<'_> {
    fn encode_args<In>(args: In) -> Vec<u8>
    where
        In: ArgumentEncoder,
    {
        encode_args(args).expect("Failed to encode arguments.")
    }

    fn decode_call_result<Out>(
        result: Result<Vec<u8>, RejectResponse>,
    ) -> Result<Out, (RejectionCode, String)>
    where
        Out: CandidType + DeserializeOwned,
    {
        match result {
            Ok(bytes) => Self::decode_call_response(bytes),
            Err(e) => {
                let rejection_code = match e.reject_code {
                    RejectCode::SysFatal => RejectionCode::SysFatal,
                    RejectCode::SysTransient => RejectionCode::SysTransient,
                    RejectCode::DestinationInvalid => RejectionCode::DestinationInvalid,
                    RejectCode::CanisterReject => RejectionCode::CanisterReject,
                    RejectCode::CanisterError => RejectionCode::CanisterError,
                    RejectCode::SysUnknown => RejectionCode::Unknown,
                };
                Err((rejection_code, e.reject_message))
            }
        }
    }

<<<<<<< HEAD
    fn decode_call_response<Out>(bytes: Vec<u8>) -> Result<Out, (RejectionCode, String)>
    where
        Out: CandidType + DeserializeOwned + 'static,
    {
        decode_args(&bytes).map(|(res,)| res).map_err(|e| {
            (
                RejectionCode::CanisterError,
                format!(
                    "failed to decode canister response as {}: {}",
                    std::any::type_name::<Out>(),
                    e
                ),
            )
        })
    }

    fn decode_forwarded_result<Out>(
        call_result: Result<Vec<u8>, RejectResponse>,
    ) -> Result<Out, (RejectionCode, String)>
    where
        Out: CandidType + DeserializeOwned + 'static,
    {
        match PocketIcRuntime::decode_call_result::<Result<CallResult, String>>(call_result)? {
            Ok(CallResult { bytes }) => PocketIcRuntime::decode_call_response(bytes),
            Err(message) => {
                // The wallet canister formats the rejection code and error message from the target
                // canister into a single string. Extract them back from the formatted string.
                match Regex::new(r"^An error happened during the call: (\d+): (.*)$")
                    .unwrap()
                    .captures(&message)
                {
                    Some(captures) => {
                        let (_, [code, message]) = captures.extract();
                        Err((code.parse::<u32>().unwrap().into(), message.to_string()))
                    }
                    None => Err((RejectionCode::Unknown, message)),
                }
            }
        }
    }
=======
    fn with_strategy(self, strategy: MockStrategy) -> Self {
        Self {
            mock_strategy: Some(strategy),
            ..self
        }
    }

    async fn execute_mock(&self) {
        match &self.mock_strategy {
            None => (),
            Some(MockStrategy::Mock(mock)) => {
                self.mock_http_once_inner(mock).await;
                while self.try_mock_http_inner(mock).await {}
            }
            Some(MockStrategy::MockOnce(mock)) => {
                self.mock_http_once_inner(mock).await;
            }
        }
    }

    async fn mock_http_once_inner(&self, mock: &MockOutcall) {
        if !self.try_mock_http_inner(mock).await {
            panic!("no pending HTTP request")
        }
    }

    async fn try_mock_http_inner(&self, mock: &MockOutcall) -> bool {
        let http_requests = tick_until_http_request(self.env).await;
        let request = match http_requests.first() {
            Some(request) => request,
            None => return false,
        };
        mock.assert_matches(request);

        let response = match mock.response.clone() {
            CanisterHttpResponse::CanisterHttpReply(reply) => {
                let max_response_bytes = request
                    .max_response_bytes
                    .unwrap_or(DEFAULT_MAX_RESPONSE_BYTES);
                if reply.body.len() as u64 > max_response_bytes {
                    //approximate replica behaviour since headers are not accounted for.
                    CanisterHttpResponse::CanisterHttpReject(CanisterHttpReject {
                        reject_code: 1, //SYS_FATAL
                        message: format!(
                            "Http body exceeds size limit of {} bytes.",
                            max_response_bytes
                        ),
                    })
                } else {
                    CanisterHttpResponse::CanisterHttpReply(reply)
                }
            }
            CanisterHttpResponse::CanisterHttpReject(reject) => {
                CanisterHttpResponse::CanisterHttpReject(reject)
            }
        };
        let mock_response = MockCanisterHttpResponse {
            subnet_id: request.subnet_id,
            request_id: request.request_id,
            response,
            additional_responses: vec![],
        };
        self.env.mock_canister_http_response(mock_response).await;
        true
    }
>>>>>>> 2ab19830
}

/// Runtime for when Pocket IC is used in [live mode](https://github.com/dfinity/ic/blob/f0c82237ae16745ac54dd3838b3f91ce32a6bc52/packages/pocket-ic/HOWTO.md?plain=1#L43).
///
/// The pocket IC instance will automatically progress and execute HTTPs outcalls (without mocking).
/// This setting renders the tests non-deterministic, which is unavoidable since
/// the solana-test-validator also progresses automatically (and also acceptable for end-to-end tests).
#[derive(Clone)]
pub struct PocketIcLiveModeRuntime<'a> {
    env: &'a PocketIc,
    caller: Principal,
    wallet: Principal,
    controller: Principal,
}

#[async_trait]
impl Runtime for PocketIcLiveModeRuntime<'_> {
    async fn update_call<In, Out>(
        &self,
        id: Principal,
        method: &str,
        args: In,
        cycles: u128,
    ) -> Result<Out, (RejectionCode, String)>
    where
        In: ArgumentEncoder + Send,
        Out: CandidType + DeserializeOwned,
    {
        // Forward the call through the wallet canister to attach cycles
        let id = self
            .env
            .submit_call(
                self.wallet,
                self.controller,
                "wallet_call128",
                Encode!(&CallCanisterArgs {
                    canister: id,
                    method_name: method.to_string(),
                    args: PocketIcRuntime::encode_args(args),
                    cycles,
                })
                .unwrap(),
            )
            .await
            .unwrap();

        PocketIcRuntime::decode_forwarded_result(self.env.await_call_no_ticks(id).await)
    }

    async fn query_call<In, Out>(
        &self,
        id: Principal,
        method: &str,
        args: In,
    ) -> Result<Out, (RejectionCode, String)>
    where
        In: ArgumentEncoder + Send,
        Out: CandidType + DeserializeOwned,
    {
        PocketIcRuntime::decode_call_result(
            self.env
                .query_call(id, self.caller, method, PocketIcRuntime::encode_args(args))
                .await,
        )
    }
}

#[async_trait]
pub trait SolRpcTestClient<R: Runtime> {
    async fn verify_api_key(&self, api_key: (SupportedRpcProviderId, Option<String>));
    async fn retrieve_logs(&self, priority: &str) -> Vec<LogEntry<Priority>>;
<<<<<<< HEAD
=======
    fn with_caller<T: Into<Principal>>(self, id: T) -> Self;
    fn mock_http(self, mock: impl Into<MockOutcall>) -> Self;
    fn mock_http_once(self, mock: impl Into<MockOutcall>) -> Self;
>>>>>>> 2ab19830
}

#[async_trait]
impl SolRpcTestClient<PocketIcRuntime<'_>> for SolRpcClient<PocketIcRuntime<'_>> {
    async fn verify_api_key(&self, api_key: (SupportedRpcProviderId, Option<String>)) {
        self.runtime
            .query_call(self.sol_rpc_canister, "verifyApiKey", (api_key,))
            .await
            .unwrap()
    }

    async fn retrieve_logs(&self, priority: &str) -> Vec<LogEntry<Priority>> {
        let request = HttpRequest {
            method: "POST".to_string(),
            url: format!("/logs?priority={priority}"),
            headers: vec![],
            body: serde_bytes::ByteBuf::new(),
        };
        let response: HttpResponse = self
            .runtime
            .query_call(self.sol_rpc_canister, "http_request", (request,))
            .await
            .unwrap();
        serde_json::from_slice::<Log<Priority>>(&response.body)
            .expect("failed to parse SOL RPC canister log")
            .entries
    }
}

<<<<<<< HEAD
/// Argument to the wallet canister `wallet_call128` method.
/// See the [cycles wallet repository](https://github.com/dfinity/cycles-wallet).
#[derive(CandidType, Deserialize)]
struct CallCanisterArgs {
    canister: Principal,
    method_name: String,
    #[serde(with = "serde_bytes")]
    args: Vec<u8>,
    cycles: u128,
}

/// Return type of the wallet canister `wallet_call128` method.
/// See the [cycles wallet repository](https://github.com/dfinity/cycles-wallet)
#[derive(CandidType, Deserialize)]
struct CallResult {
    #[serde(with = "serde_bytes", rename = "return")]
    bytes: Vec<u8>,
=======
    fn with_caller<T: Into<Principal>>(mut self, id: T) -> Self {
        self.runtime.caller = id.into();
        self
    }

    fn mock_http(self, mock: impl Into<MockOutcall>) -> Self {
        Self {
            runtime: self.runtime.with_strategy(MockStrategy::Mock(mock.into())),
            ..self
        }
    }

    fn mock_http_once(self, mock: impl Into<MockOutcall>) -> Self {
        Self {
            runtime: self
                .runtime
                .with_strategy(MockStrategy::MockOnce(mock.into())),
            ..self
        }
    }
}

#[derive(Clone, Debug)]
enum MockStrategy {
    Mock(MockOutcall),
    MockOnce(MockOutcall),
>>>>>>> 2ab19830
}<|MERGE_RESOLUTION|>--- conflicted
+++ resolved
@@ -20,17 +20,13 @@
 use sol_rpc_types::{InstallArgs, SupportedRpcProviderId};
 use std::{env::set_var, path::PathBuf, time::Duration};
 
-<<<<<<< HEAD
+pub mod mock;
+use mock::MockOutcall;
+
+const DEFAULT_MAX_RESPONSE_BYTES: u64 = 2_000_000;
+const MAX_TICKS: usize = 10;
 pub const DEFAULT_CALLER_TEST_ID: Principal =
     Principal::from_slice(&[0x0, 0x0, 0x0, 0x0, 0x3, 0x31, 0x1, 0x8, 0x2, 0x2]);
-=======
-pub mod mock;
-use mock::MockOutcall;
-
-const DEFAULT_MAX_RESPONSE_BYTES: u64 = 2_000_000;
-const MAX_TICKS: usize = 10;
-pub const DEFAULT_CALLER_TEST_ID: Principal = Principal::from_slice(&[0x9d, 0xf7, 0x01]);
->>>>>>> 2ab19830
 pub const DEFAULT_CONTROLLER_TEST_ID: Principal = Principal::from_slice(&[0x9d, 0xf7, 0x02]);
 
 pub struct Setup {
@@ -132,12 +128,9 @@
         PocketIcRuntime {
             env: &self.env,
             caller: self.caller,
-<<<<<<< HEAD
+            mock_strategy: None,
             controller: self.controller,
             wallet: self.wallet_canister_id,
-=======
-            mock_strategy: None,
->>>>>>> 2ab19830
         }
     }
 
@@ -192,12 +185,9 @@
 pub struct PocketIcRuntime<'a> {
     env: &'a PocketIc,
     caller: Principal,
-<<<<<<< HEAD
+    mock_strategy: Option<MockStrategy>,
     wallet: Principal,
     controller: Principal,
-=======
-    mock_strategy: Option<MockStrategy>,
->>>>>>> 2ab19830
 }
 
 #[async_trait]
@@ -213,33 +203,25 @@
         In: ArgumentEncoder + Send,
         Out: CandidType + DeserializeOwned,
     {
-<<<<<<< HEAD
-        PocketIcRuntime::decode_forwarded_result(
-            self.env
-                .update_call(
-                    self.wallet,
-                    self.controller,
-                    "wallet_call128",
-                    Encode!(&CallCanisterArgs {
-                        canister: id,
-                        method_name: method.to_string(),
-                        args: PocketIcRuntime::encode_args(args),
-                        cycles,
-                    })
-                    .unwrap(),
-                )
-                .await,
-        )
-=======
+        // Forward the call through the wallet canister to attach cycles
         let message_id = self
             .env
-            .submit_call(id, self.caller, method, PocketIcRuntime::encode_args(args))
+            .submit_call(
+                self.wallet,
+                self.controller,
+                "wallet_call128",
+                Encode!(&CallCanisterArgs {
+                    canister: id,
+                    method_name: method.to_string(),
+                    args: PocketIcRuntime::encode_args(args),
+                    cycles,
+                })
+                .unwrap(),
+            )
             .await
-            .expect("failed to submit call");
+            .unwrap();
         self.execute_mock().await;
-        let result = self.env.await_call(message_id).await;
-        PocketIcRuntime::decode_call_result(result)
->>>>>>> 2ab19830
+        PocketIcRuntime::decode_forwarded_result(self.env.await_call(message_id).await)
     }
 
     async fn query_call<In, Out>(
@@ -290,48 +272,6 @@
         }
     }
 
-<<<<<<< HEAD
-    fn decode_call_response<Out>(bytes: Vec<u8>) -> Result<Out, (RejectionCode, String)>
-    where
-        Out: CandidType + DeserializeOwned + 'static,
-    {
-        decode_args(&bytes).map(|(res,)| res).map_err(|e| {
-            (
-                RejectionCode::CanisterError,
-                format!(
-                    "failed to decode canister response as {}: {}",
-                    std::any::type_name::<Out>(),
-                    e
-                ),
-            )
-        })
-    }
-
-    fn decode_forwarded_result<Out>(
-        call_result: Result<Vec<u8>, RejectResponse>,
-    ) -> Result<Out, (RejectionCode, String)>
-    where
-        Out: CandidType + DeserializeOwned + 'static,
-    {
-        match PocketIcRuntime::decode_call_result::<Result<CallResult, String>>(call_result)? {
-            Ok(CallResult { bytes }) => PocketIcRuntime::decode_call_response(bytes),
-            Err(message) => {
-                // The wallet canister formats the rejection code and error message from the target
-                // canister into a single string. Extract them back from the formatted string.
-                match Regex::new(r"^An error happened during the call: (\d+): (.*)$")
-                    .unwrap()
-                    .captures(&message)
-                {
-                    Some(captures) => {
-                        let (_, [code, message]) = captures.extract();
-                        Err((code.parse::<u32>().unwrap().into(), message.to_string()))
-                    }
-                    None => Err((RejectionCode::Unknown, message)),
-                }
-            }
-        }
-    }
-=======
     fn with_strategy(self, strategy: MockStrategy) -> Self {
         Self {
             mock_strategy: Some(strategy),
@@ -397,7 +337,47 @@
         self.env.mock_canister_http_response(mock_response).await;
         true
     }
->>>>>>> 2ab19830
+
+    fn decode_call_response<Out>(bytes: Vec<u8>) -> Result<Out, (RejectionCode, String)>
+    where
+        Out: CandidType + DeserializeOwned,
+    {
+        decode_args(&bytes).map(|(res,)| res).map_err(|e| {
+            (
+                RejectionCode::CanisterError,
+                format!(
+                    "failed to decode canister response as {}: {}",
+                    std::any::type_name::<Out>(),
+                    e
+                ),
+            )
+        })
+    }
+
+    fn decode_forwarded_result<Out>(
+        call_result: Result<Vec<u8>, RejectResponse>,
+    ) -> Result<Out, (RejectionCode, String)>
+    where
+        Out: CandidType + DeserializeOwned,
+    {
+        match PocketIcRuntime::decode_call_result::<Result<CallResult, String>>(call_result)? {
+            Ok(CallResult { bytes }) => PocketIcRuntime::decode_call_response(bytes),
+            Err(message) => {
+                // The wallet canister formats the rejection code and error message from the target
+                // canister into a single string. Extract them back from the formatted string.
+                match Regex::new(r"^An error happened during the call: (\d+): (.*)$")
+                    .unwrap()
+                    .captures(&message)
+                {
+                    Some(captures) => {
+                        let (_, [code, message]) = captures.extract();
+                        Err((code.parse::<u32>().unwrap().into(), message.to_string()))
+                    }
+                    None => Err((RejectionCode::Unknown, message)),
+                }
+            }
+        }
+    }
 }
 
 /// Runtime for when Pocket IC is used in [live mode](https://github.com/dfinity/ic/blob/f0c82237ae16745ac54dd3838b3f91ce32a6bc52/packages/pocket-ic/HOWTO.md?plain=1#L43).
@@ -427,7 +407,7 @@
         Out: CandidType + DeserializeOwned,
     {
         // Forward the call through the wallet canister to attach cycles
-        let id = self
+        let message_id = self
             .env
             .submit_call(
                 self.wallet,
@@ -444,7 +424,7 @@
             .await
             .unwrap();
 
-        PocketIcRuntime::decode_forwarded_result(self.env.await_call_no_ticks(id).await)
+        PocketIcRuntime::decode_forwarded_result(self.env.await_call_no_ticks(message_id).await)
     }
 
     async fn query_call<In, Out>(
@@ -469,12 +449,8 @@
 pub trait SolRpcTestClient<R: Runtime> {
     async fn verify_api_key(&self, api_key: (SupportedRpcProviderId, Option<String>));
     async fn retrieve_logs(&self, priority: &str) -> Vec<LogEntry<Priority>>;
-<<<<<<< HEAD
-=======
-    fn with_caller<T: Into<Principal>>(self, id: T) -> Self;
     fn mock_http(self, mock: impl Into<MockOutcall>) -> Self;
     fn mock_http_once(self, mock: impl Into<MockOutcall>) -> Self;
->>>>>>> 2ab19830
 }
 
 #[async_trait]
@@ -502,9 +478,30 @@
             .expect("failed to parse SOL RPC canister log")
             .entries
     }
-}
-
-<<<<<<< HEAD
+
+    fn mock_http(self, mock: impl Into<MockOutcall>) -> Self {
+        Self {
+            runtime: self.runtime.with_strategy(MockStrategy::Mock(mock.into())),
+            ..self
+        }
+    }
+
+    fn mock_http_once(self, mock: impl Into<MockOutcall>) -> Self {
+        Self {
+            runtime: self
+                .runtime
+                .with_strategy(MockStrategy::MockOnce(mock.into())),
+            ..self
+        }
+    }
+}
+
+#[derive(Clone, Debug)]
+enum MockStrategy {
+    Mock(MockOutcall),
+    MockOnce(MockOutcall),
+}
+
 /// Argument to the wallet canister `wallet_call128` method.
 /// See the [cycles wallet repository](https://github.com/dfinity/cycles-wallet).
 #[derive(CandidType, Deserialize)]
@@ -522,32 +519,4 @@
 struct CallResult {
     #[serde(with = "serde_bytes", rename = "return")]
     bytes: Vec<u8>,
-=======
-    fn with_caller<T: Into<Principal>>(mut self, id: T) -> Self {
-        self.runtime.caller = id.into();
-        self
-    }
-
-    fn mock_http(self, mock: impl Into<MockOutcall>) -> Self {
-        Self {
-            runtime: self.runtime.with_strategy(MockStrategy::Mock(mock.into())),
-            ..self
-        }
-    }
-
-    fn mock_http_once(self, mock: impl Into<MockOutcall>) -> Self {
-        Self {
-            runtime: self
-                .runtime
-                .with_strategy(MockStrategy::MockOnce(mock.into())),
-            ..self
-        }
-    }
-}
-
-#[derive(Clone, Debug)]
-enum MockStrategy {
-    Mock(MockOutcall),
-    MockOnce(MockOutcall),
->>>>>>> 2ab19830
 }