use async_trait::async_trait;
use candid::{decode_args, encode_args, utils::ArgumentEncoder, CandidType, Encode, Principal};
use canlog::{Log, LogEntry};
use ic_cdk::api::call::RejectionCode;
use pocket_ic::{
    common::rest::{
        CanisterHttpReject, CanisterHttpRequest, CanisterHttpResponse, MockCanisterHttpResponse,
    },
    management_canister::{CanisterId, CanisterSettings},
    nonblocking::PocketIc,
    PocketIcBuilder, RejectCode, RejectResponse,
};
use regex::Regex;
use serde::{de::DeserializeOwned, Deserialize};
use sol_rpc_canister::{
    http_types::{HttpRequest, HttpResponse},
    logs::Priority,
};
use sol_rpc_client::{Runtime, SolRpcClient};
<<<<<<< HEAD
use sol_rpc_types::{InstallArgs, RpcSources, SolanaCluster, SupportedRpcProviderId};
use std::{path::PathBuf, time::Duration};
=======
use sol_rpc_types::{InstallArgs, SupportedRpcProviderId};
use std::env::var;
use std::{env::set_var, path::PathBuf, time::Duration};
>>>>>>> c3a3e2f1

pub mod mock;
use mock::MockOutcall;

const DEFAULT_MAX_RESPONSE_BYTES: u64 = 2_000_000;
const MAX_TICKS: usize = 10;
pub const DEFAULT_CALLER_TEST_ID: Principal =
    Principal::from_slice(&[0x0, 0x0, 0x0, 0x0, 0x3, 0x31, 0x1, 0x8, 0x2, 0x2]);
pub const DEFAULT_CONTROLLER_TEST_ID: Principal = Principal::from_slice(&[0x9d, 0xf7, 0x02]);

pub struct Setup {
    env: PocketIc,
    caller: Principal,
    controller: Principal,
    sol_rpc_canister_id: CanisterId,
    wallet_canister_id: CanisterId,
}

impl Setup {
    pub async fn new() -> Self {
        Self::with_args(InstallArgs::default()).await
    }

    pub async fn with_args(args: InstallArgs) -> Self {
        Self::with_pocket_ic_and_args(
            PocketIcBuilder::new()
                .with_fiduciary_subnet()
                .build_async()
                .await,
            args,
        )
        .await
    }

    pub async fn with_pocket_ic_and_args(env: PocketIc, args: InstallArgs) -> Self {
        let controller = DEFAULT_CONTROLLER_TEST_ID;
        let caller = DEFAULT_CALLER_TEST_ID;
        let wallet = DEFAULT_CALLER_TEST_ID;

        let sol_rpc_canister_id = env
            .create_canister_with_settings(
                None,
                Some(CanisterSettings {
                    controllers: Some(vec![controller]),
                    ..CanisterSettings::default()
                }),
            )
            .await;
        env.add_cycles(sol_rpc_canister_id, u64::MAX as u128).await;
        env.install_canister(
            sol_rpc_canister_id,
            sol_rpc_wasm(),
            Encode!(&args).unwrap(),
            Some(controller),
        )
        .await;

        let wallet_canister_id = env
            .create_canister_with_id(
                None,
                Some(CanisterSettings {
                    controllers: Some(vec![controller]),
                    ..CanisterSettings::default()
                }),
                wallet,
            )
            .await
            .unwrap();
        env.add_cycles(wallet_canister_id, u64::MAX as u128).await;
        env.install_canister(wallet_canister_id, wallet_wasm(), vec![], Some(controller))
            .await;

        Self {
            env,
            caller,
            controller,
            sol_rpc_canister_id,
            wallet_canister_id,
        }
    }

    pub async fn upgrade_canister(&self, args: InstallArgs) {
        self.env.tick().await;
        // Avoid `CanisterInstallCodeRateLimited` error
        self.env.advance_time(Duration::from_secs(600)).await;
        self.env.tick().await;
        self.env
            .upgrade_canister(
                self.sol_rpc_canister_id,
                sol_rpc_wasm(),
                Encode!(&args).unwrap(),
                Some(self.controller),
            )
            .await
            .unwrap_or_else(|err| panic!("Upgrade canister failed: {:?}", err));
    }

    pub fn client(&self) -> SolRpcClient<PocketIcRuntime> {
<<<<<<< HEAD
        SolRpcClient::new(
            self.new_pocket_ic(),
            self.canister_id,
            RpcSources::Default(SolanaCluster::Devnet),
        )
    }

    pub fn client_live_mode(&self) -> SolRpcClient<PocketIcLiveModeRuntime> {
        SolRpcClient::new(
            self.new_live_pocket_ic(),
            self.canister_id,
            RpcSources::Default(SolanaCluster::Devnet),
        )
=======
        SolRpcClient::new(self.new_pocket_ic(), self.sol_rpc_canister_id)
    }

    pub fn client_live_mode(&self) -> SolRpcClient<PocketIcLiveModeRuntime> {
        SolRpcClient::new(self.new_live_pocket_ic(), self.sol_rpc_canister_id)
>>>>>>> c3a3e2f1
    }

    fn new_pocket_ic(&self) -> PocketIcRuntime {
        PocketIcRuntime {
            env: &self.env,
            caller: self.caller,
            mock_strategy: None,
            controller: self.controller,
            wallet: self.wallet_canister_id,
        }
    }

    fn new_live_pocket_ic(&self) -> PocketIcLiveModeRuntime {
        PocketIcLiveModeRuntime {
            env: &self.env,
            caller: self.caller,
            controller: self.controller,
            wallet: self.wallet_canister_id,
        }
    }

    pub async fn drop(self) {
        self.env.drop().await
    }

    pub fn controller(&self) -> Principal {
        self.controller
    }
}

async fn tick_until_http_request(env: &PocketIc) -> Vec<CanisterHttpRequest> {
    let mut requests = Vec::new();
    for _ in 0..MAX_TICKS {
        requests = env.get_canister_http().await;
        if !requests.is_empty() {
            break;
        }
        env.tick().await;
        env.advance_time(Duration::from_nanos(1)).await;
    }
    requests
}

fn sol_rpc_wasm() -> Vec<u8> {
    ic_test_utilities_load_wasm::load_wasm(
        PathBuf::from(var("CARGO_MANIFEST_DIR").unwrap()).join("../canister"),
        "sol_rpc_canister",
        &[],
    )
}

fn wallet_wasm() -> Vec<u8> {
    if var("WALLET_WASM_PATH").is_err() {
        set_var(
            "WALLET_WASM_PATH",
            PathBuf::from(var("CARGO_MANIFEST_DIR").unwrap()).join("wallet.wasm.gz"),
        )
    };
    ic_test_utilities_load_wasm::load_wasm(PathBuf::new(), "wallet", &[])
}

#[derive(Clone)]
pub struct PocketIcRuntime<'a> {
    env: &'a PocketIc,
    caller: Principal,
    mock_strategy: Option<MockStrategy>,
    wallet: Principal,
    controller: Principal,
}

#[async_trait]
impl Runtime for PocketIcRuntime<'_> {
    async fn update_call<In, Out>(
        &self,
        id: Principal,
        method: &str,
        args: In,
        cycles: u128,
    ) -> Result<Out, (RejectionCode, String)>
    where
        In: ArgumentEncoder + Send,
        Out: CandidType + DeserializeOwned,
    {
        // Forward the call through the wallet canister to attach cycles
        let message_id = self
            .env
            .submit_call(
                self.wallet,
                self.controller,
                "wallet_call128",
                Encode!(&CallCanisterArgs {
                    canister: id,
                    method_name: method.to_string(),
                    args: PocketIcRuntime::encode_args(args),
                    cycles,
                })
                .unwrap(),
            )
            .await
            .unwrap();
        self.execute_mock().await;
        PocketIcRuntime::decode_forwarded_result(self.env.await_call(message_id).await)
    }

    async fn query_call<In, Out>(
        &self,
        id: Principal,
        method: &str,
        args: In,
    ) -> Result<Out, (RejectionCode, String)>
    where
        In: ArgumentEncoder + Send,
        Out: CandidType + DeserializeOwned,
    {
        PocketIcRuntime::decode_call_result(
            self.env
                .query_call(id, self.caller, method, PocketIcRuntime::encode_args(args))
                .await,
        )
    }
}

impl PocketIcRuntime<'_> {
    fn encode_args<In>(args: In) -> Vec<u8>
    where
        In: ArgumentEncoder,
    {
        encode_args(args).expect("Failed to encode arguments.")
    }

    fn decode_call_result<Out>(
        result: Result<Vec<u8>, RejectResponse>,
    ) -> Result<Out, (RejectionCode, String)>
    where
        Out: CandidType + DeserializeOwned,
    {
        match result {
            Ok(bytes) => Self::decode_call_response(bytes),
            Err(e) => {
                let rejection_code = match e.reject_code {
                    RejectCode::SysFatal => RejectionCode::SysFatal,
                    RejectCode::SysTransient => RejectionCode::SysTransient,
                    RejectCode::DestinationInvalid => RejectionCode::DestinationInvalid,
                    RejectCode::CanisterReject => RejectionCode::CanisterReject,
                    RejectCode::CanisterError => RejectionCode::CanisterError,
                    RejectCode::SysUnknown => RejectionCode::Unknown,
                };
                Err((rejection_code, e.reject_message))
            }
        }
    }

    fn with_strategy(self, strategy: MockStrategy) -> Self {
        Self {
            mock_strategy: Some(strategy),
            ..self
        }
    }

    async fn execute_mock(&self) {
        match &self.mock_strategy {
            None => (),
            Some(MockStrategy::Mock(mock)) => {
                self.mock_http_once_inner(mock).await;
                while self.try_mock_http_inner(mock).await {}
            }
            Some(MockStrategy::MockOnce(mock)) => {
                self.mock_http_once_inner(mock).await;
            }
        }
    }

    async fn mock_http_once_inner(&self, mock: &MockOutcall) {
        if !self.try_mock_http_inner(mock).await {
            panic!("no pending HTTP request")
        }
    }

    async fn try_mock_http_inner(&self, mock: &MockOutcall) -> bool {
        let http_requests = tick_until_http_request(self.env).await;
        let request = match http_requests.first() {
            Some(request) => request,
            None => return false,
        };
        mock.assert_matches(request);

        let response = match mock.response.clone() {
            CanisterHttpResponse::CanisterHttpReply(reply) => {
                let max_response_bytes = request
                    .max_response_bytes
                    .unwrap_or(DEFAULT_MAX_RESPONSE_BYTES);
                if reply.body.len() as u64 > max_response_bytes {
                    //approximate replica behaviour since headers are not accounted for.
                    CanisterHttpResponse::CanisterHttpReject(CanisterHttpReject {
                        reject_code: 1, //SYS_FATAL
                        message: format!(
                            "Http body exceeds size limit of {} bytes.",
                            max_response_bytes
                        ),
                    })
                } else {
                    CanisterHttpResponse::CanisterHttpReply(reply)
                }
            }
            CanisterHttpResponse::CanisterHttpReject(reject) => {
                CanisterHttpResponse::CanisterHttpReject(reject)
            }
        };
        let mock_response = MockCanisterHttpResponse {
            subnet_id: request.subnet_id,
            request_id: request.request_id,
            response,
            additional_responses: vec![],
        };
        self.env.mock_canister_http_response(mock_response).await;
        true
    }

    fn decode_call_response<Out>(bytes: Vec<u8>) -> Result<Out, (RejectionCode, String)>
    where
        Out: CandidType + DeserializeOwned,
    {
        decode_args(&bytes).map(|(res,)| res).map_err(|e| {
            (
                RejectionCode::CanisterError,
                format!(
                    "failed to decode canister response as {}: {}",
                    std::any::type_name::<Out>(),
                    e
                ),
            )
        })
    }

    fn decode_forwarded_result<Out>(
        call_result: Result<Vec<u8>, RejectResponse>,
    ) -> Result<Out, (RejectionCode, String)>
    where
        Out: CandidType + DeserializeOwned,
    {
        match PocketIcRuntime::decode_call_result::<Result<CallResult, String>>(call_result)? {
            Ok(CallResult { bytes }) => PocketIcRuntime::decode_call_response(bytes),
            Err(message) => {
                // The wallet canister formats the rejection code and error message from the target
                // canister into a single string. Extract them back from the formatted string.
                match Regex::new(r"^An error happened during the call: (\d+): (.*)$")
                    .unwrap()
                    .captures(&message)
                {
                    Some(captures) => {
                        let (_, [code, message]) = captures.extract();
                        Err((code.parse::<u32>().unwrap().into(), message.to_string()))
                    }
                    None => Err((RejectionCode::Unknown, message)),
                }
            }
        }
    }
}

/// Runtime for when Pocket IC is used in [live mode](https://github.com/dfinity/ic/blob/f0c82237ae16745ac54dd3838b3f91ce32a6bc52/packages/pocket-ic/HOWTO.md?plain=1#L43).
///
/// The pocket IC instance will automatically progress and execute HTTPs outcalls (without mocking).
/// This setting renders the tests non-deterministic, which is unavoidable since
/// the solana-test-validator also progresses automatically (and also acceptable for end-to-end tests).
#[derive(Clone)]
pub struct PocketIcLiveModeRuntime<'a> {
    env: &'a PocketIc,
    caller: Principal,
    wallet: Principal,
    controller: Principal,
}

#[async_trait]
impl Runtime for PocketIcLiveModeRuntime<'_> {
    async fn update_call<In, Out>(
        &self,
        id: Principal,
        method: &str,
        args: In,
        cycles: u128,
    ) -> Result<Out, (RejectionCode, String)>
    where
        In: ArgumentEncoder + Send,
        Out: CandidType + DeserializeOwned,
    {
        // Forward the call through the wallet canister to attach cycles
        let message_id = self
            .env
            .submit_call(
                self.wallet,
                self.controller,
                "wallet_call128",
                Encode!(&CallCanisterArgs {
                    canister: id,
                    method_name: method.to_string(),
                    args: PocketIcRuntime::encode_args(args),
                    cycles,
                })
                .unwrap(),
            )
            .await
            .unwrap();

        PocketIcRuntime::decode_forwarded_result(self.env.await_call_no_ticks(message_id).await)
    }

    async fn query_call<In, Out>(
        &self,
        id: Principal,
        method: &str,
        args: In,
    ) -> Result<Out, (RejectionCode, String)>
    where
        In: ArgumentEncoder + Send,
        Out: CandidType + DeserializeOwned,
    {
        PocketIcRuntime::decode_call_result(
            self.env
                .query_call(id, self.caller, method, PocketIcRuntime::encode_args(args))
                .await,
        )
    }
}

#[async_trait]
pub trait SolRpcTestClient<R: Runtime> {
    async fn verify_api_key(&self, api_key: (SupportedRpcProviderId, Option<String>));
    async fn retrieve_logs(&self, priority: &str) -> Vec<LogEntry<Priority>>;
    fn mock_http(self, mock: impl Into<MockOutcall>) -> Self;
    fn mock_http_once(self, mock: impl Into<MockOutcall>) -> Self;
}

#[async_trait]
impl SolRpcTestClient<PocketIcRuntime<'_>> for SolRpcClient<PocketIcRuntime<'_>> {
    async fn verify_api_key(&self, api_key: (SupportedRpcProviderId, Option<String>)) {
        self.runtime
            .query_call(self.sol_rpc_canister, "verifyApiKey", (api_key,))
            .await
            .unwrap()
    }

    async fn retrieve_logs(&self, priority: &str) -> Vec<LogEntry<Priority>> {
        let request = HttpRequest {
            method: "POST".to_string(),
            url: format!("/logs?priority={priority}"),
            headers: vec![],
            body: serde_bytes::ByteBuf::new(),
        };
        let response: HttpResponse = self
            .runtime
            .query_call(self.sol_rpc_canister, "http_request", (request,))
            .await
            .unwrap();
        serde_json::from_slice::<Log<Priority>>(&response.body)
            .expect("failed to parse SOL RPC canister log")
            .entries
    }

    fn mock_http(self, mock: impl Into<MockOutcall>) -> Self {
        Self {
            runtime: self.runtime.with_strategy(MockStrategy::Mock(mock.into())),
            ..self
        }
    }

    fn mock_http_once(self, mock: impl Into<MockOutcall>) -> Self {
        Self {
            runtime: self
                .runtime
                .with_strategy(MockStrategy::MockOnce(mock.into())),
            ..self
        }
    }
}

#[derive(Clone, Debug)]
enum MockStrategy {
    Mock(MockOutcall),
    MockOnce(MockOutcall),
}

/// Argument to the wallet canister `wallet_call128` method.
/// See the [cycles wallet repository](https://github.com/dfinity/cycles-wallet).
#[derive(CandidType, Deserialize)]
struct CallCanisterArgs {
    canister: Principal,
    method_name: String,
    #[serde(with = "serde_bytes")]
    args: Vec<u8>,
    cycles: u128,
}

/// Return type of the wallet canister `wallet_call128` method.
/// See the [cycles wallet repository](https://github.com/dfinity/cycles-wallet)
#[derive(CandidType, Deserialize)]
struct CallResult {
    #[serde(with = "serde_bytes", rename = "return")]
    bytes: Vec<u8>,
}<|MERGE_RESOLUTION|>--- conflicted
+++ resolved
@@ -17,14 +17,9 @@
     logs::Priority,
 };
 use sol_rpc_client::{Runtime, SolRpcClient};
-<<<<<<< HEAD
 use sol_rpc_types::{InstallArgs, RpcSources, SolanaCluster, SupportedRpcProviderId};
-use std::{path::PathBuf, time::Duration};
-=======
-use sol_rpc_types::{InstallArgs, SupportedRpcProviderId};
 use std::env::var;
 use std::{env::set_var, path::PathBuf, time::Duration};
->>>>>>> c3a3e2f1
 
 pub mod mock;
 use mock::MockOutcall;
@@ -123,10 +118,9 @@
     }
 
     pub fn client(&self) -> SolRpcClient<PocketIcRuntime> {
-<<<<<<< HEAD
         SolRpcClient::new(
             self.new_pocket_ic(),
-            self.canister_id,
+            self.sol_rpc_canister_id,
             RpcSources::Default(SolanaCluster::Devnet),
         )
     }
@@ -134,16 +128,9 @@
     pub fn client_live_mode(&self) -> SolRpcClient<PocketIcLiveModeRuntime> {
         SolRpcClient::new(
             self.new_live_pocket_ic(),
-            self.canister_id,
+            self.sol_rpc_canister_id,
             RpcSources::Default(SolanaCluster::Devnet),
         )
-=======
-        SolRpcClient::new(self.new_pocket_ic(), self.sol_rpc_canister_id)
-    }
-
-    pub fn client_live_mode(&self) -> SolRpcClient<PocketIcLiveModeRuntime> {
-        SolRpcClient::new(self.new_live_pocket_ic(), self.sol_rpc_canister_id)
->>>>>>> c3a3e2f1
     }
 
     fn new_pocket_ic(&self) -> PocketIcRuntime {
