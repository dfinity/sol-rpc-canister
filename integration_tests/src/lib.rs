use async_trait::async_trait;
use candid::{decode_args, utils::ArgumentEncoder, CandidType, Encode, Principal};
use canhttp::http::json::ConstantSizeId;
use canlog::{Log, LogEntry};
use ic_cdk::api::call::RejectionCode;
use ic_http_types::{HttpRequest, HttpResponse};
use ic_management_canister_types::{CanisterId, CanisterSettings};
<<<<<<< HEAD
use ic_metrics_assert::{AsyncCanisterHttpQuery, MetricsAssert};
=======
use ic_metrics_assert::{MetricsAssert, PocketIcAsyncHttpQuery};
>>>>>>> 293ed01b
use num_traits::ToPrimitive;
use pocket_ic::{
    common::rest::{
        CanisterHttpReject, CanisterHttpRequest, CanisterHttpResponse, MockCanisterHttpResponse,
    },
    nonblocking::PocketIc,
    PocketIcBuilder, RejectCode, RejectResponse,
};
use serde::de::DeserializeOwned;
use sol_rpc_canister::logs::Priority;
use sol_rpc_client::{ClientBuilder, Runtime, SolRpcClient};
use sol_rpc_types::{InstallArgs, RpcAccess, SupportedRpcProviderId};
use std::{
    env::{set_var, var},
    path::PathBuf,
    time::Duration,
};

pub mod mock;
pub mod spl;
pub mod wallet;

use mock::{MockOutcall, MockOutcallBuilder};
use wallet::CallCanisterArgs;

const DEFAULT_MAX_RESPONSE_BYTES: u64 = 2_000_000;
const MAX_TICKS: usize = 10;
pub const DEFAULT_CALLER_TEST_ID: Principal =
    Principal::from_slice(&[0x0, 0x0, 0x0, 0x0, 0x3, 0x31, 0x1, 0x8, 0x2, 0x2]);
pub const DEFAULT_CONTROLLER_TEST_ID: Principal = Principal::from_slice(&[0x9d, 0xf7, 0x02]);
const MOCK_API_KEY: &str = "mock-api-key";

pub struct Setup {
    env: PocketIc,
    caller: Principal,
    controller: Principal,
    sol_rpc_canister_id: CanisterId,
    wallet_canister_id: CanisterId,
}

impl Setup {
    pub async fn new() -> Self {
        Self::with_args(InstallArgs::default()).await
    }

    pub async fn with_args(args: InstallArgs) -> Self {
        Self::with_pocket_ic_and_args(
            PocketIcBuilder::new()
                .with_fiduciary_subnet()
                .build_async()
                .await,
            args,
        )
        .await
    }

    pub async fn with_pocket_ic_and_args(env: PocketIc, args: InstallArgs) -> Self {
        let controller = DEFAULT_CONTROLLER_TEST_ID;
        let caller = DEFAULT_CALLER_TEST_ID;
        let wallet = DEFAULT_CALLER_TEST_ID;

        let sol_rpc_canister_id = env
            .create_canister_with_settings(
                None,
                Some(CanisterSettings {
                    controllers: Some(vec![controller]),
                    ..CanisterSettings::default()
                }),
            )
            .await;
        env.add_cycles(sol_rpc_canister_id, u64::MAX as u128).await;
        env.install_canister(
            sol_rpc_canister_id,
            sol_rpc_wasm(),
            Encode!(&args).unwrap(),
            Some(controller),
        )
        .await;

        let wallet_canister_id = env
            .create_canister_with_id(
                None,
                Some(CanisterSettings {
                    controllers: Some(vec![controller]),
                    ..CanisterSettings::default()
                }),
                wallet,
            )
            .await
            .unwrap();
        env.add_cycles(wallet_canister_id, u64::MAX as u128).await;
        env.install_canister(wallet_canister_id, wallet_wasm(), vec![], Some(controller))
            .await;

        Self {
            env,
            caller,
            controller,
            sol_rpc_canister_id,
            wallet_canister_id,
        }
    }

    pub async fn upgrade_canister(&self, args: InstallArgs) {
        self.env.tick().await;
        // Avoid `CanisterInstallCodeRateLimited` error
        self.env.advance_time(Duration::from_secs(600)).await;
        self.env.tick().await;
        self.env
            .upgrade_canister(
                self.sol_rpc_canister_id,
                sol_rpc_wasm(),
                Encode!(&args).unwrap(),
                Some(self.controller),
            )
            .await
            .unwrap_or_else(|err| panic!("Upgrade canister failed: {:?}", err));
    }

    pub async fn with_mock_api_keys(self) -> Self {
        let client = self.client().build();
        let providers = client.get_providers().await;
        let mut api_keys = Vec::new();
        for (id, provider) in providers {
            match provider.access {
                RpcAccess::Authenticated { .. } => {
                    api_keys.push((id, Some(MOCK_API_KEY.to_string())));
                }
                RpcAccess::Unauthenticated { .. } => {}
            }
        }
        let args = (api_keys,);
        self.env
            .update_call(
                self.sol_rpc_canister_id,
                self.controller,
                "updateApiKeys",
                encode_args(args),
            )
            .await
            .expect("BUG: Failed to call updateApiKeys");
        self
    }

    pub async fn verify_api_key(&self, api_key: (SupportedRpcProviderId, Option<String>)) {
        let runtime = self.new_pocket_ic_runtime();
        runtime
            .query_call(self.sol_rpc_canister_id, "verifyApiKey", (api_key,))
            .await
            .unwrap()
    }

    pub async fn retrieve_logs(&self, priority: &str) -> Vec<LogEntry<Priority>> {
        let request = HttpRequest {
            method: "POST".to_string(),
            url: format!("/logs?priority={priority}"),
            headers: vec![],
            body: serde_bytes::ByteBuf::new(),
        };
        let runtime = self.new_pocket_ic_runtime();
        let response: HttpResponse = runtime
            .query_call(self.sol_rpc_canister_id, "http_request", (request,))
            .await
            .unwrap();
        serde_json::from_slice::<Log<Priority>>(&response.body)
            .expect("failed to parse SOL RPC canister log")
            .entries
    }

    pub fn client(&self) -> ClientBuilder<PocketIcRuntime> {
        SolRpcClient::builder(self.new_pocket_ic_runtime(), self.sol_rpc_canister_id)
    }

    pub fn client_live_mode(&self) -> ClientBuilder<PocketIcLiveModeRuntime> {
        SolRpcClient::builder(self.new_live_pocket_ic_runtime(), self.sol_rpc_canister_id)
    }

    pub async fn sol_rpc_canister_cycles_balance(&self) -> u128 {
        self.env
            .canister_status(self.sol_rpc_canister_id, Some(self.controller))
            .await
            .unwrap()
            .cycles
            .0
            .to_u128()
            .unwrap()
    }

    fn new_pocket_ic_runtime(&self) -> PocketIcRuntime {
        PocketIcRuntime {
            env: &self.env,
            caller: self.caller,
            mock_strategy: None,
            controller: self.controller,
            wallet: self.wallet_canister_id,
        }
    }

    fn new_live_pocket_ic_runtime(&self) -> PocketIcLiveModeRuntime {
        PocketIcLiveModeRuntime {
            env: &self.env,
            caller: self.caller,
            controller: self.controller,
            wallet: self.wallet_canister_id,
        }
    }

    pub async fn drop(self) {
        self.env.drop().await
    }

    pub fn controller(&self) -> Principal {
        self.controller
    }

    pub fn sol_rpc_canister_id(&self) -> CanisterId {
        self.sol_rpc_canister_id
    }

    pub async fn check_metrics(self) -> MetricsAssert<Self> {
        MetricsAssert::from_async_http_query(self).await
    }
}

<<<<<<< HEAD
#[async_trait]
impl AsyncCanisterHttpQuery<RejectResponse> for Setup {
    async fn http_query(&self, request: Vec<u8>) -> Result<Vec<u8>, RejectResponse> {
        self.env
            .query_call(
                self.sol_rpc_canister_id,
                Principal::anonymous(),
                "http_request",
                request,
            )
            .await
=======
impl PocketIcAsyncHttpQuery for Setup {
    fn get_pocket_ic(&self) -> &PocketIc {
        &self.env
    }

    fn get_canister_id(&self) -> CanisterId {
        self.sol_rpc_canister_id
>>>>>>> 293ed01b
    }
}

async fn tick_until_http_request(env: &PocketIc) -> Vec<CanisterHttpRequest> {
    let mut requests = Vec::new();
    for _ in 0..MAX_TICKS {
        requests = env.get_canister_http().await;
        if !requests.is_empty() {
            break;
        }
        env.tick().await;
        env.advance_time(Duration::from_nanos(1)).await;
    }
    requests
}

fn sol_rpc_wasm() -> Vec<u8> {
    ic_test_utilities_load_wasm::load_wasm(
        PathBuf::from(var("CARGO_MANIFEST_DIR").unwrap()).join("../canister"),
        "sol_rpc_canister",
        &[],
    )
}

fn wallet_wasm() -> Vec<u8> {
    if var("WALLET_WASM_PATH").is_err() {
        set_var(
            "WALLET_WASM_PATH",
            PathBuf::from(var("CARGO_MANIFEST_DIR").unwrap()).join("wallet.wasm.gz"),
        )
    };
    ic_test_utilities_load_wasm::load_wasm(PathBuf::new(), "wallet", &[])
}

impl AsRef<PocketIc> for Setup {
    fn as_ref(&self) -> &PocketIc {
        &self.env
    }
}

#[derive(Clone)]
pub struct PocketIcRuntime<'a> {
    env: &'a PocketIc,
    caller: Principal,
    mock_strategy: Option<MockStrategy>,
    wallet: Principal,
    controller: Principal,
}

#[async_trait]
impl Runtime for PocketIcRuntime<'_> {
    async fn update_call<In, Out>(
        &self,
        id: Principal,
        method: &str,
        args: In,
        cycles: u128,
    ) -> Result<Out, (RejectionCode, String)>
    where
        In: ArgumentEncoder + Send,
        Out: CandidType + DeserializeOwned,
    {
        // Forward the call through the wallet canister to attach cycles
        let message_id = self
            .env
            .submit_call(
                self.wallet,
                self.controller,
                "wallet_call128",
                Encode!(&CallCanisterArgs::new(id, method, args, cycles)).unwrap(),
            )
            .await
            .unwrap();
        self.execute_mock().await;
        wallet::decode_cycles_wallet_response(
            self.env
                .await_call(message_id)
                .await
                .map_err(PocketIcRuntime::parse_reject_response)?,
        )
    }

    async fn query_call<In, Out>(
        &self,
        id: Principal,
        method: &str,
        args: In,
    ) -> Result<Out, (RejectionCode, String)>
    where
        In: ArgumentEncoder + Send,
        Out: CandidType + DeserializeOwned,
    {
        let result = self
            .env
            .query_call(id, self.caller, method, encode_args(args))
            .await
            .map_err(PocketIcRuntime::parse_reject_response);
        decode_call_response(result?)
    }
}

impl PocketIcRuntime<'_> {
    fn with_strategy(self, strategy: MockStrategy) -> Self {
        Self {
            mock_strategy: Some(strategy),
            ..self
        }
    }

    async fn execute_mock(&self) {
        match &self.mock_strategy {
            None => (),
            Some(MockStrategy::Mock(mock)) => {
                self.mock_http_once_inner(mock).await;
                while self.try_mock_http_inner(mock).await {}
            }
            Some(MockStrategy::MockOnce(mock)) => {
                self.mock_http_once_inner(mock).await;
            }
            Some(MockStrategy::MockSequence(mocks)) => {
                for mock in mocks {
                    self.mock_http_once_inner(mock).await;
                }
            }
        }
    }

    async fn mock_http_once_inner(&self, mock: &MockOutcall) {
        if !self.try_mock_http_inner(mock).await {
            panic!("no pending HTTP request")
        }
    }

    async fn try_mock_http_inner(&self, mock: &MockOutcall) -> bool {
        let http_requests = tick_until_http_request(self.env).await;
        let request = match http_requests.first() {
            Some(request) => request,
            None => return false,
        };
        mock.assert_matches(request);

        let response = match mock.response.clone() {
            CanisterHttpResponse::CanisterHttpReply(reply) => {
                let max_response_bytes = request
                    .max_response_bytes
                    .unwrap_or(DEFAULT_MAX_RESPONSE_BYTES);
                if reply.body.len() as u64 > max_response_bytes {
                    //approximate replica behaviour since headers are not accounted for.
                    CanisterHttpResponse::CanisterHttpReject(CanisterHttpReject {
                        reject_code: 1, //SYS_FATAL
                        message: format!(
                            "Http body exceeds size limit of {} bytes.",
                            max_response_bytes
                        ),
                    })
                } else {
                    CanisterHttpResponse::CanisterHttpReply(reply)
                }
            }
            CanisterHttpResponse::CanisterHttpReject(reject) => {
                CanisterHttpResponse::CanisterHttpReject(reject)
            }
        };
        let mock_response = MockCanisterHttpResponse {
            subnet_id: request.subnet_id,
            request_id: request.request_id,
            response,
            additional_responses: vec![],
        };
        self.env.mock_canister_http_response(mock_response).await;
        true
    }

    fn parse_reject_response(response: RejectResponse) -> (RejectionCode, String) {
        let rejection_code = match response.reject_code {
            RejectCode::SysFatal => RejectionCode::SysFatal,
            RejectCode::SysTransient => RejectionCode::SysTransient,
            RejectCode::DestinationInvalid => RejectionCode::DestinationInvalid,
            RejectCode::CanisterReject => RejectionCode::CanisterReject,
            RejectCode::CanisterError => RejectionCode::CanisterError,
            RejectCode::SysUnknown => RejectionCode::Unknown,
        };
        (rejection_code, response.reject_message)
    }
}

/// Runtime for when Pocket IC is used in [live mode](https://github.com/dfinity/ic/blob/f0c82237ae16745ac54dd3838b3f91ce32a6bc52/packages/pocket-ic/HOWTO.md?plain=1#L43).
///
/// The pocket IC instance will automatically progress and execute HTTPs outcalls (without mocking).
/// This setting renders the tests non-deterministic, which is unavoidable since
/// the solana-test-validator also progresses automatically (and also acceptable for end-to-end tests).
#[derive(Clone)]
pub struct PocketIcLiveModeRuntime<'a> {
    env: &'a PocketIc,
    caller: Principal,
    wallet: Principal,
    controller: Principal,
}

#[async_trait]
impl Runtime for PocketIcLiveModeRuntime<'_> {
    async fn update_call<In, Out>(
        &self,
        id: Principal,
        method: &str,
        args: In,
        cycles: u128,
    ) -> Result<Out, (RejectionCode, String)>
    where
        In: ArgumentEncoder + Send,
        Out: CandidType + DeserializeOwned,
    {
        // Forward the call through the wallet canister to attach cycles
        let message_id = self
            .env
            .submit_call(
                self.wallet,
                self.controller,
                "wallet_call128",
                Encode!(&CallCanisterArgs::new(id, method, args, cycles)).unwrap(),
            )
            .await
            .unwrap();
        wallet::decode_cycles_wallet_response(
            self.env
                .await_call_no_ticks(message_id)
                .await
                .map_err(PocketIcRuntime::parse_reject_response)?,
        )
    }

    async fn query_call<In, Out>(
        &self,
        id: Principal,
        method: &str,
        args: In,
    ) -> Result<Out, (RejectionCode, String)>
    where
        In: ArgumentEncoder + Send,
        Out: CandidType + DeserializeOwned,
    {
        let result = self
            .env
            .query_call(id, self.caller, method, encode_args(args))
            .await
            .map_err(PocketIcRuntime::parse_reject_response);
        decode_call_response(result?)
    }
}

pub fn encode_args<In: ArgumentEncoder>(args: In) -> Vec<u8> {
    candid::encode_args(args).expect("Failed to encode arguments.")
}

pub fn decode_call_response<Out>(bytes: Vec<u8>) -> Result<Out, (RejectionCode, String)>
where
    Out: CandidType + DeserializeOwned,
{
    decode_args(&bytes).map(|(res,)| res).map_err(|e| {
        (
            RejectionCode::CanisterError,
            format!(
                "failed to decode canister response as {}: {}",
                std::any::type_name::<Out>(),
                e
            ),
        )
    })
}

#[async_trait]
pub trait SolRpcTestClient<R: Runtime> {
    fn mock_http(self, mock: impl Into<MockOutcall>) -> Self;
    fn mock_http_once(self, mock: impl Into<MockOutcall>) -> Self;
    fn mock_http_sequence(self, mocks: Vec<impl Into<MockOutcall>>) -> Self;
    fn mock_sequential_json_rpc_responses<const N: usize>(
        self,
        status: u16,
        body: serde_json::Value,
    ) -> Self;
}

#[async_trait]
impl SolRpcTestClient<PocketIcRuntime<'_>> for ClientBuilder<PocketIcRuntime<'_>> {
    fn mock_http(self, mock: impl Into<MockOutcall>) -> Self {
        self.with_runtime(|r| r.with_strategy(MockStrategy::Mock(mock.into())))
    }

    fn mock_http_once(self, mock: impl Into<MockOutcall>) -> Self {
        self.with_runtime(|r| r.with_strategy(MockStrategy::MockOnce(mock.into())))
    }

    fn mock_http_sequence(self, mocks: Vec<impl Into<MockOutcall>>) -> Self {
        self.with_runtime(|r| {
            r.with_strategy(MockStrategy::MockSequence(
                mocks.into_iter().map(|mock| mock.into()).collect(),
            ))
        })
    }

    fn mock_sequential_json_rpc_responses<const N: usize>(
        self,
        status: u16,
        body: serde_json::Value,
    ) -> Self {
        let mocks = json_rpc_sequential_id::<N>(body)
            .into_iter()
            .map(|response| MockOutcallBuilder::new(status, &response))
            .collect();
        self.mock_http_sequence(mocks)
    }
}

pub fn json_rpc_sequential_id<const N: usize>(
    response: serde_json::Value,
) -> [serde_json::Value; N] {
    let mut first_id: ConstantSizeId = response["id"]
        .as_str()
        .expect("missing request ID")
        .parse()
        .expect("invalid request ID");
    let mut requests = Vec::with_capacity(N);
    for _ in 0..N {
        let mut next_request = response.clone();
        let new_id = first_id.get_and_increment();
        *next_request.get_mut("id").unwrap() = serde_json::Value::String(new_id.to_string());
        requests.push(next_request);
    }
    requests.try_into().unwrap()
}

#[derive(Clone, Debug)]
enum MockStrategy {
    Mock(MockOutcall),
    MockOnce(MockOutcall),
    MockSequence(Vec<MockOutcall>),
}<|MERGE_RESOLUTION|>--- conflicted
+++ resolved
@@ -5,11 +5,7 @@
 use ic_cdk::api::call::RejectionCode;
 use ic_http_types::{HttpRequest, HttpResponse};
 use ic_management_canister_types::{CanisterId, CanisterSettings};
-<<<<<<< HEAD
-use ic_metrics_assert::{AsyncCanisterHttpQuery, MetricsAssert};
-=======
 use ic_metrics_assert::{MetricsAssert, PocketIcAsyncHttpQuery};
->>>>>>> 293ed01b
 use num_traits::ToPrimitive;
 use pocket_ic::{
     common::rest::{
@@ -234,19 +230,6 @@
     }
 }
 
-<<<<<<< HEAD
-#[async_trait]
-impl AsyncCanisterHttpQuery<RejectResponse> for Setup {
-    async fn http_query(&self, request: Vec<u8>) -> Result<Vec<u8>, RejectResponse> {
-        self.env
-            .query_call(
-                self.sol_rpc_canister_id,
-                Principal::anonymous(),
-                "http_request",
-                request,
-            )
-            .await
-=======
 impl PocketIcAsyncHttpQuery for Setup {
     fn get_pocket_ic(&self) -> &PocketIc {
         &self.env
@@ -254,7 +237,6 @@
 
     fn get_canister_id(&self) -> CanisterId {
         self.sol_rpc_canister_id
->>>>>>> 293ed01b
     }
 }
 
