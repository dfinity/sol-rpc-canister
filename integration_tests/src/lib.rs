--- conflicted
+++ resolved
@@ -94,16 +94,6 @@
     }
 
     pub fn client(&self) -> SolRpcClient<PocketIcRuntime> {
-<<<<<<< HEAD
-        SolRpcClient::new(
-            PocketIcRuntime {
-                env: &self.env,
-                caller: DEFAULT_CALLER_TEST_ID,
-                mock_strategy: None,
-            },
-            self.canister_id,
-        )
-=======
         SolRpcClient::new(self.new_pocket_ic(), self.canister_id)
     }
 
@@ -114,15 +104,15 @@
     fn new_pocket_ic(&self) -> PocketIcRuntime {
         PocketIcRuntime {
             env: &self.env,
-            caller: self.caller,
-        }
->>>>>>> fc0c927f
+            caller: DEFAULT_CALLER_TEST_ID,
+            mock_strategy: None,
+        }
     }
 
     fn new_live_pocket_ic(&self) -> PocketIcLiveModeRuntime {
         PocketIcLiveModeRuntime {
             env: &self.env,
-            caller: self.caller,
+            caller: DEFAULT_CALLER_TEST_ID,
         }
     }
 
@@ -181,7 +171,7 @@
             .await
             .expect("failed to submit call");
         self.execute_mock().await;
-        let result: Result<WasmResult, UserError> = self.env.await_call(message_id).await;
+        let result = self.env.await_call(message_id).await;
         PocketIcRuntime::decode_call_result(result)
     }
 
@@ -335,8 +325,8 @@
         _cycles: u128,
     ) -> Result<Out, (RejectionCode, String)>
     where
-        In: ArgumentEncoder + Send + 'static,
-        Out: CandidType + DeserializeOwned + 'static,
+        In: ArgumentEncoder + Send,
+        Out: CandidType + DeserializeOwned,
     {
         let id = self
             .env
@@ -353,8 +343,8 @@
         args: In,
     ) -> Result<Out, (RejectionCode, String)>
     where
-        In: ArgumentEncoder + Send + 'static,
-        Out: CandidType + DeserializeOwned + 'static,
+        In: ArgumentEncoder + Send,
+        Out: CandidType + DeserializeOwned,
     {
         PocketIcRuntime::decode_call_result(
             self.env
@@ -365,13 +355,8 @@
 }
 
 #[async_trait]
-<<<<<<< HEAD
 pub trait SolRpcTestClient {
-    async fn verify_api_key(&self, api_key: (ProviderId, Option<String>));
-=======
-pub trait SolRpcTestClient<R: Runtime> {
     async fn verify_api_key(&self, api_key: (SupportedRpcProviderId, Option<String>));
->>>>>>> fc0c927f
     async fn retrieve_logs(&self, priority: &str) -> Vec<LogEntry<Priority>>;
     fn with_caller<T: Into<Principal>>(self, id: T) -> Self;
     fn mock_http(self, mock: impl Into<MockOutcall>) -> Self;
@@ -380,13 +365,8 @@
 }
 
 #[async_trait]
-<<<<<<< HEAD
 impl SolRpcTestClient for SolRpcClient<PocketIcRuntime<'_>> {
-    async fn verify_api_key(&self, api_key: (ProviderId, Option<String>)) {
-=======
-impl SolRpcTestClient<PocketIcRuntime<'_>> for SolRpcClient<PocketIcRuntime<'_>> {
     async fn verify_api_key(&self, api_key: (SupportedRpcProviderId, Option<String>)) {
->>>>>>> fc0c927f
         self.runtime
             .query_call(self.sol_rpc_canister, "verifyApiKey", (api_key,))
             .await
