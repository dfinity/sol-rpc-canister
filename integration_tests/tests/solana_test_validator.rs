//! Tests to compare behavior between the official Solana RPC client directly interacting with a local validator
//! and the SOL RPC client that uses the SOL RPC canister that uses the local validator as JSON RPC provider.
//! Excepted for timing differences, the same behavior should be observed.

use futures::future;
use pocket_ic::PocketIcBuilder;
use sol_rpc_client::SolRpcClient;
use sol_rpc_int_tests::PocketIcLiveModeRuntime;
use sol_rpc_types::{InstallArgs, Mode, MultiRpcResult, OverrideProvider, RegexSubstitution};
use solana_client::rpc_client::RpcClient as SolanaRpcClient;
use std::future::Future;

#[tokio::test(flavor = "multi_thread")]
async fn should_get_slot() {
    let setup = Setup::new().await;

    let (sol_res, ic_res) = setup
        .compare_client(
            |sol| sol.get_slot().expect("Failed to get slot"),
            |ic| async move {
<<<<<<< HEAD
                match ic.get_slot().await {
=======
                match ic.get_slot(None).await {
>>>>>>> f961dbb0
                    MultiRpcResult::Consistent(Ok(slot)) => slot,
                    result => panic!("Failed to get slot, received: {:?}", result),
                }
            },
        )
        .await;

    assert!(
        sol_res.abs_diff(ic_res) < 10,
        "Difference is too large between slot {sol_res} from Solana client and slot {ic_res} from the SOL RPC canister"
    );

    setup.setup.drop().await;
}

pub struct Setup {
    solana_client: SolanaRpcClient,
    setup: sol_rpc_int_tests::Setup,
}

impl Setup {
    const SOLANA_VALIDATOR_URL: &str = "http://localhost:8899";

    pub async fn new() -> Self {
        let mut pic = PocketIcBuilder::new()
            .with_nns_subnet() //make_live requires NNS subnet.
            .with_fiduciary_subnet()
            .build_async()
            .await;
        let _endpoint = pic.make_live(None).await;
        Setup {
            solana_client: solana_client::rpc_client::RpcClient::new(Self::SOLANA_VALIDATOR_URL),
            setup: sol_rpc_int_tests::Setup::with_pocket_ic_and_args(
                pic,
                InstallArgs {
                    // TODO XC-323: handle cycles properly
                    mode: Some(Mode::Demo),
                    override_provider: Some(OverrideProvider {
                        override_url: Some(RegexSubstitution {
                            pattern: ".*".into(),
                            replacement: Self::SOLANA_VALIDATOR_URL.to_string(),
                        }),
                    }),
                    ..Default::default()
                },
            )
            .await,
        }
    }

    fn icp_client(&self) -> SolRpcClient<PocketIcLiveModeRuntime> {
        self.setup.client_live_mode()
    }

    async fn compare_client<'a, Sol, SolOutput, Icp, IcpOutput, Fut>(
        &'a self,
        solana_call: Sol,
        icp_call: Icp,
    ) -> (SolOutput, IcpOutput)
    where
        Sol: FnOnce(&SolanaRpcClient) -> SolOutput,
        Icp: FnOnce(SolRpcClient<PocketIcLiveModeRuntime<'a>>) -> Fut,
        Fut: Future<Output = IcpOutput>,
    {
        let a = async { solana_call(&self.solana_client) };
        let b = async { icp_call(self.icp_client()).await };
        future::join(a, b).await
    }
}<|MERGE_RESOLUTION|>--- conflicted
+++ resolved
@@ -18,11 +18,7 @@
         .compare_client(
             |sol| sol.get_slot().expect("Failed to get slot"),
             |ic| async move {
-<<<<<<< HEAD
-                match ic.get_slot().await {
-=======
                 match ic.get_slot(None).await {
->>>>>>> f961dbb0
                     MultiRpcResult::Consistent(Ok(slot)) => slot,
                     result => panic!("Failed to get slot, received: {:?}", result),
                 }
