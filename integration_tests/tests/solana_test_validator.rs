--- conflicted
+++ resolved
@@ -364,13 +364,6 @@
             .expect("Error while getting account balance")
     }
 
-<<<<<<< HEAD
-    fn get_latest_blockhash(&self) -> Hash {
-        self.solana_client
-            .get_latest_blockhash()
-            .expect("Error while getting latest blockhash")
-    }
-
     fn confirm_transaction(&self, transaction_id: &Signature) {
         // Wait until the transaction is confirmed
         let max_wait = Duration::from_secs(10);
@@ -389,11 +382,5 @@
                 sleep(Duration::from_millis(500));
             }
         }
-=======
-    fn confirm_transaction(&self, transaction_id: &Signature) -> bool {
-        self.solana_client
-            .confirm_transaction(transaction_id)
-            .expect("Error while getting confirming transaction")
->>>>>>> 87aaa459
     }
 }