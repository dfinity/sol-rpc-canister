--- conflicted
+++ resolved
@@ -129,7 +129,6 @@
     }
 }
 
-<<<<<<< HEAD
 mod generic_request_tests {
     use super::*;
     use assert_matches::*;
@@ -185,7 +184,9 @@
         assert_matches!(result, Ok(msg) if msg == MOCK_REQUEST_RESPONSE);
 
         setup.drop().await;
-=======
+    }
+}
+
 mod retrieve_logs_tests {
     use super::*;
 
@@ -210,7 +211,6 @@
         assert!(client.retrieve_logs("INFO").await[0]
             .message
             .contains("Updating API keys"));
->>>>>>> bde5f885
     }
 }
 
