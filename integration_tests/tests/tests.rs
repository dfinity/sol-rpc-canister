--- conflicted
+++ resolved
@@ -12,15 +12,9 @@
     mock::MockOutcallBuilder, PocketIcRuntime, Setup, SolRpcTestClient, DEFAULT_CALLER_TEST_ID,
 };
 use sol_rpc_types::{
-<<<<<<< HEAD
     CommitmentLevel, GetSlotParams, InstallArgs, Mode, ProviderError, RpcAccess, RpcAuth,
     RpcConfig, RpcEndpoint, RpcError, RpcResult, RpcSource, RpcSources, Slot, SolanaCluster,
     SupportedRpcProvider, SupportedRpcProviderId,
-=======
-    CommitmentLevel, GetAccountInfoParams, GetSlotParams, InstallArgs, Mode, ProviderError,
-    RpcAccess, RpcAuth, RpcConfig, RpcEndpoint, RpcError, RpcResult, RpcSource, RpcSources,
-    SolanaCluster, SupportedRpcProvider, SupportedRpcProviderId,
->>>>>>> ddd5b6de
 };
 use solana_account_decoder_client_types::{UiAccount, UiAccountData, UiAccountEncoding};
 use solana_signature::Signature;
@@ -158,7 +152,6 @@
 
 mod get_account_info_tests {
     use super::*;
-    use canhttp::http::json::Id;
 
     #[tokio::test]
     async fn should_get_account_info() {
@@ -248,7 +241,7 @@
     use super::*;
 
     #[tokio::test]
-    async fn should_get_account_info() {
+    async fn should_get_block() {
         let setup = Setup::new().await.with_mock_api_keys().await;
 
         for (sources, first_id) in zip(rpc_sources(), vec![0_u8, 3, 6]) {
@@ -259,7 +252,7 @@
                 .mock_sequential_json_rpc_responses::<3>(
                     200,
                     json!({
-                        "id": first_id,
+                        "id": Id::from(ConstantSizeId::from(first_id)),
                         "jsonrpc": "2.0",
                         "result":{
                             "blockHeight": 360854634,
@@ -298,7 +291,7 @@
     }
 
     #[tokio::test]
-    async fn should_not_get_account_info() {
+    async fn should_not_get_block() {
         let setup = Setup::new().await.with_mock_api_keys().await;
 
         for (sources, first_id) in zip(rpc_sources(), vec![0_u8, 3, 6]) {
@@ -308,7 +301,11 @@
             let results = client
                 .mock_sequential_json_rpc_responses::<3>(
                     200,
-                    json!({"id": first_id, "jsonrpc": "2.0", "result": null}),
+                    json!({
+                        "id": Id::from(ConstantSizeId::from(first_id)),
+                        "jsonrpc": "2.0",
+                        "result": null
+                    }),
                 )
                 .build()
                 .get_block(slot)
@@ -502,7 +499,6 @@
 
 mod generic_request_tests {
     use super::*;
-    use canhttp::http::json::Id;
 
     #[tokio::test]
     async fn request_should_require_cycles() {
@@ -744,23 +740,7 @@
 }
 
 mod cycles_cost_tests {
-<<<<<<< HEAD
-    use crate::{assert_within, get_version_request};
-    use candid::CandidType;
-    use serde::de::DeserializeOwned;
-    use serde_json::json;
-    use sol_rpc_client::{RequestBuilder, SolRpcEndpoint};
-    use sol_rpc_int_tests::{mock::MockOutcallBuilder, PocketIcRuntime, Setup, SolRpcTestClient};
-    use sol_rpc_types::{
-        GetAccountInfoParams, GetBlockParams, GetSlotParams, InstallArgs, Mode, ProviderError,
-        RpcError,
-    };
-    use solana_pubkey::Pubkey;
-    use std::fmt::Debug;
-    use strum::IntoEnumIterator;
-=======
-    use super::*;
->>>>>>> ddd5b6de
+    use super::*;
 
     #[tokio::test]
     async fn should_be_idempotent() {
@@ -781,37 +761,20 @@
 
         for endpoint in SolRpcEndpoint::iter() {
             match endpoint {
-                SolRpcEndpoint::GetAccountInfo => {
-<<<<<<< HEAD
-                    check(
-                        client.get_account_info(GetAccountInfoParams::from(
-                            "EPjFWdd5AufqSSqeM2qN1xzybapC8G4wEGGkZwyTDt1v"
-                                .parse::<Pubkey>()
-                                .unwrap(),
-                        )),
-                    )
-                    .await;
-=======
-                    check(client.get_account_info(GetAccountInfoParams::from(some_pubkey()))).await;
-                }
                 SolRpcEndpoint::GetSlot => {
                     check(client.get_slot().with_params(GetSlotParams::default())).await;
                 }
                 SolRpcEndpoint::JsonRequest => {
                     check(client.json_request(get_version_request())).await;
                 }
+                SolRpcEndpoint::GetAccountInfo => {
+                    check(client.get_account_info(some_pubkey())).await;
+                }
+                SolRpcEndpoint::GetBlock => {
+                    check(client.get_block(577996)).await;
+                }
                 SolRpcEndpoint::SendTransaction => {
                     check(client.send_transaction(some_transaction())).await;
->>>>>>> ddd5b6de
-                }
-                SolRpcEndpoint::GetBlock => {
-                    check(client.get_block(GetBlockParams::from(577996))).await;
-                }
-                SolRpcEndpoint::GetSlot => {
-                    check(client.get_slot().with_params(GetSlotParams::default())).await;
-                }
-                SolRpcEndpoint::JsonRequest => {
-                    check(client.json_request(get_version_request())).await;
                 }
             }
         }
@@ -842,37 +805,20 @@
 
         for endpoint in SolRpcEndpoint::iter() {
             match endpoint {
-                SolRpcEndpoint::GetAccountInfo => {
-<<<<<<< HEAD
-                    check(
-                        client.get_account_info(GetAccountInfoParams::from(
-                            "EPjFWdd5AufqSSqeM2qN1xzybapC8G4wEGGkZwyTDt1v"
-                                .parse::<Pubkey>()
-                                .unwrap(),
-                        )),
-                    )
-                    .await;
-=======
-                    check(client.get_account_info(GetAccountInfoParams::from(some_pubkey()))).await;
-                }
                 SolRpcEndpoint::GetSlot => {
                     check(client.get_slot().with_params(GetSlotParams::default())).await;
                 }
+                SolRpcEndpoint::GetAccountInfo => {
+                    check(client.get_account_info(some_pubkey())).await;
+                }
+                SolRpcEndpoint::GetBlock => {
+                    check(client.get_block(577996)).await;
+                }
                 SolRpcEndpoint::JsonRequest => {
                     check(client.json_request(get_version_request())).await;
                 }
                 SolRpcEndpoint::SendTransaction => {
                     check(client.send_transaction(some_transaction())).await;
->>>>>>> ddd5b6de
-                }
-                SolRpcEndpoint::GetBlock => {
-                    check(client.get_block(GetBlockParams::from(577996))).await;
-                }
-                SolRpcEndpoint::GetSlot => {
-                    check(client.get_slot().with_params(GetSlotParams::default())).await;
-                }
-                SolRpcEndpoint::JsonRequest => {
-                    check(client.json_request(get_version_request())).await;
                 }
             }
         }
@@ -959,30 +905,14 @@
                 SolRpcEndpoint::GetAccountInfo => {
                     check(
                         &setup,
-<<<<<<< HEAD
-                        client.get_account_info(GetAccountInfoParams::from(
-                            "EPjFWdd5AufqSSqeM2qN1xzybapC8G4wEGGkZwyTDt1v"
-                                .parse::<Pubkey>()
-                                .unwrap(),
-                        )),
-=======
-                        client.get_account_info(GetAccountInfoParams::from(some_pubkey())),
->>>>>>> ddd5b6de
+                        client.get_account_info(some_pubkey()),
                         1_793_744_800,
                     )
                     .await;
                 }
-<<<<<<< HEAD
                 SolRpcEndpoint::GetBlock => {
-                    check(
-                        &setup,
-                        client.get_block(GetBlockParams::from(577996)),
-                        1_791_868_000,
-                    )
-                    .await;
-                }
-=======
->>>>>>> ddd5b6de
+                    check(&setup, client.get_block(577996), 1_791_868_000).await;
+                }
                 SolRpcEndpoint::GetSlot => {
                     check(
                         &setup,
@@ -999,17 +929,14 @@
                     )
                     .await;
                 }
-<<<<<<< HEAD
-=======
                 SolRpcEndpoint::SendTransaction => {
                     check(
                         &setup,
                         client.send_transaction(some_transaction()),
                         1_799_416_000,
                     )
-                    .await;
-                }
->>>>>>> ddd5b6de
+                    .await
+                }
             }
         }
 
