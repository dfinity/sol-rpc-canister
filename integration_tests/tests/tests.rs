--- conflicted
+++ resolved
@@ -1568,13 +1568,11 @@
                 SolRpcEndpoint::GetBlock => {
                     check(client.get_block(577996)).await;
                 }
-<<<<<<< HEAD
                 SolRpcEndpoint::GetRecentPrioritizationFees => {
                     check(client.get_recent_prioritization_fees()).await;
-=======
+                }
                 SolRpcEndpoint::GetTokenAccountBalance => {
                     check(client.get_token_account_balance(USDC_PUBLIC_KEY)).await;
->>>>>>> 0e46a307
                 }
                 SolRpcEndpoint::GetTransaction => {
                     check(client.get_transaction(some_signature())).await;
