#![recursion_limit = "512"]
use assert_matches::*;
use candid::CandidType;
use canhttp::http::json::{ConstantSizeId, Id};
use const_format::formatcp;
use ic_cdk::api::{call::RejectionCode, management_canister::http_request::HttpHeader};
use pocket_ic::common::rest::CanisterHttpMethod;
use serde::de::DeserializeOwned;
use serde_json::json;
use sol_rpc_canister::constants::*;
use sol_rpc_client::{RequestBuilder, SolRpcEndpoint};
use sol_rpc_int_tests::{
    mock::MockOutcallBuilder, PocketIcRuntime, Setup, SolRpcTestClient, DEFAULT_CALLER_TEST_ID,
};
use sol_rpc_types::{
    CommitmentLevel, ConfirmedTransactionStatusWithSignature, ConsensusStrategy,
    GetSignaturesForAddressLimit, GetSlotParams, InstallArgs, InstructionError, Mode,
<<<<<<< HEAD
    MultiRpcResult, ProviderError, RpcAccess, RpcAuth, RpcEndpoint, RpcError, RpcResult, RpcSource,
    RpcSources, Slot, SolanaCluster, SupportedRpcProvider, SupportedRpcProviderId,
=======
    ProviderError, RpcAccess, RpcAuth, RpcEndpoint, RpcError, RpcResult, RpcSource, RpcSources,
    Slot, SolanaCluster, SupportedRpcProvider, SupportedRpcProviderId, TransactionDetails,
>>>>>>> 4d142a51
    TransactionError,
};
use solana_account_decoder_client_types::{
    token::UiTokenAmount, UiAccount, UiAccountData, UiAccountEncoding,
};
use solana_pubkey::pubkey;
use solana_signer::Signer;
use solana_transaction_status_client_types::{TransactionConfirmationStatus, TransactionStatus};
use std::{fmt::Debug, iter::zip, str::FromStr};
use strum::IntoEnumIterator;

const MOCK_REQUEST_URL: &str = "https://api.devnet.solana.com/";
const MOCK_RESPONSE_RESULT: &str = r#"{"feature-set":2891131721,"solana-core":"1.16.7"}"#;
const MOCK_RESPONSE: &str = formatcp!(
    "{{\"jsonrpc\":\"2.0\",\"id\":\"00000000000000000000\",\"result\":{}}}",
    MOCK_RESPONSE_RESULT
);
const MOCK_REQUEST_MAX_RESPONSE_BYTES: u64 = 1000;
const USDC_PUBLIC_KEY: solana_pubkey::Pubkey =
    pubkey!("EPjFWdd5AufqSSqeM2qN1xzybapC8G4wEGGkZwyTDt1v");
// See: https://internetcomputer.org/docs/references/cycles-cost-formulas#https-outcalls
const HTTP_OUTCALL_BASE_FEE: u128 = (3_000_000 + 60_000 * 34) * 34;

mod mock_request_tests {
    use super::*;

    async fn mock_request(builder_fn: impl Fn(MockOutcallBuilder) -> MockOutcallBuilder) {
        let setup = Setup::with_args(InstallArgs {
            mode: Some(Mode::Demo),
            ..Default::default()
        })
        .await;
        let client = setup
            .client()
            .with_response_size_estimate(MOCK_REQUEST_MAX_RESPONSE_BYTES)
            .with_rpc_sources(RpcSources::Custom(vec![RpcSource::Custom(RpcEndpoint {
                url: MOCK_REQUEST_URL.to_string(),
                headers: Some(vec![HttpHeader {
                    name: "custom".to_string(),
                    value: "Value".to_string(),
                }]),
            })]));
        let expected_result: serde_json::Value = serde_json::from_str(MOCK_RESPONSE).unwrap();
        assert_matches!(
            client
                .mock_http(builder_fn(MockOutcallBuilder::new(200, MOCK_RESPONSE))).build()
                .json_request(get_version_request())
                .with_cycles(0)
                .send()
                .await,
            sol_rpc_types::MultiRpcResult::Consistent(Ok(msg)) if msg == serde_json::Value::to_string(&expected_result["result"])
        );
    }

    #[tokio::test]
    async fn mock_request_should_succeed() {
        mock_request(|builder| builder).await
    }

    #[tokio::test]
    async fn mock_request_should_succeed_with_url() {
        mock_request(|builder| builder.with_url(MOCK_REQUEST_URL)).await
    }

    #[tokio::test]
    async fn mock_request_should_succeed_with_method() {
        mock_request(|builder| builder.with_method(CanisterHttpMethod::POST)).await
    }

    #[tokio::test]
    async fn mock_request_should_succeed_with_request_headers() {
        mock_request(|builder| {
            builder.with_request_headers(vec![
                (CONTENT_TYPE_HEADER_LOWERCASE, CONTENT_TYPE_VALUE),
                ("custom", "Value"),
            ])
        })
        .await
    }

    #[tokio::test]
    async fn mock_request_should_succeed_with_request_body() {
        mock_request(|builder| builder.with_request_body(get_version_request())).await
    }

    #[tokio::test]
    async fn mock_request_should_succeed_with_max_response_bytes() {
        mock_request(|builder| builder.with_max_response_bytes(MOCK_REQUEST_MAX_RESPONSE_BYTES))
            .await
    }

    #[tokio::test]
    async fn mock_request_should_succeed_with_all() {
        mock_request(|builder| {
            builder
                .with_url(MOCK_REQUEST_URL)
                .with_method(CanisterHttpMethod::POST)
                .with_request_headers(vec![
                    (CONTENT_TYPE_HEADER_LOWERCASE, CONTENT_TYPE_VALUE),
                    ("custom", "Value"),
                ])
                .with_request_body(get_version_request())
        })
        .await
    }
}

mod get_provider_tests {
    use super::*;

    #[tokio::test]
    async fn should_get_providers() {
        let setup = Setup::new().await;
        let client = setup.client().build();
        let providers = client.get_providers().await;

        assert_eq!(providers.len(), 11);

        assert_eq!(
            providers[0],
            (
                SupportedRpcProviderId::AlchemyMainnet,
                SupportedRpcProvider {
                    cluster: SolanaCluster::Mainnet,
                    access: RpcAccess::Authenticated {
                        auth: RpcAuth::BearerToken {
                            url: "https://solana-mainnet.g.alchemy.com/v2".to_string(),
                        },
                        public_url: Some(
                            "https://solana-mainnet.g.alchemy.com/v2/demo".to_string()
                        ),
                    }
                },
            )
        );

        setup.drop().await;
    }
}

mod get_account_info_tests {
    use super::*;

    #[tokio::test]
    async fn should_get_account_info() {
        let setup = Setup::new().await.with_mock_api_keys().await;

        for (sources, first_id) in zip(rpc_sources(), vec![0_u8, 3, 6]) {
            let client = setup.client().with_rpc_sources(sources);
            let pubkey =
                solana_pubkey::Pubkey::from_str("11111111111111111111111111111111").unwrap();

            let results = client
                .mock_sequential_json_rpc_responses::<3>(
                    200,
                    json!({
                        "id": Id::from(ConstantSizeId::from(first_id)),
                        "jsonrpc": "2.0",
                        "result": {
                            "context": { "apiVersion": "2.0.15", "slot": 341197053 },
                            "value": {
                                "data": ["1234", "base58"],
                                "executable": false,
                                "lamports": 88849814690250u64,
                                "owner": "11111111111111111111111111111111",
                                "rentEpoch": 18446744073709551615u64,
                                "space": 0
                            }
                        },
                    }),
                )
                .build()
                .get_account_info(pubkey)
                .send()
                .await
                .expect_consistent();

            assert_eq!(
                results,
                Ok(UiAccount {
                    lamports: 88849814690250,
                    data: UiAccountData::Binary("1234".to_string(), UiAccountEncoding::Base58),
                    owner: "11111111111111111111111111111111".to_string(),
                    executable: false,
                    rent_epoch: 18446744073709551615,
                    space: Some(0),
                }
                .into())
            );
        }

        setup.drop().await;
    }

    #[tokio::test]
    async fn should_not_get_account_info() {
        let setup = Setup::new().await.with_mock_api_keys().await;

        for (sources, first_id) in zip(rpc_sources(), vec![0_u8, 3, 6]) {
            let client = setup.client().with_rpc_sources(sources);
            let pubkey =
                solana_pubkey::Pubkey::from_str("11111111111111111111111111111111").unwrap();

            let results = client
                .mock_sequential_json_rpc_responses::<3>(
                    200,
                    json!({
                        "id": Id::from(ConstantSizeId::from(first_id)),
                        "jsonrpc": "2.0",
                        "result": {
                            "context": { "apiVersion": "2.0.15", "slot": 341197053 }
                        },
                    }),
                )
                .build()
                .get_account_info(pubkey)
                .send()
                .await
                .expect_consistent();

            assert_eq!(results, Ok(None));
        }

        setup.drop().await;
    }
}

mod get_block_tests {
    use super::*;

    #[tokio::test]
    async fn should_get_block() {
        let setup = Setup::new().await.with_mock_api_keys().await;

        for (sources, first_id) in zip(rpc_sources(), vec![0_u8, 3, 6]) {
            let client = setup.client().with_rpc_sources(sources);
            let slot: Slot = 123;

            let results = client
                .mock_sequential_json_rpc_responses::<3>(
                    200,
                    json!({
                        "id": Id::from(ConstantSizeId::from(first_id)),
                        "jsonrpc": "2.0",
                        "result":{
                            "blockHeight": 360854634,
                            "blockTime": 1744122369,
                            "parentSlot": 372877611,
                            "blockhash": "8QeCusqSTKeC23NwjTKRBDcPuEfVLtszkxbpL6mXQEp4",
                            "previousBlockhash": "4Pcj2yJkCYyhnWe8Ze3uK2D2EtesBxhAevweDoTcxXf3"}
                    }),
                )
                .build()
                .get_block(slot)
                .send()
                .await
                .expect_consistent();

            assert_eq!(
                results,
                Ok(Some(
                    solana_transaction_status_client_types::UiConfirmedBlock {
                        previous_blockhash: "4Pcj2yJkCYyhnWe8Ze3uK2D2EtesBxhAevweDoTcxXf3"
                            .to_string(),
                        blockhash: "8QeCusqSTKeC23NwjTKRBDcPuEfVLtszkxbpL6mXQEp4".to_string(),
                        parent_slot: 372877611,
                        block_time: Some(1744122369),
                        block_height: Some(360854634),
                        transactions: None,
                        signatures: None,
                        rewards: None,
                        num_reward_partitions: None,
                    }
                ))
            );
        }

        setup.drop().await;
    }

    #[tokio::test]
    async fn should_not_get_block() {
        let setup = Setup::new().await.with_mock_api_keys().await;

        for (sources, first_id) in zip(rpc_sources(), vec![0_u8, 3, 6]) {
            let client = setup.client().with_rpc_sources(sources);
            let slot: Slot = 123;

            let results = client
                .mock_sequential_json_rpc_responses::<3>(
                    200,
                    json!({
                        "id": Id::from(ConstantSizeId::from(first_id)),
                        "jsonrpc": "2.0",
                        "result": null
                    }),
                )
                .build()
                .get_block(slot)
                .send()
                .await
                .expect_consistent();

            assert_eq!(results, Ok(None));
        }

        setup.drop().await;
    }
}

mod get_slot_tests {
    use super::*;

    #[tokio::test]
    async fn should_get_slot_with_full_params() {
        fn request_body(id: u8) -> serde_json::Value {
            let id = ConstantSizeId::from(id).to_string();
            json!({ "jsonrpc": "2.0", "id": id, "method": "getSlot", "params": [{"commitment": "processed", "minContextSlot": 100}] })
        }

        fn response_body(id: u8) -> serde_json::Value {
            let id = ConstantSizeId::from(id).to_string();
            json!({ "id": id, "jsonrpc": "2.0", "result": 1234, })
        }

        let setup = Setup::new().await.with_mock_api_keys().await;
        let client = setup.client();

        let slot = client
            .mock_http_sequence(vec![
                MockOutcallBuilder::new(200, response_body(0)).with_request_body(request_body(0)),
                MockOutcallBuilder::new(200, response_body(1)).with_request_body(request_body(1)),
                MockOutcallBuilder::new(200, response_body(2)).with_request_body(request_body(2)),
            ])
            .build()
            .get_slot()
            .with_params(GetSlotParams {
                commitment: Some(CommitmentLevel::Processed),
                min_context_slot: Some(100),
            })
            .with_rounding_error(10)
            .send()
            .await
            .expect_consistent();

        assert_eq!(slot, Ok(1230));

        setup.drop().await;
    }

    #[tokio::test]
    async fn should_get_slot_without_rounding() {
        let setup = Setup::new().await.with_mock_api_keys().await;

        for (sources, first_id) in zip(rpc_sources(), vec![0_u8, 3, 6]) {
            let client = setup.client().with_rpc_sources(sources);

            let results = client
                .mock_sequential_json_rpc_responses::<3>(
                    200,
                    json!({
                        "id": Id::from(ConstantSizeId::from(first_id)),
                        "jsonrpc": "2.0",
                        "result": 1234,
                    }),
                )
                .build()
                .get_slot()
                .with_rounding_error(0)
                .send()
                .await
                .expect_consistent();

            assert_eq!(results, Ok(1234));
        }

        setup.drop().await;
    }

    #[tokio::test]
    async fn should_get_consistent_result_with_rounding() {
        let setup = Setup::new().await.with_mock_api_keys().await;

        for (sources, first_id) in zip(rpc_sources(), vec![0_u8, 3, 6]) {
            let responses = [1234, 1229, 1237]
                .iter()
                .enumerate()
                .map(|(id, slot)| {
                    MockOutcallBuilder::new(
                        200,
                        json!({
                            "id": Id::from(ConstantSizeId::from(id as u64 + first_id as u64)),
                            "jsonrpc": "2.0",
                            "result": slot,
                        }),
                    )
                })
                .collect();
            let client = setup.client().with_rpc_sources(sources);

            let results = client
                .mock_http_sequence(responses)
                .build()
                .get_slot()
                .send()
                .await
                .expect_consistent();

            assert_eq!(results, Ok(1220));
        }

        setup.drop().await;
    }

    #[tokio::test]
    async fn should_get_inconsistent_result_without_rounding() {
        let setup = Setup::new().await.with_mock_api_keys().await;

        for (sources, first_id) in zip(rpc_sources(), vec![0_u8, 3, 6]) {
            let responses = [1234, 1229, 1237]
                .iter()
                .enumerate()
                .map(|(id, slot)| {
                    MockOutcallBuilder::new(
                        200,
                        json!({
                            "id": Id::from(ConstantSizeId::from(id as u64 + first_id as u64)),
                            "jsonrpc": "2.0",
                            "result": slot,
                        }),
                    )
                })
                .collect();
            let client = setup.client().with_rpc_sources(sources);

            let results: Vec<RpcResult<_>> = client
                .mock_http_sequence(responses)
                .build()
                .get_slot()
                .with_rounding_error(0)
                .send()
                .await
                .expect_inconsistent()
                .into_iter()
                .map(|(_source, result)| result)
                .collect();

            assert_eq!(results, vec![Ok(1234), Ok(1229), Ok(1237)]);
        }

        setup.drop().await;
    }
}

mod get_recent_prioritization_fees_tests {
    use crate::USDC_PUBLIC_KEY;
    use canhttp::http::json::ConstantSizeId;
    use serde_json::json;
    use sol_rpc_int_tests::{mock::MockOutcallBuilder, Setup, SolRpcTestClient};
    use sol_rpc_types::PrioritizationFee;
    use std::num::NonZeroU8;

    #[tokio::test]
    async fn should_get_fees_with_rounding() {
        fn request_body(id: u8) -> serde_json::Value {
            let id = ConstantSizeId::from(id).to_string();
            json!( { "jsonrpc": "2.0", "id": id, "method": "getRecentPrioritizationFees", "params": [ [ USDC_PUBLIC_KEY.to_string() ] ] } )
        }

        fn response_body(id: u8) -> serde_json::Value {
            let id = ConstantSizeId::from(id).to_string();
            json!({
                "jsonrpc": "2.0",
                "result": [
                    {
                        "prioritizationFee": 0,
                        "slot": 338225766
                    },
                    {
                        "prioritizationFee": 203228,
                        "slot": 338225767
                    },
                    {
                        "prioritizationFee": 110788,
                        "slot": 338225768
                    },
                    {
                        "prioritizationFee": 395962,
                        "slot": 338225769
                    },
                    {
                        "prioritizationFee": 0,
                        "slot": 338225770
                    },
                    {
                        "prioritizationFee": 395477,
                        "slot": 338225771
                    },
                    {
                        "prioritizationFee": 202136,
                        "slot": 338225772
                    },
                    {
                        "prioritizationFee": 0,
                        "slot": 338225773
                    },
                    {
                        "prioritizationFee": 0,
                        "slot": 338225774
                    },
                    {
                        "prioritizationFee": 0,
                        "slot": 338225775
                    },
                    {
                        "prioritizationFee": 2894338,
                        "slot": 338225776
                    },
                    {
                        "prioritizationFee": 0,
                        "slot": 338225777
                    },
                    {
                        "prioritizationFee": 162918,
                        "slot": 338225778
                    },
                    {
                        "prioritizationFee": 238785,
                        "slot": 338225779
                    },
                    {
                        "prioritizationFee": 10714,
                        "slot": 338225780
                    },
                    {
                        "prioritizationFee": 81000,
                        "slot": 338225781
                    },
                    {
                        "prioritizationFee": 0,
                        "slot": 338225782
                    },
                    {
                        "prioritizationFee": 0,
                        "slot": 338225783
                    },
                    {
                        "prioritizationFee": 202136,
                        "slot": 338225784
                    },
                    {
                        "prioritizationFee": 166667,
                        "slot": 338225785
                    },
                    {
                        "prioritizationFee": 166667,
                        "slot": 338225786
                    },
                    {
                        "prioritizationFee": 0,
                        "slot": 338225787
                    },
                    {
                        "prioritizationFee": 0,
                        "slot": 338225788
                    },
                    {
                        "prioritizationFee": 0,
                        "slot": 338225789
                    },
                    {
                        "prioritizationFee": 0,
                        "slot": 338225790
                    },
                    {
                        "prioritizationFee": 0,
                        "slot": 338225791
                    },
                    {
                        "prioritizationFee": 0,
                        "slot": 338225792
                    },
                    {
                        "prioritizationFee": 0,
                        "slot": 338225793
                    },
                    {
                        "prioritizationFee": 494120,
                        "slot": 338225794
                    },
                    {
                        "prioritizationFee": 0,
                        "slot": 338225795
                    },
                    {
                        "prioritizationFee": 0,
                        "slot": 338225796
                    },
                    {
                        "prioritizationFee": 202136,
                        "slot": 338225797
                    },
                    {
                        "prioritizationFee": 0,
                        "slot": 338225798
                    },
                    {
                        "prioritizationFee": 0,
                        "slot": 338225799
                    },
                    {
                        "prioritizationFee": 202136,
                        "slot": 338225800
                    },
                    {
                        "prioritizationFee": 0,
                        "slot": 338225801
                    },
                    {
                        "prioritizationFee": 0,
                        "slot": 338225802
                    },
                    {
                        "prioritizationFee": 10001,
                        "slot": 338225803
                    },
                    {
                        "prioritizationFee": 0,
                        "slot": 338225804
                    },
                    {
                        "prioritizationFee": 0,
                        "slot": 338225805
                    },
                    {
                        "prioritizationFee": 0,
                        "slot": 338225806
                    },
                    {
                        "prioritizationFee": 0,
                        "slot": 338225807
                    },
                    {
                        "prioritizationFee": 202136,
                        "slot": 338225808
                    },
                    {
                        "prioritizationFee": 0,
                        "slot": 338225809
                    },
                    {
                        "prioritizationFee": 202136,
                        "slot": 338225810
                    },
                    {
                        "prioritizationFee": 0,
                        "slot": 338225811
                    },
                    {
                        "prioritizationFee": 0,
                        "slot": 338225812
                    },
                    {
                        "prioritizationFee": 0,
                        "slot": 338225813
                    },
                    {
                        "prioritizationFee": 0,
                        "slot": 338225814
                    },
                    {
                        "prioritizationFee": 6064097,
                        "slot": 338225815
                    },
                    {
                        "prioritizationFee": 0,
                        "slot": 338225816
                    },
                    {
                        "prioritizationFee": 0,
                        "slot": 338225817
                    },
                    {
                        "prioritizationFee": 0,
                        "slot": 338225818
                    },
                    {
                        "prioritizationFee": 517927,
                        "slot": 338225819
                    },
                    {
                        "prioritizationFee": 0,
                        "slot": 338225820
                    },
                    {
                        "prioritizationFee": 0,
                        "slot": 338225821
                    },
                    {
                        "prioritizationFee": 0,
                        "slot": 338225822
                    },
                    {
                        "prioritizationFee": 602011,
                        "slot": 338225823
                    },
                    {
                        "prioritizationFee": 187015,
                        "slot": 338225824
                    },
                    {
                        "prioritizationFee": 50000,
                        "slot": 338225825
                    },
                    {
                        "prioritizationFee": 0,
                        "slot": 338225826
                    },
                    {
                        "prioritizationFee": 0,
                        "slot": 338225827
                    },
                    {
                        "prioritizationFee": 0,
                        "slot": 338225828
                    },
                    {
                        "prioritizationFee": 0,
                        "slot": 338225829
                    },
                    {
                        "prioritizationFee": 0,
                        "slot": 338225830
                    },
                    {
                        "prioritizationFee": 0,
                        "slot": 338225831
                    },
                    {
                        "prioritizationFee": 0,
                        "slot": 338225832
                    },
                    {
                        "prioritizationFee": 0,
                        "slot": 338225833
                    },
                    {
                        "prioritizationFee": 0,
                        "slot": 338225834
                    },
                    {
                        "prioritizationFee": 0,
                        "slot": 338225835
                    },
                    {
                        "prioritizationFee": 0,
                        "slot": 338225836
                    },
                    {
                        "prioritizationFee": 0,
                        "slot": 338225837
                    },
                    {
                        "prioritizationFee": 0,
                        "slot": 338225838
                    },
                    {
                        "prioritizationFee": 487330,
                        "slot": 338225839
                    },
                    {
                        "prioritizationFee": 149432,
                        "slot": 338225840
                    },
                    {
                        "prioritizationFee": 0,
                        "slot": 338225841
                    },
                    {
                        "prioritizationFee": 0,
                        "slot": 338225842
                    },
                    {
                        "prioritizationFee": 68526,
                        "slot": 338225843
                    },
                    {
                        "prioritizationFee": 0,
                        "slot": 338225844
                    },
                    {
                        "prioritizationFee": 310090,
                        "slot": 338225845
                    },
                    {
                        "prioritizationFee": 0,
                        "slot": 338225846
                    },
                    {
                        "prioritizationFee": 2173913,
                        "slot": 338225847
                    },
                    {
                        "prioritizationFee": 99725,
                        "slot": 338225848
                    },
                    {
                        "prioritizationFee": 0,
                        "slot": 338225849
                    },
                    {
                        "prioritizationFee": 88441,
                        "slot": 338225850
                    },
                    {
                        "prioritizationFee": 0,
                        "slot": 338225851
                    },
                    {
                        "prioritizationFee": 400000,
                        "slot": 338225852
                    },
                    {
                        "prioritizationFee": 0,
                        "slot": 338225853
                    },
                    {
                        "prioritizationFee": 0,
                        "slot": 338225854
                    },
                    {
                        "prioritizationFee": 164507,
                        "slot": 338225855
                    },
                    {
                        "prioritizationFee": 0,
                        "slot": 338225856
                    },
                    {
                        "prioritizationFee": 4898,
                        "slot": 338225857
                    },
                    {
                        "prioritizationFee": 0,
                        "slot": 338225858
                    },
                    {
                        "prioritizationFee": 0,
                        "slot": 338225859
                    },
                    {
                        "prioritizationFee": 142369,
                        "slot": 338225860
                    },
                    {
                        "prioritizationFee": 84566,
                        "slot": 338225861
                    },
                    {
                        "prioritizationFee": 0,
                        "slot": 338225862
                    },
                    {
                        "prioritizationFee": 10001,
                        "slot": 338225863
                    },
                    {
                        "prioritizationFee": 187015,
                        "slot": 338225864
                    },
                    {
                        "prioritizationFee": 8902,
                        "slot": 338225865
                    },
                    {
                        "prioritizationFee": 0,
                        "slot": 338225866
                    },
                    {
                        "prioritizationFee": 75000,
                        "slot": 338225867
                    },
                    {
                        "prioritizationFee": 0,
                        "slot": 338225868
                    },
                    {
                        "prioritizationFee": 0,
                        "slot": 338225869
                    },
                    {
                        "prioritizationFee": 1771477,
                        "slot": 338225870
                    },
                    {
                        "prioritizationFee": 1110536,
                        "slot": 338225871
                    },
                    {
                        "prioritizationFee": 215920,
                        "slot": 338225872
                    },
                    {
                        "prioritizationFee": 68408,
                        "slot": 338225873
                    },
                    {
                        "prioritizationFee": 0,
                        "slot": 338225874
                    },
                    {
                        "prioritizationFee": 260520,
                        "slot": 338225875
                    },
                    {
                        "prioritizationFee": 2143332,
                        "slot": 338225876
                    },
                    {
                        "prioritizationFee": 0,
                        "slot": 338225877
                    },
                    {
                        "prioritizationFee": 84168,
                        "slot": 338225878
                    },
                    {
                        "prioritizationFee": 0,
                        "slot": 338225879
                    },
                    {
                        "prioritizationFee": 0,
                        "slot": 338225880
                    },
                    {
                        "prioritizationFee": 501111,
                        "slot": 338225881
                    },
                    {
                        "prioritizationFee": 88060,
                        "slot": 338225882
                    },
                    {
                        "prioritizationFee": 10001,
                        "slot": 338225883
                    },
                    {
                        "prioritizationFee": 171521,
                        "slot": 338225884
                    },
                    {
                        "prioritizationFee": 0,
                        "slot": 338225885
                    },
                    {
                        "prioritizationFee": 6064097,
                        "slot": 338225886
                    },
                    {
                        "prioritizationFee": 6064097,
                        "slot": 338225887
                    },
                    {
                        "prioritizationFee": 0,
                        "slot": 338225888
                    },
                    {
                        "prioritizationFee": 7578,
                        "slot": 338225889
                    },
                    {
                        "prioritizationFee": 0,
                        "slot": 338225890
                    },
                    {
                        "prioritizationFee": 0,
                        "slot": 338225891
                    },
                    {
                        "prioritizationFee": 202136,
                        "slot": 338225892
                    },
                    {
                        "prioritizationFee": 106090,
                        "slot": 338225893
                    },
                    {
                        "prioritizationFee": 80776,
                        "slot": 338225894
                    },
                    {
                        "prioritizationFee": 111939,
                        "slot": 338225895
                    },
                    {
                        "prioritizationFee": 75000,
                        "slot": 338225896
                    },
                    {
                        "prioritizationFee": 0,
                        "slot": 338225897
                    },
                    {
                        "prioritizationFee": 0,
                        "slot": 338225898
                    },
                    {
                        "prioritizationFee": 0,
                        "slot": 338225899
                    },
                    {
                        "prioritizationFee": 0,
                        "slot": 338225900
                    },
                    {
                        "prioritizationFee": 0,
                        "slot": 338225901
                    },
                    {
                        "prioritizationFee": 183582,
                        "slot": 338225902
                    },
                    {
                        "prioritizationFee": 0,
                        "slot": 338225903
                    },
                    {
                        "prioritizationFee": 0,
                        "slot": 338225904
                    },
                    {
                        "prioritizationFee": 0,
                        "slot": 338225905
                    },
                    {
                        "prioritizationFee": 535775,
                        "slot": 338225906
                    },
                    {
                        "prioritizationFee": 65038,
                        "slot": 338225907
                    },
                    {
                        "prioritizationFee": 0,
                        "slot": 338225908
                    },
                    {
                        "prioritizationFee": 0,
                        "slot": 338225909
                    },
                    {
                        "prioritizationFee": 0,
                        "slot": 338225910
                    },
                    {
                        "prioritizationFee": 0,
                        "slot": 338225911
                    },
                    {
                        "prioritizationFee": 0,
                        "slot": 338225912
                    },
                    {
                        "prioritizationFee": 0,
                        "slot": 338225913
                    },
                    {
                        "prioritizationFee": 0,
                        "slot": 338225914
                    },
                    {
                        "prioritizationFee": 0,
                        "slot": 338225915
                    }
                ],
                "id": id
                }
            )
        }

        let setup = Setup::new().await.with_mock_api_keys().await;
        let client = setup.client();
        let fees = client
            .mock_http_sequence(vec![
                MockOutcallBuilder::new(200, response_body(0)).with_request_body(request_body(0)),
                MockOutcallBuilder::new(200, response_body(1)).with_request_body(request_body(1)),
                MockOutcallBuilder::new(200, response_body(2)).with_request_body(request_body(2)),
            ])
            .build()
            .get_recent_prioritization_fees(&[USDC_PUBLIC_KEY])
            .unwrap()
            .with_max_slot_rounding_error(10)
            .with_max_length(NonZeroU8::new(5).unwrap())
            .send()
            .await
            .expect_consistent();

        assert_eq!(
            fees,
            Ok(vec![
                PrioritizationFee {
                    prioritization_fee: 535775,
                    slot: 338225906
                },
                PrioritizationFee {
                    prioritization_fee: 65038,
                    slot: 338225907
                },
                PrioritizationFee {
                    prioritization_fee: 0,
                    slot: 338225908
                },
                PrioritizationFee {
                    prioritization_fee: 0,
                    slot: 338225909
                },
                PrioritizationFee {
                    prioritization_fee: 0,
                    slot: 338225910
                },
            ])
        );

        setup.drop().await;
    }
}

mod send_transaction_tests {
    use super::*;

    #[tokio::test]
    async fn should_send_transaction() {
        let setup = Setup::new().await.with_mock_api_keys().await;
        let signature = "2vC221MDR312jrFzh5TRnMfUCHrCiG4cBuzHmagdgrQSsdLHaq65uJVLCWmubw4FkBDUxhRpQma785MpMwRS6ob7";

        for (sources, first_id) in zip(rpc_sources(), vec![0_u8, 3, 6]) {
            let client = setup.client().with_rpc_sources(sources);

            let results = client
                .mock_sequential_json_rpc_responses::<3>(
                    200,
                    json!({
                        "id": Id::from(ConstantSizeId::from(first_id)),
                        "jsonrpc": "2.0",
                        "result": signature
                    }),
                )
                .build()
                .send_transaction(some_transaction())
                .send()
                .await
                .expect_consistent();

            assert_eq!(
                results,
                Ok(solana_signature::Signature::from_str(signature).unwrap())
            );
        }

        setup.drop().await;
    }
}

mod generic_request_tests {
    use super::*;

    #[tokio::test]
    async fn should_require_base_http_outcall_fee() {
        async fn check<Config, Params, CandidOutput, Output>(
            request: RequestBuilder<PocketIcRuntime<'_>, Config, Params, CandidOutput, Output>,
        ) where
            Config: CandidType + Clone + Send,
            Params: CandidType + Clone + Send,
            CandidOutput: Into<Output> + CandidType + DeserializeOwned,
        {
            let result = request
                .with_cycles(HTTP_OUTCALL_BASE_FEE - 1)
                .try_send()
                .await;
            assert!(result.is_err_and(|(_code, message)| message.contains("Not enough cycles")));
        }

        let setup = Setup::new().await.with_mock_api_keys().await;
        let client = setup.client().build();

        for endpoint in SolRpcEndpoint::iter() {
            match endpoint {
                SolRpcEndpoint::GetSlot => {
                    check(client.get_slot().with_params(GetSlotParams::default())).await;
                }
                SolRpcEndpoint::GetAccountInfo => {
                    check(client.get_account_info(USDC_PUBLIC_KEY)).await;
                }
                SolRpcEndpoint::GetBalance => {
                    check(client.get_balance(USDC_PUBLIC_KEY)).await;
                }
                SolRpcEndpoint::GetBlock => {
                    check(client.get_block(577996)).await;
                }
                SolRpcEndpoint::GetRecentPrioritizationFees => {
                    check(client.get_recent_prioritization_fees(&[]).unwrap()).await;
                }
                SolRpcEndpoint::GetSignaturesForAddress => {
                    check(client.get_signatures_for_address(USDC_PUBLIC_KEY)).await;
                }
                SolRpcEndpoint::GetSignatureStatuses => {
                    check(client.get_signature_statuses(&[some_signature()]).unwrap()).await;
                }
                SolRpcEndpoint::GetTokenAccountBalance => {
                    check(client.get_token_account_balance(USDC_PUBLIC_KEY)).await;
                }
                SolRpcEndpoint::GetTransaction => {
                    check(client.get_transaction(some_signature())).await;
                }
                SolRpcEndpoint::JsonRequest => {
                    check(client.json_request(get_version_request())).await;
                }
                SolRpcEndpoint::SendTransaction => {
                    check(client.send_transaction(some_transaction())).await;
                }
            }
        }

        setup.drop().await;
    }

    #[tokio::test]
    async fn should_not_require_cycles_in_demo_mode() {
        async fn check<Config, Params, CandidOutput, Output>(
            request: RequestBuilder<PocketIcRuntime<'_>, Config, Params, CandidOutput, Output>,
        ) where
            Config: CandidType + Clone + Send,
            Params: CandidType + Clone + Send,
            CandidOutput: Into<Output> + CandidType + DeserializeOwned,
        {
            let result = request.with_cycles(0).try_send().await;
            assert!(result.is_ok());
        }

        let setup = Setup::new().await.with_mock_api_keys().await;
        setup
            .upgrade_canister(InstallArgs {
                mode: Some(Mode::Demo),
                ..Default::default()
            })
            .await;
        let client = setup
            .client()
            // We always return a dummy response so that individual responses
            // do not need to be mocked.
            .mock_http(MockOutcallBuilder::new(403, json!({})))
            .build();

        for endpoint in SolRpcEndpoint::iter() {
            match endpoint {
                SolRpcEndpoint::GetSlot => {
                    check(client.get_slot().with_params(GetSlotParams::default())).await;
                }
                SolRpcEndpoint::GetAccountInfo => {
                    check(client.get_account_info(USDC_PUBLIC_KEY)).await;
                }
                SolRpcEndpoint::GetBalance => {
                    check(client.get_balance(USDC_PUBLIC_KEY)).await;
                }
                SolRpcEndpoint::GetBlock => {
                    check(client.get_block(577996)).await;
                }
                SolRpcEndpoint::GetRecentPrioritizationFees => {
                    check(client.get_recent_prioritization_fees(&[]).unwrap()).await;
                }
                SolRpcEndpoint::GetSignaturesForAddress => {
                    check(client.get_signatures_for_address(USDC_PUBLIC_KEY)).await;
                }
                SolRpcEndpoint::GetSignatureStatuses => {
                    check(client.get_signature_statuses(&[some_signature()]).unwrap()).await;
                }
                SolRpcEndpoint::GetTokenAccountBalance => {
                    check(client.get_token_account_balance(USDC_PUBLIC_KEY)).await;
                }
                SolRpcEndpoint::GetTransaction => {
                    check(client.get_transaction(some_signature())).await;
                }
                SolRpcEndpoint::JsonRequest => {
                    check(client.json_request(get_version_request())).await;
                }
                SolRpcEndpoint::SendTransaction => {
                    check(client.send_transaction(some_transaction())).await;
                }
            }
        }

        setup.drop().await;
    }

    #[tokio::test]
    async fn request_should_succeed_in_demo_mode() {
        let setup = Setup::with_args(InstallArgs {
            mode: Some(Mode::Demo),
            ..Default::default()
        })
        .await
        .with_mock_api_keys()
        .await;
        let client = setup.client();

        let result = client
            .mock_sequential_json_rpc_responses::<3>(
                200,
                json!({
                    "id": Id::from(ConstantSizeId::ZERO),
                    "jsonrpc": "2.0",
                    "result": serde_json::Value::from_str(MOCK_RESPONSE_RESULT).unwrap()
                }),
            )
            .build()
            .json_request(get_version_request())
            .with_cycles(0)
            .send()
            .await
            .expect_consistent();

        assert_matches!(result, Ok(msg) if msg == MOCK_RESPONSE_RESULT);

        setup.drop().await;
    }
}

mod retrieve_logs_tests {
    use super::*;

    #[tokio::test]
    async fn should_retrieve_logs() {
        let setup = Setup::with_args(InstallArgs {
            manage_api_keys: Some(vec![DEFAULT_CALLER_TEST_ID]),
            ..Default::default()
        })
        .await;
        assert_eq!(setup.retrieve_logs("DEBUG").await, vec![]);
        assert_eq!(setup.retrieve_logs("INFO").await, vec![]);

        // Generate some log
        setup
            .client()
            .build()
            .update_api_keys(&[(
                SupportedRpcProviderId::AlchemyMainnet,
                Some("unauthorized-api-key".to_string()),
            )])
            .await;

        assert_eq!(setup.retrieve_logs("DEBUG").await, vec![]);
        assert!(setup.retrieve_logs("INFO").await[0]
            .message
            .contains("Updating API keys"));
    }
}

mod update_api_key_tests {
    use super::*;
    use candid::{encode_args, Principal};
    use pocket_ic::{ErrorCode, RejectCode, RejectResponse};

    #[tokio::test]
    async fn should_update_api_key() {
        let setup = Setup::with_args(InstallArgs {
            manage_api_keys: Some(vec![DEFAULT_CALLER_TEST_ID]),
            ..Default::default()
        })
        .await;

        let provider = SupportedRpcProviderId::AlchemyMainnet;
        let api_key = "test-api-key";
        let client = setup.client().build();
        client
            .update_api_keys(&[(provider, Some(api_key.to_string()))])
            .await;
        setup
            .verify_api_key((provider, Some(api_key.to_string())))
            .await;

        client.update_api_keys(&[(provider, None)]).await;
        setup.verify_api_key((provider, None)).await;
    }

    #[tokio::test]
    #[should_panic(expected = "You are not authorized")]
    async fn should_prevent_unauthorized_update_api_keys() {
        let setup = Setup::new().await;
        setup
            .client()
            .build()
            .update_api_keys(&[(
                SupportedRpcProviderId::AlchemyMainnet,
                Some("unauthorized-api-key".to_string()),
            )])
            .await;
    }

    #[tokio::test]
    #[should_panic(expected = "Trying to set API key for unauthenticated provider")]
    async fn should_prevent_unauthenticated_update_api_keys() {
        let setup = Setup::with_args(InstallArgs {
            manage_api_keys: Some(vec![DEFAULT_CALLER_TEST_ID]),
            ..Default::default()
        })
        .await;
        setup
            .client()
            .build()
            .update_api_keys(&[(
                SupportedRpcProviderId::PublicNodeMainnet,
                Some("invalid-api-key".to_string()),
            )])
            .await;
    }

    #[tokio::test]
    async fn should_prevent_unauthorized_call_to_verify_api_key() {
        let setup = Setup::new().await.with_mock_api_keys().await;
        let args = (SupportedRpcProviderId::AlchemyMainnet, Some("test-key"));

        for unauthorized_principal in [Principal::anonymous(), DEFAULT_CALLER_TEST_ID] {
            let result = setup
                .as_ref()
                .query_call(
                    setup.sol_rpc_canister_id(),
                    unauthorized_principal,
                    "verifyApiKey",
                    encode_args(args).unwrap(),
                )
                .await;

            assert_eq!(
                result,
                Err(RejectResponse {
                    reject_code: RejectCode::CanisterReject,
                    reject_message: "You are not authorized".to_string(),
                    error_code: ErrorCode::CanisterRejectedMessage,
                    certified: false,
                })
            );
        }

        setup.drop().await;
    }
}

mod canister_upgrade_tests {
    use super::*;

    #[tokio::test]
    async fn upgrade_should_keep_api_keys() {
        let setup = Setup::with_args(InstallArgs {
            manage_api_keys: Some(vec![DEFAULT_CALLER_TEST_ID]),
            ..Default::default()
        })
        .await;
        let provider = SupportedRpcProviderId::AlchemyMainnet;
        let api_key = "test-api-key";
        let client = setup.client().build();
        client
            .update_api_keys(&[(provider, Some(api_key.to_string()))])
            .await;
        setup
            .verify_api_key((provider, Some(api_key.to_string())))
            .await;

        setup.upgrade_canister(InstallArgs::default()).await;

        setup
            .verify_api_key((provider, Some(api_key.to_string())))
            .await;
    }

    #[tokio::test]
    async fn upgrade_should_keep_manage_api_key_principals() {
        let setup = Setup::with_args(InstallArgs {
            manage_api_keys: Some(vec![DEFAULT_CALLER_TEST_ID]),
            ..Default::default()
        })
        .await;
        setup
            .upgrade_canister(InstallArgs {
                manage_api_keys: None,
                ..Default::default()
            })
            .await;
        setup
            .client()
            .build()
            .update_api_keys(&[(
                SupportedRpcProviderId::AlchemyMainnet,
                Some("authorized-api-key".to_string()),
            )])
            .await;
    }

    #[tokio::test]
    #[should_panic(expected = "You are not authorized")]
    async fn upgrade_should_change_manage_api_key_principals() {
        let setup = Setup::with_args(InstallArgs {
            manage_api_keys: Some(vec![DEFAULT_CALLER_TEST_ID]),
            ..Default::default()
        })
        .await;
        setup
            .upgrade_canister(InstallArgs {
                manage_api_keys: Some(vec![]),
                ..Default::default()
            })
            .await;
        setup
            .client()
            .build()
            .update_api_keys(&[(
                SupportedRpcProviderId::AlchemyMainnet,
                Some("unauthorized-api-key".to_string()),
            )])
            .await;
    }
}

fn get_version_request() -> serde_json::Value {
    json!({"jsonrpc": "2.0", "id": Id::from(ConstantSizeId::ZERO), "method": "getVersion"})
}

fn rpc_sources() -> Vec<RpcSources> {
    vec![
        RpcSources::Default(SolanaCluster::Devnet),
        RpcSources::Default(SolanaCluster::Mainnet),
        RpcSources::Custom(vec![
            RpcSource::Supported(SupportedRpcProviderId::AlchemyMainnet),
            RpcSource::Supported(SupportedRpcProviderId::DrpcMainnet),
            RpcSource::Supported(SupportedRpcProviderId::PublicNodeMainnet),
        ]),
    ]
}

mod cycles_cost_tests {
    use super::*;

    #[tokio::test]
    async fn should_be_idempotent() {
        async fn check<Config, Params, CandidOutput, Output>(
            request: RequestBuilder<PocketIcRuntime<'_>, Config, Params, CandidOutput, Output>,
        ) where
            Config: CandidType + Clone + Send,
            Params: CandidType + Clone + Send,
        {
            let cycles_cost_1 = request.clone().request_cost().send().await.unwrap();
            let cycles_cost_2 = request.request_cost().send().await.unwrap();
            assert_eq!(cycles_cost_1, cycles_cost_2);
            assert!(cycles_cost_1 > 0);
        }

        let setup = Setup::new().await.with_mock_api_keys().await;
        let client = setup.client().build();

        for endpoint in SolRpcEndpoint::iter() {
            match endpoint {
                SolRpcEndpoint::GetSlot => {
                    check(client.get_slot().with_params(GetSlotParams::default())).await;
                }
                SolRpcEndpoint::JsonRequest => {
                    check(client.json_request(get_version_request())).await;
                }
                SolRpcEndpoint::GetAccountInfo => {
                    check(client.get_account_info(USDC_PUBLIC_KEY)).await;
                }
                SolRpcEndpoint::GetBalance => {
                    check(client.get_balance(USDC_PUBLIC_KEY)).await;
                }
                SolRpcEndpoint::GetBlock => {
                    check(client.get_block(577996)).await;
                }
                SolRpcEndpoint::GetRecentPrioritizationFees => {
                    check(client.get_recent_prioritization_fees(&[]).unwrap()).await
                }
                SolRpcEndpoint::GetSignaturesForAddress => {
                    check(client.get_signatures_for_address(USDC_PUBLIC_KEY)).await;
                }
                SolRpcEndpoint::GetSignatureStatuses => {
                    check(client.get_signature_statuses(&[some_signature()]).unwrap()).await;
                }
                SolRpcEndpoint::GetTransaction => {
                    check(client.get_transaction(some_signature())).await;
                }
                SolRpcEndpoint::GetTokenAccountBalance => {
                    check(client.get_token_account_balance(USDC_PUBLIC_KEY)).await;
                }
                SolRpcEndpoint::SendTransaction => {
                    check(client.send_transaction(some_transaction())).await;
                }
            }
        }

        setup.drop().await;
    }

    #[tokio::test]
    async fn should_be_zero_when_in_demo_mode() {
        async fn check<Config, Params, CandidOutput, Output>(
            request: RequestBuilder<PocketIcRuntime<'_>, Config, Params, CandidOutput, Output>,
        ) where
            Config: CandidType + Clone + Send,
            Params: CandidType + Clone + Send,
        {
            let cycles_cost = request.request_cost().send().await;
            assert_eq!(cycles_cost, Ok(0));
        }

        let setup = Setup::new().await.with_mock_api_keys().await;
        setup
            .upgrade_canister(InstallArgs {
                mode: Some(Mode::Demo),
                ..Default::default()
            })
            .await;
        let client = setup.client().build();

        for endpoint in SolRpcEndpoint::iter() {
            match endpoint {
                SolRpcEndpoint::GetSlot => {
                    check(client.get_slot().with_params(GetSlotParams::default())).await;
                }
                SolRpcEndpoint::GetAccountInfo => {
                    check(client.get_account_info(USDC_PUBLIC_KEY)).await;
                }
                SolRpcEndpoint::GetBalance => {
                    check(client.get_balance(USDC_PUBLIC_KEY)).await;
                }
                SolRpcEndpoint::GetBlock => {
                    check(client.get_block(577996)).await;
                }
                SolRpcEndpoint::GetRecentPrioritizationFees => {
                    check(client.get_recent_prioritization_fees(&[]).unwrap()).await;
                }
                SolRpcEndpoint::GetSignaturesForAddress => {
                    check(client.get_signatures_for_address(USDC_PUBLIC_KEY)).await;
                }
                SolRpcEndpoint::GetSignatureStatuses => {
                    check(client.get_signature_statuses(&[some_signature()]).unwrap()).await;
                }
                SolRpcEndpoint::GetTokenAccountBalance => {
                    check(client.get_token_account_balance(USDC_PUBLIC_KEY)).await;
                }
                SolRpcEndpoint::GetTransaction => {
                    check(client.get_transaction(some_signature())).await;
                }
                SolRpcEndpoint::JsonRequest => {
                    check(client.json_request(get_version_request())).await;
                }
                SolRpcEndpoint::SendTransaction => {
                    check(client.send_transaction(some_transaction())).await;
                }
            }
        }

        setup.drop().await;
    }

    #[tokio::test]
    async fn should_get_exact_cycles_cost() {
        async fn check<Config, Params, CandidOutput, Output>(
            setup: &Setup,
            request: RequestBuilder<
                PocketIcRuntime<'_>,
                Config,
                Params,
                sol_rpc_types::MultiRpcResult<CandidOutput>,
                sol_rpc_types::MultiRpcResult<Output>,
            >,
            expected_cycles_cost: u128,
        ) where
            Config: CandidType + Clone + Send,
            Params: CandidType + Clone + Send,
            CandidOutput: CandidType + DeserializeOwned,
            Output: Debug,
            sol_rpc_types::MultiRpcResult<CandidOutput>:
                Into<sol_rpc_types::MultiRpcResult<Output>>,
        {
            let five_percents = 5_u8;

            let cycles_cost = request.clone().request_cost().send().await.unwrap();
            assert_within(cycles_cost, expected_cycles_cost, five_percents);

            let cycles_before = setup.sol_rpc_canister_cycles_balance().await;
            // Request with exact cycles amount should succeed
            let result = request
                .clone()
                .with_cycles(cycles_cost)
                .send()
                .await
                .expect_consistent();
            if let Err(RpcError::ProviderError(ProviderError::TooFewCycles { .. })) = result {
                panic!("BUG: estimated cycles cost was insufficient!: {result:?}");
            }
            let cycles_after = setup.sol_rpc_canister_cycles_balance().await;
            let cycles_consumed = cycles_before + cycles_cost - cycles_after;

            assert!(
                    cycles_after > cycles_before,
                    "BUG: not enough cycles requested. Requested {cycles_cost} cycles, but consumed {cycles_consumed} cycles"
                );

            // Same request with fewer cycles should fail.
            let results = request
                .with_cycles(cycles_cost - 1)
                .send()
                .await
                .expect_inconsistent();

            assert!(
                results.iter().any(|(_provider, result)| matches!(
                    result,
                    &Err(RpcError::ProviderError(ProviderError::TooFewCycles {
                        expected: _,
                        received: _
                    }))
                )),
                "BUG: Expected at least one TooFewCycles error, but got {results:?}"
            );
        }

        let setup = Setup::new().await.with_mock_api_keys().await;
        let client = setup
            .client()
            // The exact cycles cost of an HTTPs outcall is independent of the response,
            // so we always return a dummy response so that individual responses
            // do not need to be mocked.
            .mock_http(MockOutcallBuilder::new(403, json!({})))
            .build();

        for endpoint in SolRpcEndpoint::iter() {
            // To find out the expected_cycles_cost for a new endpoint, set the amount to 0
            // and run the test. It should fail and report the amount of cycles needed.
            match endpoint {
                SolRpcEndpoint::GetAccountInfo => {
                    check(
                        &setup,
                        client.get_account_info(USDC_PUBLIC_KEY),
                        1_752_822_400,
                    )
                    .await;
                }
                SolRpcEndpoint::GetBalance => {
                    check(&setup, client.get_balance(USDC_PUBLIC_KEY), 1_731_769_600).await;
                }
                SolRpcEndpoint::GetBlock => {
                    for transaction_details in TransactionDetails::iter() {
                        let expected_cycles_cost = match transaction_details {
                            TransactionDetails::Accounts => 164_743_232_800,
                            TransactionDetails::None => 1_772_855_200,
                            TransactionDetails::Signatures => 23_122_271_200,
                        };
                        check(
                            &setup,
                            client
                                .get_block(577996)
                                .with_transaction_details(transaction_details),
                            expected_cycles_cost,
                        )
                        .await
                    }
                }
                SolRpcEndpoint::GetRecentPrioritizationFees => {
                    check(
                        &setup,
                        client.get_recent_prioritization_fees(&[]).unwrap(),
                        2_378_204_800,
                    )
                    .await;
                }
                SolRpcEndpoint::GetSignaturesForAddress => {
                    check(
                        &setup,
                        client.get_signatures_for_address(USDC_PUBLIC_KEY),
                        22_601_010_400,
                    )
                    .await;
                }
                SolRpcEndpoint::GetSignatureStatuses => {
                    check(
                        &setup,
                        client.get_signature_statuses(&[some_signature()]).unwrap(),
                        1_744_458_400,
                    )
                    .await;
                }
                SolRpcEndpoint::GetSlot => {
                    check(
                        &setup,
                        client.get_slot().with_params(GetSlotParams::default()),
                        1_714_103_200,
                    )
                    .await;
                }
                SolRpcEndpoint::GetTokenAccountBalance => {
                    check(
                        &setup,
                        client.get_token_account_balance(USDC_PUBLIC_KEY),
                        1_732_259_200,
                    )
                    .await;
                }
                SolRpcEndpoint::GetTransaction => {
                    check(
                        &setup,
                        client.get_transaction(some_signature()),
                        2_381_264_800,
                    )
                    .await;
                }
                SolRpcEndpoint::JsonRequest => {
                    check(
                        &setup,
                        client.json_request(get_version_request()),
                        1_790_956_800,
                    )
                    .await;
                }
                SolRpcEndpoint::SendTransaction => {
                    check(
                        &setup,
                        client.send_transaction(some_transaction()),
                        1_799_416_000,
                    )
                    .await
                }
            }
        }

        setup.drop().await;
    }
}

mod get_balance_tests {
    use super::*;

    #[tokio::test]
    async fn should_get_balance() {
        fn request_body(id: u8) -> serde_json::Value {
            json!({
                "jsonrpc": "2.0",
                "id": Id::from(ConstantSizeId::from(id)),
                "method": "getBalance",
                "params": [
                    USDC_PUBLIC_KEY.to_string(),
                    {
                        "commitment": "confirmed",
                        "minContextSlot": 100
                    }
                ]
            })
        }

        fn response_body(id: u8) -> serde_json::Value {
            json!({
                "id": Id::from(ConstantSizeId::from(id)),
                "jsonrpc": "2.0",
                "result": {
                    // context should be filtered out by transform
                    "context": { "slot": 334048531 + id as u64, "apiVersion": "2.1.9" },
                    "value": 389086612571_u64
                },
            })
        }
        let setup = Setup::new().await.with_mock_api_keys().await;

        for (sources, first_id) in zip(rpc_sources(), vec![0_u8, 3, 6]) {
            let client = setup.client().with_rpc_sources(sources);

            let results = client
                .mock_http_sequence(vec![
                    MockOutcallBuilder::new(200, response_body(first_id))
                        .with_request_body(request_body(first_id)),
                    MockOutcallBuilder::new(200, response_body(first_id + 1))
                        .with_request_body(request_body(first_id + 1)),
                    MockOutcallBuilder::new(200, response_body(first_id + 2))
                        .with_request_body(request_body(first_id + 2)),
                ])
                .build()
                .get_balance(USDC_PUBLIC_KEY)
                .with_min_context_slot(100)
                .with_commitment(CommitmentLevel::Confirmed)
                .send()
                .await
                .expect_consistent();

            assert_eq!(results, Ok(389_086_612_571_u64));
        }

        setup.drop().await;
    }
}

mod get_token_account_balance_tests {
    use super::*;

    #[tokio::test]
    async fn should_get_token_account_balance() {
        fn request_body(id: u8) -> serde_json::Value {
            json!({
                "jsonrpc": "2.0",
                "id": Id::from(ConstantSizeId::from(id)),
                "method": "getTokenAccountBalance",
                "params": [
                    USDC_PUBLIC_KEY.to_string(),
                    {
                        "commitment": "confirmed",
                    }
                ]
            })
        }

        fn response_body(id: u8) -> serde_json::Value {
            json!({
                "id": Id::from(ConstantSizeId::from(id)),
                "jsonrpc": "2.0",
                "result": {
                    // context should be filtered out by transform
                    "context": { "slot": 334048531 + id as u64, "apiVersion": "2.1.9" },
                    "value": {
                        "amount": "9864",
                        "decimals": 2,
                        "uiAmount": 98.64,
                        "uiAmountString": "98.64",
                    }
                },
            })
        }
        let setup = Setup::new().await.with_mock_api_keys().await;

        for (sources, first_id) in zip(rpc_sources(), vec![0_u8, 3, 6]) {
            let client = setup.client().with_rpc_sources(sources);

            let results = client
                .mock_http_sequence(vec![
                    MockOutcallBuilder::new(200, response_body(first_id))
                        .with_request_body(request_body(first_id)),
                    MockOutcallBuilder::new(200, response_body(first_id + 1))
                        .with_request_body(request_body(first_id + 1)),
                    MockOutcallBuilder::new(200, response_body(first_id + 2))
                        .with_request_body(request_body(first_id + 2)),
                ])
                .build()
                .get_token_account_balance(USDC_PUBLIC_KEY)
                .with_commitment(CommitmentLevel::Confirmed)
                .send()
                .await
                .expect_consistent();

            assert_eq!(
                results,
                Ok(UiTokenAmount {
                    amount: "9864".to_string(),
                    decimals: 2,
                    ui_amount: Some(98.64),
                    ui_amount_string: "98.64".to_string(),
                })
            );
        }

        setup.drop().await;
    }
}

mod get_signature_statuses_tests {
    use super::*;

    #[tokio::test]
    async fn should_get_signature_statuses() {
        fn request_body(id: u8) -> serde_json::Value {
            json!({
                "jsonrpc": "2.0",
                "id": Id::from(ConstantSizeId::from(id)),
                "method": "getSignatureStatuses",
                "params": [
                    [some_signature().to_string(), another_signature().to_string()],
                    {
                        "searchTransactionHistory": true
                    }
                ],
            })
        }

        fn response_body(id: u8) -> serde_json::Value {
            json!({
                "id": Id::from(ConstantSizeId::from(id)),
                "jsonrpc": "2.0",
                "result": {
                    // context should be filtered out by transform
                    "context": { "slot": 334048531 + id as u64, "apiVersion": "2.1.9" },
                    "value": [
                          {
                            "slot": 48,
                            // confirmations should be filtered out by transform
                            "confirmations": id,
                            "err": null,
                            "status": { "Ok": null },
                            "confirmationStatus": "finalized"
                          },
                          null
                    ]
                },
            })
        }

        let setup = Setup::new().await.with_mock_api_keys().await;

        for (sources, first_id) in zip(rpc_sources(), vec![0_u8, 3, 6]) {
            let client = setup.client().with_rpc_sources(sources);

            let results = client
                .mock_http_sequence(vec![
                    MockOutcallBuilder::new(200, response_body(first_id))
                        .with_request_body(request_body(first_id)),
                    MockOutcallBuilder::new(200, response_body(first_id + 1))
                        .with_request_body(request_body(first_id + 1)),
                    MockOutcallBuilder::new(200, response_body(first_id + 2))
                        .with_request_body(request_body(first_id + 2)),
                ])
                .build()
                .get_signature_statuses(&[some_signature(), another_signature()])
                .unwrap()
                .with_search_transaction_history(true)
                .send()
                .await
                .expect_consistent();

            assert_eq!(
                results,
                Ok(vec![
                    Some(TransactionStatus {
                        slot: 48,
                        confirmations: None,
                        status: Ok(()),
                        err: None,
                        confirmation_status: Some(TransactionConfirmationStatus::Finalized),
                    }),
                    None,
                ])
            );
        }

        setup.drop().await;
    }
}

mod get_signatures_for_address_tests {
    use super::*;

    #[tokio::test]
    async fn should_get_signatures_for_address() {
        fn request_body(id: u8) -> serde_json::Value {
            json!({
                "jsonrpc": "2.0",
                "id": Id::from(ConstantSizeId::from(id)),
                "method": "getSignaturesForAddress",
                "params": [
                    USDC_PUBLIC_KEY.to_string(),
                    {
                        "limit": 5,
                    },
                ],
            })
        }

        fn response_body(id: u8) -> serde_json::Value {
            json!({
                "id": Id::from(ConstantSizeId::from(id)),
                "jsonrpc": "2.0",
                "result": [
                    {
                        "signature": "3jPA8CnZb9sfs4zVAypa9KB7VAGwrTdXB6mg9H1H9XpATN6Y8iek4Y21Nb9LjbrpYACbF9USV8RBWvXFFhVoQUAs",
                        "confirmationStatus": "finalized",
                        "memo": null,
                        "slot": 340_372_399,
                        "err": null,
                        "blockTime": 1_747_389_084,
                    },
                    {
                        "signature": "3WM42nYDQAHgBWFd6SbJ3pj1AGgiTJfxXJ2d5dHu49GgqSUui5qdh64S5yLCN1cMKcLMFVKKo776GrtVhfatLqP6",
                        "confirmationStatus": "finalized",
                        "memo": null,
                        "slot": 340_372_399,
                        "err": null,
                        "blockTime": 1_747_389_084,
                    },
                    {
                        "signature": "5iByUT1gTNXDY24hRx25YmQeebvUMD6jsNpGcu2jh1yjKmYwdo5GtRrYozyhdtdcn8SurwHq6EMp4YTpHgdansjc",
                        "confirmationStatus": "finalized",
                        "memo": null,
                        "slot": 340_372_399,
                        "err": null,
                        "blockTime": 1_747_389_084,
                    },
                    {
                        "signature": "2Zuhxr6qMGwBrpV611Ema7pZAy1WGSkQyurTcbfyoXwFMNuziUJbM6FCyoL8WxTRG6G3fEik2wSFeN76miUeUnmJ",
                        "confirmationStatus": "finalized",
                        "memo": null,
                        "slot": 340_372_399,
                        "err": null,
                        "blockTime": 1_747_389_084,
                    },
                    {
                        "signature": "4V1j8jZvXjcUdRoWQBRzxFVigfr61bJdHGsCFAkTm5h4z28FkrDczuTpcvwTRamiwiGm7E77EB5DKRBwG1mUEC8f",
                        "confirmationStatus": "finalized",
                        "memo": null,
                        "slot": 340_372_399,
                        "err": {
                            "InstructionError" : [ 3, { "Custom" : 6_001 } ],
                        },
                        "blockTime": 1_747_389_084,
                    },
                ]
            })
        }

        let setup = Setup::new().await.with_mock_api_keys().await;

        for (sources, first_id) in zip(rpc_sources(), vec![0_u8, 3, 6]) {
            let client = setup.client().with_rpc_sources(sources);

            let results = client
                .mock_http_sequence(vec![
                    MockOutcallBuilder::new(200, response_body(first_id))
                        .with_request_body(request_body(first_id)),
                    MockOutcallBuilder::new(200, response_body(first_id + 1))
                        .with_request_body(request_body(first_id + 1)),
                    MockOutcallBuilder::new(200, response_body(first_id + 2))
                        .with_request_body(request_body(first_id + 2)),
                ])
                .build()
                .get_signatures_for_address(USDC_PUBLIC_KEY)
                .with_limit(GetSignaturesForAddressLimit::try_from(5).unwrap())
                .send()
                .await
                .expect_consistent();

            assert_eq!(
                    results,
                    Ok(vec![
                        ConfirmedTransactionStatusWithSignature {
                            signature: sol_rpc_types::Signature::from_str("3jPA8CnZb9sfs4zVAypa9KB7VAGwrTdXB6mg9H1H9XpATN6Y8iek4Y21Nb9LjbrpYACbF9USV8RBWvXFFhVoQUAs").unwrap(),
                            confirmation_status: Some(TransactionConfirmationStatus::Finalized.into()),
                            memo: None,
                            slot: 340_372_399,
                            err: None,
                            block_time: Some(1_747_389_084)
                        },
                        ConfirmedTransactionStatusWithSignature {
                            signature: sol_rpc_types::Signature::from_str("3WM42nYDQAHgBWFd6SbJ3pj1AGgiTJfxXJ2d5dHu49GgqSUui5qdh64S5yLCN1cMKcLMFVKKo776GrtVhfatLqP6").unwrap(),
                            confirmation_status: Some(TransactionConfirmationStatus::Finalized.into()),
                            memo: None,
                            slot: 340_372_399,
                            err: None,
                            block_time: Some(1_747_389_084)
                        },
                        ConfirmedTransactionStatusWithSignature {
                            signature: sol_rpc_types::Signature::from_str("5iByUT1gTNXDY24hRx25YmQeebvUMD6jsNpGcu2jh1yjKmYwdo5GtRrYozyhdtdcn8SurwHq6EMp4YTpHgdansjc").unwrap(),
                            confirmation_status: Some(TransactionConfirmationStatus::Finalized.into()),
                            memo: None,
                            slot: 340_372_399,
                            err: None,
                            block_time: Some(1_747_389_084)
                        },
                        ConfirmedTransactionStatusWithSignature {
                            signature: sol_rpc_types::Signature::from_str("2Zuhxr6qMGwBrpV611Ema7pZAy1WGSkQyurTcbfyoXwFMNuziUJbM6FCyoL8WxTRG6G3fEik2wSFeN76miUeUnmJ").unwrap(),
                            confirmation_status: Some(TransactionConfirmationStatus::Finalized.into()),
                            memo: None,
                            slot: 340_372_399,
                            err: None,
                            block_time: Some(1_747_389_084)
                        },
                        ConfirmedTransactionStatusWithSignature {
                            signature: sol_rpc_types::Signature::from_str("4V1j8jZvXjcUdRoWQBRzxFVigfr61bJdHGsCFAkTm5h4z28FkrDczuTpcvwTRamiwiGm7E77EB5DKRBwG1mUEC8f").unwrap(),
                            confirmation_status: Some(TransactionConfirmationStatus::Finalized.into()),
                            memo: None,
                            slot: 340_372_399,
                            err: Some(TransactionError::InstructionError(3, InstructionError::Custom(6_001))),
                            block_time: Some(1_747_389_084)
                        }])
                );
        }

        setup.drop().await;
    }
}

mod metrics_tests {
    use super::*;

    #[tokio::test]
    async fn should_retrieve_metrics() {
        let setup = Setup::new().await.with_mock_api_keys().await;
        let client = setup
            .client()
            .with_consensus_strategy(ConsensusStrategy::Threshold {
                total: Some(6),
                min: 2,
            })
            .with_rpc_sources(RpcSources::Custom(vec![
                RpcSource::Supported(SupportedRpcProviderId::AlchemyMainnet),
                RpcSource::Supported(SupportedRpcProviderId::AnkrMainnet),
                RpcSource::Supported(SupportedRpcProviderId::ChainstackMainnet),
                RpcSource::Supported(SupportedRpcProviderId::DrpcMainnet),
                RpcSource::Supported(SupportedRpcProviderId::HeliusMainnet),
                RpcSource::Supported(SupportedRpcProviderId::PublicNodeMainnet),
            ]));

        let client = client
            .mock_http_sequence(vec![
                MockOutcallBuilder::new(
                    200,
                    json!({
                        "id": Id::from(ConstantSizeId::from(0_u8)),
                        "jsonrpc": "2.0",
                        "result": 1_450_305,
                    }),
                ),
                MockOutcallBuilder::new(
                    200,
                    json!({
                        "id": Id::from(ConstantSizeId::from(1_u8)),
                        "jsonrpc": "2.0",
                        "result": 1_450_305,
                    }),
                ),
                MockOutcallBuilder::new(
                    200,
                    json!({
                      "jsonrpc": "2.0",
                      "error": {
                          "code": -32603,
                          "message": "Internal error: failed to get slot: Node is behind",
                          "data": null
                      },
                      "id": Id::from(ConstantSizeId::from(2_u8)),
                    }),
                ),
                MockOutcallBuilder::new(429, json!({})),
                MockOutcallBuilder::new(500, json!({})),
                MockOutcallBuilder::new_error(RejectionCode::SysFatal, "Fatal error!"),
            ])
            .build();

        let result = client.get_slot().send().await;
        assert_eq!(result, MultiRpcResult::Consistent(Ok(1_450_300)));

        setup
                .check_metrics()
                .await
                // `solrpc_requests` counters
                .assert_contains_metric_matching(r#"solrpc_requests\{method="getSlot",host="solana-mainnet.g.alchemy.com"\} 1 \d+"#)
                .assert_contains_metric_matching(r#"solrpc_requests\{method="getSlot",host="rpc.ankr.com"\} 1 \d+"#)
                .assert_contains_metric_matching(r#"solrpc_requests\{method="getSlot",host="solana-mainnet.core.chainstack.com"\} 1 \d+"#)
                .assert_contains_metric_matching(r#"solrpc_requests\{method="getSlot",host="lb.drpc.org"\} 1 \d+"#)
                .assert_contains_metric_matching(r#"solrpc_requests\{method="getSlot",host="mainnet.helius-rpc.com"\} 1 \d+"#)
                .assert_contains_metric_matching(r#"solrpc_requests\{method="getSlot",host="solana-rpc.publicnode.com"\} 1 \d+"#)
                // `solrpc_responses` counters: success
                .assert_contains_metric_matching(r#"solrpc_responses\{method="getSlot",host="solana-mainnet.g.alchemy.com"\} 1 \d+"#)
                .assert_contains_metric_matching(r#"solrpc_responses\{method="getSlot",host="rpc.ankr.com"\} 1 \d+"#)
                // `solrpc_responses` counters: JSON-RPC error
                .assert_contains_metric_matching(r#"solrpc_responses\{method="getSlot",host="solana-mainnet.core.chainstack.com",error="json-rpc"\} 1 \d+"#)
                // `solrpc_responses` counters: HTTP error
                .assert_contains_metric_matching(r#"solrpc_responses\{method="getSlot",host="lb.drpc.org",error="http",status="429"\} .*"#)
                .assert_contains_metric_matching(r#"solrpc_responses\{method="getSlot",host="mainnet.helius-rpc.com",error="http",status="500"\} .*"#)
                // `solrpc_responses` counters: IC error
                .assert_contains_metric_matching(r#"solrpc_responses\{method="getSlot",host="solana-rpc.publicnode.com",error="ic",code="SYS_FATAL"\} .*"#)
                // `solrpc_latencies` latency histograms
                .assert_contains_metric_matching(r#"solrpc_latencies_bucket\{method="getSlot",host="solana-mainnet.g.alchemy.com",le="\d+"\} 1 \d+"#)
                .assert_contains_metric_matching(r#"solrpc_latencies_bucket\{method="getSlot",host="rpc.ankr.com",le="\d+"\} 1 \d+"#)
                .assert_contains_metric_matching(r#"solrpc_latencies_bucket\{method="getSlot",host="solana-mainnet.core.chainstack.com",le="\d+"\} 1 \d+"#)
                .assert_contains_metric_matching(r#"solrpc_latencies_bucket\{method="getSlot",host="lb.drpc.org",le="\d+"\} 1 \d+"#)
                .assert_contains_metric_matching(r#"solrpc_latencies_bucket\{method="getSlot",host="mainnet.helius-rpc.com",le="\d+"\} 1 \d+"#)
                .assert_does_not_contain_metric_matching(r#"solrpc_latencies\{method="getSlot",host="solana-rpc.publicnode.com",le="\d+"\} 1 \d+"#);
    }

    #[tokio::test]
    async fn should_not_record_metrics_when_not_enough_cycles() {
        let setup = Setup::new().await.with_mock_api_keys().await;
        let client = setup.client().build();

        let result = client
            .get_slot()
            .with_cycles(1_000)
            .send()
            .await
            .expect_inconsistent();
        assert!(result.iter().all(|(_source, e)| matches!(
            e,
            Err(RpcError::ProviderError(ProviderError::TooFewCycles { .. }))
        )));

        setup
            .check_metrics()
            .await
            .assert_does_not_contain_metric_matching(r#"solrpc_requests.*"#)
            .assert_does_not_contain_metric_matching(r#"solrpc_responses.*"#)
            .assert_does_not_contain_metric_matching(r#"solrpc_latencies_bucket.*"#)
            .assert_does_not_contain_metric_matching(r#"solrpc_inconsistent_responses.*"#);
    }
}

#[tokio::test]
async fn should_log_request_and_response() {
    let setup = Setup::new().await.with_mock_api_keys().await;

    let client = setup
        .client()
        .with_rpc_sources(RpcSources::Custom(vec![RpcSource::Supported(
            SupportedRpcProviderId::AlchemyMainnet,
        )]));

    let results = client
        .mock_sequential_json_rpc_responses::<1>(
            200,
            json!({
                "id": Id::from(ConstantSizeId::ZERO),
                "jsonrpc": "2.0",
                "result": 1234,
            }),
        )
        .build()
        .get_slot()
        .with_rounding_error(0)
        .send()
        .await
        .expect_consistent();
    assert_eq!(results, Ok(1234));

    let logs = setup.retrieve_logs("TRACE_HTTP").await;
    assert_eq!(logs.len(), 2, "Unexpected amount of logs: {logs:?}");

    assert_eq!(logs[0].message, "JSON-RPC request with id `00000000000000000000` to solana-mainnet.g.alchemy.com: JsonRpcRequest { jsonrpc: V2, method: \"getSlot\", id: String(\"00000000000000000000\"), params: Some(GetSlotParams(None)) }");
    assert_eq!(logs[1].message, "Got response for request with id `00000000000000000000`. Response with status 200 OK: JsonRpcResponse { jsonrpc: V2, id: String(\"00000000000000000000\"), result: Ok(1234) }");

    setup.drop().await;
}

#[tokio::test]
async fn should_change_default_providers_when_one_keeps_failing() {
    fn request_body(id: u8) -> serde_json::Value {
        let id = ConstantSizeId::from(id).to_string();
        json!({ "jsonrpc": "2.0", "id": id, "method": "getSlot", "params": [null] })
    }

    fn response_body(id: u8) -> serde_json::Value {
        let id = ConstantSizeId::from(id).to_string();
        json!({ "id": id, "jsonrpc": "2.0", "result": 1200, })
    }
    let setup = Setup::new().await.with_mock_api_keys().await;

    let client = setup.client();
    let slot = client
        .with_consensus_strategy(ConsensusStrategy::Threshold {
            min: 2,
            total: Some(3),
        })
        .mock_http_sequence(vec![
            MockOutcallBuilder::new(200, response_body(0))
                .with_request_body(request_body(0))
                .with_host("solana-mainnet.g.alchemy.com"),
            MockOutcallBuilder::new(500, "error")
                .with_request_body(request_body(1))
                .with_host("lb.drpc.org"),
            MockOutcallBuilder::new(200, response_body(2))
                .with_request_body(request_body(2))
                .with_host("mainnet.helius-rpc.com"),
        ])
        .build()
        .get_slot()
        .send()
        .await
        .expect_consistent();
    assert_eq!(slot, Ok(1200));

    let client = setup.client();
    let slot = client
        .with_consensus_strategy(ConsensusStrategy::Equality)
        .with_rpc_sources(RpcSources::Custom(vec![RpcSource::Supported(
            SupportedRpcProviderId::AnkrMainnet,
        )]))
        .mock_http_sequence(vec![MockOutcallBuilder::new(200, response_body(3))
            .with_request_body(request_body(3))
            .with_host("rpc.ankr.com")])
        .build()
        .get_slot()
        .send()
        .await
        .expect_consistent();
    assert_eq!(slot, Ok(1200));

    let client = setup.client();
    let slot = client
        .with_consensus_strategy(ConsensusStrategy::Threshold {
            min: 3,
            total: Some(3),
        })
        .mock_http_sequence(vec![
            MockOutcallBuilder::new(200, response_body(4))
                .with_request_body(request_body(4))
                .with_host("solana-mainnet.g.alchemy.com"),
            MockOutcallBuilder::new(200, response_body(5))
                .with_request_body(request_body(5))
                .with_host("rpc.ankr.com"),
            MockOutcallBuilder::new(200, response_body(6))
                .with_request_body(request_body(6))
                .with_host("mainnet.helius-rpc.com"),
        ])
        .build()
        .get_slot()
        .send()
        .await
        .expect_consistent();
    assert_eq!(slot, Ok(1200));

    setup.drop().await;
}

fn assert_within(actual: u128, expected: u128, percentage_error: u8) {
    assert!(percentage_error <= 100);
    let error_margin = expected.saturating_mul(percentage_error as u128) / 100;
    let lower_bound = expected.saturating_sub(error_margin);
    let upper_bound = expected.saturating_add(error_margin);
    assert!(
        lower_bound <= actual && actual <= upper_bound,
        "Expected {} <= {} <= {}",
        lower_bound,
        actual,
        upper_bound
    );
}

fn some_transaction() -> solana_transaction::Transaction {
    let keypair = solana_keypair::Keypair::new();
    solana_transaction::Transaction::new_signed_with_payer(
        &[],
        Some(&keypair.pubkey()),
        &[keypair],
        solana_hash::Hash::from_str("4Pcj2yJkCYyhnWe8Ze3uK2D2EtesBxhAevweDoTcxXf3").unwrap(),
    )
}

fn some_signature() -> solana_signature::Signature {
    solana_signature::Signature::from_str(
        "MMNPdhf4gW6pPkAtNdJKAroAC7HjaxXLE2CWNeeDtLzYEaBYrvbNzD2TSdYMsoakyD8w88YjwypAgSUYKsU4tVb",
    )
    .unwrap()
}

fn another_signature() -> solana_signature::Signature {
    solana_signature::Signature::from_str(
        "4XLJdFbdYYzzBMqvji9bq6ZgzRx5G9edjkJQGprMoAarJSbNbbHt1DTCZqcA7mYk4bJPgC6w7tFjYEtw1jJJSdyw",
    )
    .unwrap()
}<|MERGE_RESOLUTION|>--- conflicted
+++ resolved
@@ -15,14 +15,9 @@
 use sol_rpc_types::{
     CommitmentLevel, ConfirmedTransactionStatusWithSignature, ConsensusStrategy,
     GetSignaturesForAddressLimit, GetSlotParams, InstallArgs, InstructionError, Mode,
-<<<<<<< HEAD
     MultiRpcResult, ProviderError, RpcAccess, RpcAuth, RpcEndpoint, RpcError, RpcResult, RpcSource,
     RpcSources, Slot, SolanaCluster, SupportedRpcProvider, SupportedRpcProviderId,
-=======
-    ProviderError, RpcAccess, RpcAuth, RpcEndpoint, RpcError, RpcResult, RpcSource, RpcSources,
-    Slot, SolanaCluster, SupportedRpcProvider, SupportedRpcProviderId, TransactionDetails,
->>>>>>> 4d142a51
-    TransactionError,
+    TransactionDetails, TransactionError,
 };
 use solana_account_decoder_client_types::{
     token::UiTokenAmount, UiAccount, UiAccountData, UiAccountEncoding,
