use sol_rpc_canister::constants::*;
use sol_rpc_int_tests::{Setup, SolRpcTestClient, ADDITIONAL_TEST_ID};
<<<<<<< HEAD
use sol_rpc_types::{
    InstallArgs, Mode, Provider, ProviderError, RpcAccess, RpcApi, RpcAuth, RpcError, RpcService,
    SolMainnetService, SolanaCluster,
};
=======
use sol_rpc_types::{InstallArgs, RpcAccess, RpcAuth, SolanaCluster, SupportedRpcProviderId};
>>>>>>> fc0c927f

const MOCK_REQUEST_URL: &str = "https://api.devnet.solana.com";
const MOCK_REQUEST_PAYLOAD: &str = r#"{"jsonrpc":"2.0","id":1,"method":"getVersion"}"#;
const MOCK_REQUEST_RESPONSE: &str =
    r#"{"id":1,"jsonrpc":"2.0","result":{"feature-set":2891131721,"solana-core":"1.16.7"}}"#;
const MOCK_REQUEST_MAX_RESPONSE_BYTES: u64 = 1000;

mod mock_request_tests {
    use super::*;
    use assert_matches::*;
    use ic_cdk::api::management_canister::http_request::HttpHeader;
    use pocket_ic::common::rest::CanisterHttpMethod;
    use sol_rpc_int_tests::mock::*;

    async fn mock_request(builder_fn: impl Fn(MockOutcallBuilder) -> MockOutcallBuilder) {
        let setup = Setup::with_args(InstallArgs {
            mode: Some(Mode::Demo),
            ..Default::default()
        })
        .await;
        let client = setup.client();
        assert_matches!(
            client
                .mock_http(builder_fn(MockOutcallBuilder::new(
                    200,
                    MOCK_REQUEST_RESPONSE
                )))
                .request(
                    RpcService::Custom(RpcApi {
                        url: MOCK_REQUEST_URL.to_string(),
                        headers: Some(vec![HttpHeader {
                            name: "Custom".to_string(),
                            value: "Value".to_string(),
                        }]),
                    }),
                    MOCK_REQUEST_PAYLOAD,
                    MOCK_REQUEST_MAX_RESPONSE_BYTES,
                    0,
                )
                .await,
            Ok(_)
        );
    }

    #[tokio::test]
    async fn mock_request_should_succeed() {
        mock_request(|builder| builder).await
    }

    #[tokio::test]
    async fn mock_request_should_succeed_with_url() {
        mock_request(|builder| builder.with_url(MOCK_REQUEST_URL)).await
    }

    #[tokio::test]
    async fn mock_request_should_succeed_with_method() {
        mock_request(|builder| builder.with_method(CanisterHttpMethod::POST)).await
    }

    #[tokio::test]
    async fn mock_request_should_succeed_with_request_headers() {
        mock_request(|builder| {
            builder.with_request_headers(vec![
                (CONTENT_TYPE_HEADER_LOWERCASE, CONTENT_TYPE_VALUE),
                ("Custom", "Value"),
            ])
        })
        .await
    }

    #[tokio::test]
    async fn mock_request_should_succeed_with_request_body() {
        mock_request(|builder| builder.with_raw_request_body(MOCK_REQUEST_PAYLOAD)).await
    }

    #[tokio::test]
    async fn mock_request_should_succeed_with_max_response_bytes() {
        mock_request(|builder| builder.with_max_response_bytes(MOCK_REQUEST_MAX_RESPONSE_BYTES))
            .await
    }

    #[tokio::test]
    async fn mock_request_should_succeed_with_all() {
        mock_request(|builder| {
            builder
                .with_url(MOCK_REQUEST_URL)
                .with_method(CanisterHttpMethod::POST)
                .with_request_headers(vec![
                    (CONTENT_TYPE_HEADER_LOWERCASE, CONTENT_TYPE_VALUE),
                    ("Custom", "Value"),
                ])
                .with_raw_request_body(MOCK_REQUEST_PAYLOAD)
        })
        .await
    }
}

mod get_provider_tests {
    use super::*;
    use sol_rpc_types::SupportedRpcProvider;

    #[tokio::test]
    async fn should_get_providers() {
        let setup = Setup::new().await;
        let client = setup.client();
        let providers = client.get_providers().await;

        assert_eq!(providers.len(), 9);

        assert_eq!(
            providers[0],
            (
                SupportedRpcProviderId::AlchemyMainnet,
                SupportedRpcProvider {
                    cluster: SolanaCluster::Mainnet,
                    access: RpcAccess::Authenticated {
                        auth: RpcAuth::BearerToken {
                            url: "https://solana-mainnet.g.alchemy.com/v2".to_string(),
                        },
                        public_url: Some(
                            "https://solana-mainnet.g.alchemy.com/v2/demo".to_string()
                        ),
                    }
                },
            )
        );

        setup.drop().await;
    }
}

mod generic_request_tests {
    use super::*;
    use assert_matches::*;
    use sol_rpc_int_tests::mock::MockOutcallBuilder;

    #[tokio::test]
    async fn request_should_require_cycles() {
        let setup = Setup::new().await;
        let client = setup.client();

        let result = client
            .request(
                RpcService::SolMainnet(SolMainnetService::Alchemy),
                MOCK_REQUEST_PAYLOAD,
                MOCK_REQUEST_MAX_RESPONSE_BYTES,
                0,
            )
            .await;

        assert_matches!(
            result,
            Err(RpcError::ProviderError(ProviderError::TooFewCycles {
                expected: _,
                received: 0
            }))
        );

        setup.drop().await;
    }

    #[tokio::test]
    async fn request_should_succeed_in_demo_mode() {
        let setup = Setup::with_args(InstallArgs {
            mode: Some(Mode::Demo),
            ..Default::default()
        })
        .await;
        let client = setup.client();

        let result = client
            .mock_http(MockOutcallBuilder::new(200, MOCK_REQUEST_RESPONSE))
            .request(
                RpcService::SolMainnet(SolMainnetService::Alchemy),
                MOCK_REQUEST_PAYLOAD,
                MOCK_REQUEST_MAX_RESPONSE_BYTES,
                0,
            )
            .await;

        assert_matches!(result, Ok(msg) if msg == MOCK_REQUEST_RESPONSE);

        setup.drop().await;
    }
}

mod retrieve_logs_tests {
    use super::*;

    #[tokio::test]
    async fn should_retrieve_logs() {
        let setup = Setup::new().await;
        let client = setup.client();
        assert_eq!(client.retrieve_logs("DEBUG").await, vec![]);
        assert_eq!(client.retrieve_logs("INFO").await, vec![]);

        // Generate some log
        setup
            .client()
            .with_caller(setup.controller())
            .update_api_keys(&[(
                SupportedRpcProviderId::AlchemyMainnet,
                Some("unauthorized-api-key".to_string()),
            )])
            .await;

        assert_eq!(client.retrieve_logs("DEBUG").await, vec![]);
        assert!(client.retrieve_logs("INFO").await[0]
            .message
            .contains("Updating API keys"));
    }
}

mod update_api_key_tests {
    use super::*;

    #[tokio::test]
    async fn should_update_api_key() {
        let authorized_caller = ADDITIONAL_TEST_ID;
        let setup = Setup::with_args(InstallArgs {
            manage_api_keys: Some(vec![authorized_caller]),
            ..Default::default()
        })
        .await;

        let provider = SupportedRpcProviderId::AlchemyMainnet;
        let api_key = "test-api-key";
        let client = setup.client().with_caller(authorized_caller);
        client
            .update_api_keys(&[(provider, Some(api_key.to_string()))])
            .await;
        client
            .verify_api_key((provider, Some(api_key.to_string())))
            .await;

        client.update_api_keys(&[(provider, None)]).await;
        client.verify_api_key((provider, None)).await;
    }

    #[tokio::test]
    #[should_panic(expected = "You are not authorized")]
    async fn should_prevent_unauthorized_update_api_keys() {
        let setup = Setup::new().await;
        setup
            .client()
            .update_api_keys(&[(
                SupportedRpcProviderId::AlchemyMainnet,
                Some("unauthorized-api-key".to_string()),
            )])
            .await;
    }

    #[tokio::test]
    #[should_panic(expected = "Trying to set API key for unauthenticated provider")]
    async fn should_prevent_unauthenticated_update_api_keys() {
        let setup = Setup::new().await;
        setup
            .client()
            .with_caller(setup.controller())
            .update_api_keys(&[(
                SupportedRpcProviderId::PublicNodeMainnet,
                Some("invalid-api-key".to_string()),
            )])
            .await;
    }
}

mod canister_upgrade_tests {
    use super::*;

    #[tokio::test]
    async fn upgrade_should_keep_api_keys() {
        let setup = Setup::new().await;
        let provider = SupportedRpcProviderId::AlchemyMainnet;
        let api_key = "test-api-key";
        let client = setup.client().with_caller(setup.controller());
        client
            .update_api_keys(&[(provider, Some(api_key.to_string()))])
            .await;
        client
            .verify_api_key((provider, Some(api_key.to_string())))
            .await;

        setup.upgrade_canister(InstallArgs::default()).await;

        client
            .verify_api_key((provider, Some(api_key.to_string())))
            .await;
    }

    #[tokio::test]
    async fn upgrade_should_keep_manage_api_key_principals() {
        let authorized_caller = ADDITIONAL_TEST_ID;
        let setup = Setup::with_args(InstallArgs {
            manage_api_keys: Some(vec![authorized_caller]),
            ..Default::default()
        })
        .await;
        setup
            .upgrade_canister(InstallArgs {
                manage_api_keys: None,
                ..Default::default()
            })
            .await;
        setup
            .client()
            .with_caller(authorized_caller)
            .update_api_keys(&[(
                SupportedRpcProviderId::AlchemyMainnet,
                Some("authorized-api-key".to_string()),
            )])
            .await;
    }

    #[tokio::test]
    #[should_panic(expected = "You are not authorized")]
    async fn upgrade_should_change_manage_api_key_principals() {
        let deauthorized_caller = ADDITIONAL_TEST_ID;
        let setup = Setup::with_args(InstallArgs {
            manage_api_keys: Some(vec![deauthorized_caller]),
            ..Default::default()
        })
        .await;
        setup
            .upgrade_canister(InstallArgs {
                manage_api_keys: Some(vec![]),
                ..Default::default()
            })
            .await;
        setup
            .client()
            .with_caller(deauthorized_caller)
            .update_api_keys(&[(
                SupportedRpcProviderId::AlchemyMainnet,
                Some("unauthorized-api-key".to_string()),
            )])
            .await;
    }
}<|MERGE_RESOLUTION|>--- conflicted
+++ resolved
@@ -1,13 +1,9 @@
 use sol_rpc_canister::constants::*;
 use sol_rpc_int_tests::{Setup, SolRpcTestClient, ADDITIONAL_TEST_ID};
-<<<<<<< HEAD
 use sol_rpc_types::{
-    InstallArgs, Mode, Provider, ProviderError, RpcAccess, RpcApi, RpcAuth, RpcError, RpcService,
-    SolMainnetService, SolanaCluster,
+    InstallArgs, Mode, ProviderError, RpcAccess, RpcAuth, RpcEndpoint, RpcError, RpcSource,
+    SolanaCluster, SupportedRpcProviderId,
 };
-=======
-use sol_rpc_types::{InstallArgs, RpcAccess, RpcAuth, SolanaCluster, SupportedRpcProviderId};
->>>>>>> fc0c927f
 
 const MOCK_REQUEST_URL: &str = "https://api.devnet.solana.com";
 const MOCK_REQUEST_PAYLOAD: &str = r#"{"jsonrpc":"2.0","id":1,"method":"getVersion"}"#;
@@ -36,7 +32,7 @@
                     MOCK_REQUEST_RESPONSE
                 )))
                 .request(
-                    RpcService::Custom(RpcApi {
+                    RpcSource::Custom(RpcEndpoint {
                         url: MOCK_REQUEST_URL.to_string(),
                         headers: Some(vec![HttpHeader {
                             name: "Custom".to_string(),
@@ -151,7 +147,7 @@
 
         let result = client
             .request(
-                RpcService::SolMainnet(SolMainnetService::Alchemy),
+                RpcSource::Supported(SupportedRpcProviderId::AlchemyMainnet),
                 MOCK_REQUEST_PAYLOAD,
                 MOCK_REQUEST_MAX_RESPONSE_BYTES,
                 0,
@@ -181,7 +177,7 @@
         let result = client
             .mock_http(MockOutcallBuilder::new(200, MOCK_REQUEST_RESPONSE))
             .request(
-                RpcService::SolMainnet(SolMainnetService::Alchemy),
+                RpcSource::Supported(SupportedRpcProviderId::AlchemyMainnet),
                 MOCK_REQUEST_PAYLOAD,
                 MOCK_REQUEST_MAX_RESPONSE_BYTES,
                 0,
