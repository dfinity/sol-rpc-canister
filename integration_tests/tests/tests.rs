--- conflicted
+++ resolved
@@ -304,17 +304,6 @@
         let client = setup.client();
 
         let result = client
-<<<<<<< HEAD
-            .mock_http_sequence(vec![
-                MockOutcallBuilder::new(200, &response_0),
-                MockOutcallBuilder::new(200, &response_1),
-                MockOutcallBuilder::new(200, &response_2),
-            ])
-            .build()
-            .raw_request(get_version_request())
-            .with_cycles(0)
-            .send()
-=======
             .mock_sequential_json_rpc_responses::<3>(
                 200,
                 json!({
@@ -323,8 +312,9 @@
                     "result": serde_json::Value::from_str(MOCK_RESPONSE_RESULT).unwrap()
                 }),
             )
-            .request(MOCK_REQUEST_PAYLOAD, 0)
->>>>>>> d2bb7a8c
+            .raw_request(get_version_request())
+            .with_cycles(0)
+            .send()
             .await
             .expect_consistent();
 
