use assert_matches::*;
<<<<<<< HEAD
use candid::CandidType;
=======
use canhttp::http::json::{ConstantSizeId, Id};
>>>>>>> 031e3fda
use const_format::formatcp;
use ic_cdk::api::management_canister::http_request::HttpHeader;
use pocket_ic::common::rest::CanisterHttpMethod;
use serde::de::DeserializeOwned;
use serde_json::json;
use sol_rpc_canister::constants::*;
use sol_rpc_client::{RequestBuilder, SolRpcEndpoint};
use sol_rpc_int_tests::{
    mock::MockOutcallBuilder, PocketIcRuntime, Setup, SolRpcTestClient, DEFAULT_CALLER_TEST_ID,
};
use sol_rpc_types::{
    CommitmentLevel, GetAccountInfoParams, GetSlotParams, InstallArgs, Mode, ProviderError,
    RpcAccess, RpcAuth, RpcConfig, RpcEndpoint, RpcError, RpcResult, RpcSource, RpcSources,
    SendTransactionParams, SolanaCluster, SupportedRpcProvider, SupportedRpcProviderId,
};
use solana_account_decoder_client_types::{UiAccount, UiAccountData, UiAccountEncoding};
use solana_signature::Signature;
use solana_signer::Signer;
use std::{fmt::Debug, iter::zip, str::FromStr};
use strum::IntoEnumIterator;

const MOCK_REQUEST_URL: &str = "https://api.devnet.solana.com/";
const MOCK_RESPONSE_RESULT: &str = r#"{"feature-set":2891131721,"solana-core":"1.16.7"}"#;
const MOCK_RESPONSE: &str = formatcp!(
    "{{\"jsonrpc\":\"2.0\",\"id\":\"00000000000000000000\",\"result\":{}}}",
    MOCK_RESPONSE_RESULT
);
const MOCK_REQUEST_MAX_RESPONSE_BYTES: u64 = 1000;

mod mock_request_tests {
    use super::*;

    async fn mock_request(builder_fn: impl Fn(MockOutcallBuilder) -> MockOutcallBuilder) {
        let setup = Setup::with_args(InstallArgs {
            mode: Some(Mode::Demo),
            ..Default::default()
        })
        .await;
        let client = setup
            .client()
            .with_rpc_config(RpcConfig {
                response_size_estimate: Some(MOCK_REQUEST_MAX_RESPONSE_BYTES),
                ..RpcConfig::default()
            })
            .with_rpc_sources(RpcSources::Custom(vec![RpcSource::Custom(RpcEndpoint {
                url: MOCK_REQUEST_URL.to_string(),
                headers: Some(vec![HttpHeader {
                    name: "custom".to_string(),
                    value: "Value".to_string(),
                }]),
            })]));
        let expected_result: serde_json::Value = serde_json::from_str(MOCK_RESPONSE).unwrap();
        assert_matches!(
            client
                .mock_http(builder_fn(MockOutcallBuilder::new(200, MOCK_RESPONSE))).build()
                .json_request(get_version_request())
                .with_cycles(0)
                .send()
                .await,
            sol_rpc_types::MultiRpcResult::Consistent(Ok(msg)) if msg == serde_json::Value::to_string(&expected_result["result"])
        );
    }

    #[tokio::test]
    async fn mock_request_should_succeed() {
        mock_request(|builder| builder).await
    }

    #[tokio::test]
    async fn mock_request_should_succeed_with_url() {
        mock_request(|builder| builder.with_url(MOCK_REQUEST_URL)).await
    }

    #[tokio::test]
    async fn mock_request_should_succeed_with_method() {
        mock_request(|builder| builder.with_method(CanisterHttpMethod::POST)).await
    }

    #[tokio::test]
    async fn mock_request_should_succeed_with_request_headers() {
        mock_request(|builder| {
            builder.with_request_headers(vec![
                (CONTENT_TYPE_HEADER_LOWERCASE, CONTENT_TYPE_VALUE),
                ("custom", "Value"),
            ])
        })
        .await
    }

    #[tokio::test]
    async fn mock_request_should_succeed_with_request_body() {
        mock_request(|builder| builder.with_request_body(get_version_request())).await
    }

    #[tokio::test]
    async fn mock_request_should_succeed_with_max_response_bytes() {
        mock_request(|builder| builder.with_max_response_bytes(MOCK_REQUEST_MAX_RESPONSE_BYTES))
            .await
    }

    #[tokio::test]
    async fn mock_request_should_succeed_with_all() {
        mock_request(|builder| {
            builder
                .with_url(MOCK_REQUEST_URL)
                .with_method(CanisterHttpMethod::POST)
                .with_request_headers(vec![
                    (CONTENT_TYPE_HEADER_LOWERCASE, CONTENT_TYPE_VALUE),
                    ("custom", "Value"),
                ])
                .with_request_body(get_version_request())
        })
        .await
    }
}

mod get_provider_tests {
    use super::*;

    #[tokio::test]
    async fn should_get_providers() {
        let setup = Setup::new().await;
        let client = setup.client().build();
        let providers = client.get_providers().await;

        assert_eq!(providers.len(), 9);

        assert_eq!(
            providers[0],
            (
                SupportedRpcProviderId::AlchemyMainnet,
                SupportedRpcProvider {
                    cluster: SolanaCluster::Mainnet,
                    access: RpcAccess::Authenticated {
                        auth: RpcAuth::BearerToken {
                            url: "https://solana-mainnet.g.alchemy.com/v2".to_string(),
                        },
                        public_url: Some(
                            "https://solana-mainnet.g.alchemy.com/v2/demo".to_string()
                        ),
                    }
                },
            )
        );

        setup.drop().await;
    }
}

mod get_account_info_tests {
    use super::*;
    use canhttp::http::json::Id;

    #[tokio::test]
    async fn should_get_account_info() {
        let setup = Setup::new().await.with_mock_api_keys().await;

        for (sources, first_id) in zip(rpc_sources(), vec![0_u8, 3, 6]) {
            let client = setup.client().with_rpc_sources(sources);
            let pubkey =
                solana_pubkey::Pubkey::from_str("11111111111111111111111111111111").unwrap();

            let results = client
                .mock_sequential_json_rpc_responses::<3>(
                    200,
                    json!({
                        "id": Id::from(ConstantSizeId::from(first_id)),
                        "jsonrpc": "2.0",
                        "result": {
                            "context": { "apiVersion": "2.0.15", "slot": 341197053 },
                            "value": {
                                "data": ["1234", "base58"],
                                "executable": false,
                                "lamports": 88849814690250u64,
                                "owner": "11111111111111111111111111111111",
                                "rentEpoch": 18446744073709551615u64,
                                "space": 0
                            }
                        },
                    }),
                )
                .build()
                .get_account_info(pubkey)
                .send()
                .await
                .expect_consistent();

            assert_eq!(
                results,
                Ok(UiAccount {
                    lamports: 88849814690250,
                    data: UiAccountData::Binary("1234".to_string(), UiAccountEncoding::Base58),
                    owner: "11111111111111111111111111111111".to_string(),
                    executable: false,
                    rent_epoch: 18446744073709551615,
                    space: Some(0),
                }
                .into())
            );
        }

        setup.drop().await;
    }

    #[tokio::test]
    async fn should_not_get_account_info() {
        let setup = Setup::new().await.with_mock_api_keys().await;

        for (sources, first_id) in zip(rpc_sources(), vec![0_u8, 3, 6]) {
            let client = setup.client().with_rpc_sources(sources);
            let pubkey =
                solana_pubkey::Pubkey::from_str("11111111111111111111111111111111").unwrap();

            let results = client
                .mock_sequential_json_rpc_responses::<3>(
                    200,
                    json!({
                        "id": Id::from(ConstantSizeId::from(first_id)),
                        "jsonrpc": "2.0",
                        "result": {
                            "context": { "apiVersion": "2.0.15", "slot": 341197053 }
                        },
                    }),
                )
                .build()
                .get_account_info(pubkey)
                .send()
                .await
                .expect_consistent();

            assert_eq!(results, Ok(None));
        }

        setup.drop().await;
    }
}

mod get_slot_tests {
    use super::*;
<<<<<<< HEAD
=======
    use canhttp::http::json::Id;
    use sol_rpc_types::{CommitmentLevel, GetSlotParams};
    use std::iter::zip;
>>>>>>> 031e3fda

    #[tokio::test]
    async fn should_get_slot_with_full_params() {
        fn request_body(id: u8) -> serde_json::Value {
            let id = ConstantSizeId::from(id).to_string();
            json!({ "jsonrpc": "2.0", "id": id, "method": "getSlot", "params": [{"commitment": "processed", "minContextSlot": 100}] })
        }

        fn response_body(id: u8) -> serde_json::Value {
            let id = ConstantSizeId::from(id).to_string();
            json!({ "id": id, "jsonrpc": "2.0", "result": 1234, })
        }

        let setup = Setup::new().await.with_mock_api_keys().await;
        let client = setup.client();

        let slot = client
            .mock_http_sequence(vec![
                MockOutcallBuilder::new(200, response_body(0)).with_request_body(request_body(0)),
                MockOutcallBuilder::new(200, response_body(1)).with_request_body(request_body(1)),
                MockOutcallBuilder::new(200, response_body(2)).with_request_body(request_body(2)),
            ])
            .build()
            .get_slot()
            .with_params(GetSlotParams {
                commitment: Some(CommitmentLevel::Processed),
                min_context_slot: Some(100),
            })
            .with_rounding_error(10)
            .send()
            .await
            .expect_consistent();

        assert_eq!(slot, Ok(1230));

        setup.drop().await;
    }

    #[tokio::test]
    async fn should_get_slot_without_rounding() {
        let setup = Setup::new().await.with_mock_api_keys().await;

        for (sources, first_id) in zip(rpc_sources(), vec![0_u8, 3, 6]) {
            let client = setup.client().with_rpc_sources(sources);

            let results = client
                .mock_sequential_json_rpc_responses::<3>(
                    200,
                    json!({
                        "id": Id::from(ConstantSizeId::from(first_id)),
                        "jsonrpc": "2.0",
                        "result": 1234,
                    }),
                )
                .build()
                .get_slot()
                .with_rounding_error(0)
                .send()
                .await
                .expect_consistent();

            assert_eq!(results, Ok(1234));
        }

        setup.drop().await;
    }

    #[tokio::test]
    async fn should_get_consistent_result_with_rounding() {
        let setup = Setup::new().await.with_mock_api_keys().await;

        for (sources, first_id) in zip(rpc_sources(), vec![0_u8, 3, 6]) {
            let responses = [1234, 1229, 1237]
                .iter()
                .enumerate()
                .map(|(id, slot)| {
                    MockOutcallBuilder::new(
                        200,
                        json!({
                            "id": Id::from(ConstantSizeId::from(id as u64 + first_id as u64)),
                            "jsonrpc": "2.0",
                            "result": slot,
                        }),
                    )
                })
                .collect();
            let client = setup.client().with_rpc_sources(sources);

            let results = client
                .mock_http_sequence(responses)
                .build()
                .get_slot()
                .send()
                .await
                .expect_consistent();

            assert_eq!(results, Ok(1220));
        }

        setup.drop().await;
    }

    #[tokio::test]
    async fn should_get_inconsistent_result_without_rounding() {
        let setup = Setup::new().await.with_mock_api_keys().await;

        for (sources, first_id) in zip(rpc_sources(), vec![0_u8, 3, 6]) {
            let responses = [1234, 1229, 1237]
                .iter()
                .enumerate()
                .map(|(id, slot)| {
                    MockOutcallBuilder::new(
                        200,
                        json!({
                            "id": Id::from(ConstantSizeId::from(id as u64 + first_id as u64)),
                            "jsonrpc": "2.0",
                            "result": slot,
                        }),
                    )
                })
                .collect();
            let client = setup.client().with_rpc_sources(sources);

            let results: Vec<RpcResult<_>> = client
                .mock_http_sequence(responses)
                .build()
                .get_slot()
                .with_rounding_error(0)
                .send()
                .await
                .expect_inconsistent()
                .into_iter()
                .map(|(_source, result)| result)
                .collect();

            assert_eq!(results, vec![Ok(1234), Ok(1229), Ok(1237)]);
        }

        setup.drop().await;
    }
}

mod send_transaction_tests {
    use super::*;

    #[tokio::test]
    async fn should_send_transaction() {
        let setup = Setup::new().await.with_mock_api_keys().await;
        let signature = "2vC221MDR312jrFzh5TRnMfUCHrCiG4cBuzHmagdgrQSsdLHaq65uJVLCWmubw4FkBDUxhRpQma785MpMwRS6ob7";

        for (sources, first_id) in zip(rpc_sources(), vec![0_u8, 3, 6]) {
            let client = setup.client().with_rpc_sources(sources);

            let results = client
                .mock_sequential_json_rpc_responses::<3>(
                    200,
                    json!({"id": first_id, "jsonrpc": "2.0", "result": signature}),
                )
                .build()
                .send_transaction(some_transaction())
                .send()
                .await
                .expect_consistent();

            assert_eq!(results, Ok(Signature::from_str(signature).unwrap()));
        }

        setup.drop().await;
    }
}

mod generic_request_tests {
    use super::*;
    use canhttp::http::json::Id;

    #[tokio::test]
    async fn request_should_require_cycles() {
        let setup = Setup::new().await.with_mock_api_keys().await;
        let client = setup.client().build();

        let results = client
            .json_request(get_version_request())
            .with_cycles(0)
            .send()
            .await
            // The result is expected to be inconsistent because the different provider URLs means
            // the request and hence expected number of cycles for each provider is different.
            .expect_inconsistent();

        for (_provider, result) in results {
            assert_matches!(
                result,
                Err(RpcError::ProviderError(ProviderError::TooFewCycles {
                    expected: _,
                    received: 0
                }))
            );
        }

        setup.drop().await;
    }

    #[tokio::test]
    async fn request_should_succeed_in_demo_mode() {
        let setup = Setup::with_args(InstallArgs {
            mode: Some(Mode::Demo),
            ..Default::default()
        })
        .await
        .with_mock_api_keys()
        .await;
        let client = setup.client();

        let result = client
            .mock_sequential_json_rpc_responses::<3>(
                200,
                json!({
                    "id": Id::from(ConstantSizeId::ZERO),
                    "jsonrpc": "2.0",
                    "result": serde_json::Value::from_str(MOCK_RESPONSE_RESULT).unwrap()
                }),
            )
            .build()
            .json_request(get_version_request())
            .with_cycles(0)
            .send()
            .await
            .expect_consistent();

        assert_matches!(result, Ok(msg) if msg == MOCK_RESPONSE_RESULT);

        setup.drop().await;
    }
}

mod retrieve_logs_tests {
    use super::*;

    #[tokio::test]
    async fn should_retrieve_logs() {
        let setup = Setup::with_args(InstallArgs {
            manage_api_keys: Some(vec![DEFAULT_CALLER_TEST_ID]),
            ..Default::default()
        })
        .await;
        assert_eq!(setup.retrieve_logs("DEBUG").await, vec![]);
        assert_eq!(setup.retrieve_logs("INFO").await, vec![]);

        // Generate some log
        setup
            .client()
            .build()
            .update_api_keys(&[(
                SupportedRpcProviderId::AlchemyMainnet,
                Some("unauthorized-api-key".to_string()),
            )])
            .await;

        assert_eq!(setup.retrieve_logs("DEBUG").await, vec![]);
        assert!(setup.retrieve_logs("INFO").await[0]
            .message
            .contains("Updating API keys"));
    }
}

mod update_api_key_tests {
    use super::*;

    #[tokio::test]
    async fn should_update_api_key() {
        let setup = Setup::with_args(InstallArgs {
            manage_api_keys: Some(vec![DEFAULT_CALLER_TEST_ID]),
            ..Default::default()
        })
        .await;

        let provider = SupportedRpcProviderId::AlchemyMainnet;
        let api_key = "test-api-key";
        let client = setup.client().build();
        client
            .update_api_keys(&[(provider, Some(api_key.to_string()))])
            .await;
        setup
            .verify_api_key((provider, Some(api_key.to_string())))
            .await;

        client.update_api_keys(&[(provider, None)]).await;
        setup.verify_api_key((provider, None)).await;
    }

    #[tokio::test]
    #[should_panic(expected = "You are not authorized")]
    async fn should_prevent_unauthorized_update_api_keys() {
        let setup = Setup::new().await;
        setup
            .client()
            .build()
            .update_api_keys(&[(
                SupportedRpcProviderId::AlchemyMainnet,
                Some("unauthorized-api-key".to_string()),
            )])
            .await;
    }

    #[tokio::test]
    #[should_panic(expected = "Trying to set API key for unauthenticated provider")]
    async fn should_prevent_unauthenticated_update_api_keys() {
        let setup = Setup::with_args(InstallArgs {
            manage_api_keys: Some(vec![DEFAULT_CALLER_TEST_ID]),
            ..Default::default()
        })
        .await;
        setup
            .client()
            .build()
            .update_api_keys(&[(
                SupportedRpcProviderId::PublicNodeMainnet,
                Some("invalid-api-key".to_string()),
            )])
            .await;
    }
}

mod canister_upgrade_tests {
    use super::*;

    #[tokio::test]
    async fn upgrade_should_keep_api_keys() {
        let setup = Setup::with_args(InstallArgs {
            manage_api_keys: Some(vec![DEFAULT_CALLER_TEST_ID]),
            ..Default::default()
        })
        .await;
        let provider = SupportedRpcProviderId::AlchemyMainnet;
        let api_key = "test-api-key";
        let client = setup.client().build();
        client
            .update_api_keys(&[(provider, Some(api_key.to_string()))])
            .await;
        setup
            .verify_api_key((provider, Some(api_key.to_string())))
            .await;

        setup.upgrade_canister(InstallArgs::default()).await;

        setup
            .verify_api_key((provider, Some(api_key.to_string())))
            .await;
    }

    #[tokio::test]
    async fn upgrade_should_keep_manage_api_key_principals() {
        let setup = Setup::with_args(InstallArgs {
            manage_api_keys: Some(vec![DEFAULT_CALLER_TEST_ID]),
            ..Default::default()
        })
        .await;
        setup
            .upgrade_canister(InstallArgs {
                manage_api_keys: None,
                ..Default::default()
            })
            .await;
        setup
            .client()
            .build()
            .update_api_keys(&[(
                SupportedRpcProviderId::AlchemyMainnet,
                Some("authorized-api-key".to_string()),
            )])
            .await;
    }

    #[tokio::test]
    #[should_panic(expected = "You are not authorized")]
    async fn upgrade_should_change_manage_api_key_principals() {
        let setup = Setup::with_args(InstallArgs {
            manage_api_keys: Some(vec![DEFAULT_CALLER_TEST_ID]),
            ..Default::default()
        })
        .await;
        setup
            .upgrade_canister(InstallArgs {
                manage_api_keys: Some(vec![]),
                ..Default::default()
            })
            .await;
        setup
            .client()
            .build()
            .update_api_keys(&[(
                SupportedRpcProviderId::AlchemyMainnet,
                Some("unauthorized-api-key".to_string()),
            )])
            .await;
    }
}

fn get_version_request() -> serde_json::Value {
    json!({"jsonrpc": "2.0", "id": Id::from(ConstantSizeId::ZERO), "method": "getVersion"})
}

fn rpc_sources() -> Vec<RpcSources> {
    vec![
        RpcSources::Default(SolanaCluster::Devnet),
        RpcSources::Default(SolanaCluster::Mainnet),
        RpcSources::Custom(vec![
            RpcSource::Supported(SupportedRpcProviderId::AlchemyMainnet),
            RpcSource::Supported(SupportedRpcProviderId::DrpcMainnet),
            RpcSource::Supported(SupportedRpcProviderId::PublicNodeMainnet),
        ]),
    ]
}

mod cycles_cost_tests {
    use super::*;

    #[tokio::test]
    async fn should_be_idempotent() {
        async fn check<Config, Params, CandidOutput, Output>(
            request: RequestBuilder<PocketIcRuntime<'_>, Config, Params, CandidOutput, Output>,
        ) where
            Config: CandidType + Clone + Send,
            Params: CandidType + Clone + Send,
        {
            let cycles_cost_1 = request.clone().request_cost().send().await.unwrap();
            let cycles_cost_2 = request.request_cost().send().await.unwrap();
            assert_eq!(cycles_cost_1, cycles_cost_2);
            assert!(cycles_cost_1 > 0);
        }

        let setup = Setup::new().await.with_mock_api_keys().await;
        let client = setup.client().build();

        for endpoint in SolRpcEndpoint::iter() {
            match endpoint {
                SolRpcEndpoint::GetAccountInfo => {
                    check(client.get_account_info(GetAccountInfoParams::from(some_pubkey()))).await;
                }
                SolRpcEndpoint::GetSlot => {
                    check(client.get_slot().with_params(GetSlotParams::default())).await;
                }
                SolRpcEndpoint::JsonRequest => {
                    check(client.json_request(get_version_request())).await;
                }
                SolRpcEndpoint::SendTransaction => {
                    check(client.send_transaction(some_transaction())).await;
                }
            }
        }

        setup.drop().await;
    }

    #[tokio::test]
    async fn should_be_zero_when_in_demo_mode() {
        async fn check<Config, Params, CandidOutput, Output>(
            request: RequestBuilder<PocketIcRuntime<'_>, Config, Params, CandidOutput, Output>,
        ) where
            Config: CandidType + Clone + Send,
            Params: CandidType + Clone + Send,
        {
            let cycles_cost = request.request_cost().send().await;
            assert_eq!(cycles_cost, Ok(0));
        }

        let setup = Setup::new().await.with_mock_api_keys().await;
        setup
            .upgrade_canister(InstallArgs {
                mode: Some(Mode::Demo),
                ..Default::default()
            })
            .await;
        let client = setup.client().build();

        for endpoint in SolRpcEndpoint::iter() {
            match endpoint {
                SolRpcEndpoint::GetAccountInfo => {
                    check(client.get_account_info(GetAccountInfoParams::from(some_pubkey()))).await;
                }
                SolRpcEndpoint::GetSlot => {
                    check(client.get_slot().with_params(GetSlotParams::default())).await;
                }
                SolRpcEndpoint::JsonRequest => {
                    check(client.json_request(get_version_request())).await;
                }
                SolRpcEndpoint::SendTransaction => {
                    check(client.send_transaction(SendTransactionParams::from(some_transaction())))
                        .await;
                }
            }
        }

        setup.drop().await;
    }

    #[tokio::test]
    async fn should_get_exact_cycles_cost() {
        async fn check<Config, Params, CandidOutput, Output>(
            setup: &Setup,
            request: RequestBuilder<
                PocketIcRuntime<'_>,
                Config,
                Params,
                sol_rpc_types::MultiRpcResult<CandidOutput>,
                sol_rpc_types::MultiRpcResult<Output>,
            >,
            expected_cycles_cost: u128,
        ) where
            Config: CandidType + Clone + Send,
            Params: CandidType + Clone + Send,
            CandidOutput: CandidType + DeserializeOwned,
            Output: Debug,
            sol_rpc_types::MultiRpcResult<CandidOutput>:
                Into<sol_rpc_types::MultiRpcResult<Output>>,
        {
            let five_percents = 5_u8;

            let cycles_cost = request.clone().request_cost().send().await.unwrap();
            assert_within(cycles_cost, expected_cycles_cost, five_percents);

            let cycles_before = setup.sol_rpc_canister_cycles_balance().await;
            // Request with exact cycles amount should succeed
            let result = request
                .clone()
                .with_cycles(cycles_cost)
                .send()
                .await
                .expect_consistent();
            if let Err(RpcError::ProviderError(ProviderError::TooFewCycles { .. })) = result {
                panic!("BUG: estimated cycles cost was insufficient!: {result:?}");
            }
            let cycles_after = setup.sol_rpc_canister_cycles_balance().await;
            let cycles_consumed = cycles_before + cycles_cost - cycles_after;

            assert!(
                cycles_after > cycles_before,
                "BUG: not enough cycles requested. Requested {cycles_cost} cycles, but consumed {cycles_consumed} cycles"
            );

            // Same request with less cycles should fail.
            let results = request
                .with_cycles(cycles_cost - 1)
                .send()
                .await
                .expect_inconsistent();

            assert!(
                results.iter().any(|(_provider, result)| matches!(
                    result,
                    &Err(RpcError::ProviderError(ProviderError::TooFewCycles {
                        expected: _,
                        received: _
                    }))
                )),
                "BUG: Expected at least one TooFewCycles error, but got {results:?}"
            );
        }

        let setup = Setup::new().await.with_mock_api_keys().await;
        let client = setup
            .client()
            // The exact cycles cost of an HTTPs outcall is independent of the response,
            // so we always return a dummy response so that individual responses
            // do not need to be mocked.
            .mock_http(MockOutcallBuilder::new(403, json!({})))
            .build();

        for endpoint in SolRpcEndpoint::iter() {
            // To find out the expected_cycles_cost for a new endpoint, set the amount to 0
            // and run the test. It should fail and report the amount of cycles needed.
            match endpoint {
                SolRpcEndpoint::GetAccountInfo => {
                    check(
                        &setup,
                        client.get_account_info(GetAccountInfoParams::from(some_pubkey())),
                        1_793_744_800,
                    )
                    .await;
                }
                SolRpcEndpoint::GetSlot => {
                    check(
                        &setup,
                        client.get_slot().with_params(GetSlotParams::default()),
                        1_792_548_000,
                    )
                    .await;
                }
                SolRpcEndpoint::JsonRequest => {
                    check(
                        &setup,
                        client.json_request(get_version_request()),
                        1_790_956_800,
                    )
                    .await;
                }
                SolRpcEndpoint::SendTransaction => {
                    check(
                        &setup,
                        client.send_transaction(SendTransactionParams::from(some_transaction())),
                        1_799_416_000,
                    )
                    .await;
                }
            }
        }

        setup.drop().await;
    }
}

fn assert_within(actual: u128, expected: u128, percentage_error: u8) {
    assert!(percentage_error <= 100);
    let error_margin = expected.saturating_mul(percentage_error as u128) / 100;
    let lower_bound = expected.saturating_sub(error_margin);
    let upper_bound = expected.saturating_add(error_margin);
    assert!(
        lower_bound <= actual && actual <= upper_bound,
        "Expected {} <= {} <= {}",
        lower_bound,
        actual,
        upper_bound
    );
}

fn some_pubkey() -> solana_pubkey::Pubkey {
    "EPjFWdd5AufqSSqeM2qN1xzybapC8G4wEGGkZwyTDt1v"
        .parse::<solana_pubkey::Pubkey>()
        .unwrap()
}

fn some_transaction() -> solana_transaction::Transaction {
    let keypair = solana_keypair::Keypair::new();
    solana_transaction::Transaction::new_signed_with_payer(
        &[],
        Some(&keypair.pubkey()),
        &[keypair],
        solana_hash::Hash::from_str("4Pcj2yJkCYyhnWe8Ze3uK2D2EtesBxhAevweDoTcxXf3").unwrap(),
    )
}<|MERGE_RESOLUTION|>--- conflicted
+++ resolved
@@ -1,9 +1,6 @@
 use assert_matches::*;
-<<<<<<< HEAD
 use candid::CandidType;
-=======
 use canhttp::http::json::{ConstantSizeId, Id};
->>>>>>> 031e3fda
 use const_format::formatcp;
 use ic_cdk::api::management_canister::http_request::HttpHeader;
 use pocket_ic::common::rest::CanisterHttpMethod;
@@ -243,12 +240,6 @@
 
 mod get_slot_tests {
     use super::*;
-<<<<<<< HEAD
-=======
-    use canhttp::http::json::Id;
-    use sol_rpc_types::{CommitmentLevel, GetSlotParams};
-    use std::iter::zip;
->>>>>>> 031e3fda
 
     #[tokio::test]
     async fn should_get_slot_with_full_params() {
@@ -405,7 +396,11 @@
             let results = client
                 .mock_sequential_json_rpc_responses::<3>(
                     200,
-                    json!({"id": first_id, "jsonrpc": "2.0", "result": signature}),
+                    json!({
+                        "id": Id::from(ConstantSizeId::from(first_id)),
+                        "jsonrpc": "2.0",
+                        "result": signature
+                    }),
                 )
                 .build()
                 .send_transaction(some_transaction())
