<<<<<<< HEAD
use sol_rpc_int_tests::{Setup, SolRpcTestClient, DEFAULT_CALLER_TEST_ID};
use sol_rpc_types::{InstallArgs, RpcAccess, RpcAuth, SolanaCluster, SupportedRpcProviderId};
=======
use sol_rpc_canister::constants::*;
use sol_rpc_int_tests::{Setup, SolRpcTestClient, ADDITIONAL_TEST_ID};
use sol_rpc_types::{
    InstallArgs, Mode, ProviderError, RpcAccess, RpcAuth, RpcEndpoint, RpcError, RpcSource,
    SolanaCluster, SupportedRpcProviderId,
};

const MOCK_REQUEST_URL: &str = "https://api.devnet.solana.com/";
const MOCK_REQUEST_PAYLOAD: &str = r#"{"jsonrpc":"2.0","id":1,"method":"getVersion"}"#;
const MOCK_REQUEST_RESPONSE: &str =
    r#"{"jsonrpc":"2.0","id":1,"result":{"feature-set":2891131721,"solana-core":"1.16.7"}}"#;
const MOCK_REQUEST_MAX_RESPONSE_BYTES: u64 = 1000;

mod mock_request_tests {
    use super::*;
    use assert_matches::*;
    use ic_cdk::api::management_canister::http_request::HttpHeader;
    use pocket_ic::common::rest::CanisterHttpMethod;
    use sol_rpc_int_tests::mock::*;

    async fn mock_request(builder_fn: impl Fn(MockOutcallBuilder) -> MockOutcallBuilder) {
        let setup = Setup::with_args(InstallArgs {
            mode: Some(Mode::Demo),
            ..Default::default()
        })
        .await;
        let client = setup.client();
        let expected_result: serde_json::Value =
            serde_json::from_str(MOCK_REQUEST_RESPONSE).unwrap();
        assert_matches!(
            client
                .mock_http(builder_fn(MockOutcallBuilder::new(
                    200,
                    MOCK_REQUEST_RESPONSE
                )))
                .request(
                    RpcSource::Custom(RpcEndpoint {
                        url: MOCK_REQUEST_URL.to_string(),
                        headers: Some(vec![HttpHeader {
                            name: "custom".to_string(),
                            value: "Value".to_string(),
                        }]),
                    }),
                    MOCK_REQUEST_PAYLOAD,
                    MOCK_REQUEST_MAX_RESPONSE_BYTES,
                    0,
                )
                .await,
            Ok(msg) if msg == serde_json::Value::to_string(&expected_result["result"])
        );
    }

    #[tokio::test]
    async fn mock_request_should_succeed() {
        mock_request(|builder| builder).await
    }

    #[tokio::test]
    async fn mock_request_should_succeed_with_url() {
        mock_request(|builder| builder.with_url(MOCK_REQUEST_URL)).await
    }

    #[tokio::test]
    async fn mock_request_should_succeed_with_method() {
        mock_request(|builder| builder.with_method(CanisterHttpMethod::POST)).await
    }

    #[tokio::test]
    async fn mock_request_should_succeed_with_request_headers() {
        mock_request(|builder| {
            builder.with_request_headers(vec![
                (CONTENT_TYPE_HEADER_LOWERCASE, CONTENT_TYPE_VALUE),
                ("custom", "Value"),
            ])
        })
        .await
    }

    #[tokio::test]
    async fn mock_request_should_succeed_with_request_body() {
        mock_request(|builder| builder.with_raw_request_body(MOCK_REQUEST_PAYLOAD)).await
    }

    #[tokio::test]
    async fn mock_request_should_succeed_with_max_response_bytes() {
        mock_request(|builder| builder.with_max_response_bytes(MOCK_REQUEST_MAX_RESPONSE_BYTES))
            .await
    }

    #[tokio::test]
    async fn mock_request_should_succeed_with_all() {
        mock_request(|builder| {
            builder
                .with_url(MOCK_REQUEST_URL)
                .with_method(CanisterHttpMethod::POST)
                .with_request_headers(vec![
                    (CONTENT_TYPE_HEADER_LOWERCASE, CONTENT_TYPE_VALUE),
                    ("custom", "Value"),
                ])
                .with_raw_request_body(MOCK_REQUEST_PAYLOAD)
        })
        .await
    }
}
>>>>>>> 2ab19830

mod get_provider_tests {
    use super::*;
    use sol_rpc_types::SupportedRpcProvider;

    #[tokio::test]
    async fn should_get_providers() {
        let setup = Setup::new().await;
        let client = setup.client();
        let providers = client.get_providers().await;

        assert_eq!(providers.len(), 9);

        assert_eq!(
            providers[0],
            (
                SupportedRpcProviderId::AlchemyMainnet,
                SupportedRpcProvider {
                    cluster: SolanaCluster::Mainnet,
                    access: RpcAccess::Authenticated {
                        auth: RpcAuth::BearerToken {
                            url: "https://solana-mainnet.g.alchemy.com/v2".to_string(),
                        },
                        public_url: Some(
                            "https://solana-mainnet.g.alchemy.com/v2/demo".to_string()
                        ),
                    }
                },
            )
        );

        setup.drop().await;
    }
}

mod generic_request_tests {
    use super::*;
    use assert_matches::*;
    use sol_rpc_int_tests::mock::MockOutcallBuilder;

    #[tokio::test]
    async fn request_should_require_cycles() {
        let setup = Setup::new().await;
        let client = setup.client();

        let result = client
            .request(
                RpcSource::Supported(SupportedRpcProviderId::AlchemyMainnet),
                MOCK_REQUEST_PAYLOAD,
                MOCK_REQUEST_MAX_RESPONSE_BYTES,
                0,
            )
            .await;

        assert_matches!(
            result,
            Err(RpcError::ProviderError(ProviderError::TooFewCycles {
                expected: _,
                received: 0
            }))
        );

        setup.drop().await;
    }

    #[tokio::test]
    async fn request_should_succeed_in_demo_mode() {
        let setup = Setup::with_args(InstallArgs {
            mode: Some(Mode::Demo),
            ..Default::default()
        })
        .await;
        let client = setup.client();

        let result = client
            .mock_http(MockOutcallBuilder::new(200, MOCK_REQUEST_RESPONSE))
            .request(
                RpcSource::Supported(SupportedRpcProviderId::AlchemyMainnet),
                MOCK_REQUEST_PAYLOAD,
                MOCK_REQUEST_MAX_RESPONSE_BYTES,
                0,
            )
            .await;

        let expected_result: serde_json::Value =
            serde_json::from_str(MOCK_REQUEST_RESPONSE).unwrap();
        assert_matches!(result, Ok(msg) if msg == serde_json::Value::to_string(&expected_result["result"]));

        setup.drop().await;
    }
}

mod retrieve_logs_tests {
    use super::*;

    #[tokio::test]
    async fn should_retrieve_logs() {
        let setup = Setup::with_args(InstallArgs {
            manage_api_keys: Some(vec![DEFAULT_CALLER_TEST_ID]),
            ..Default::default()
        })
        .await;
        let client = setup.client();
        assert_eq!(client.retrieve_logs("DEBUG").await, vec![]);
        assert_eq!(client.retrieve_logs("INFO").await, vec![]);

        // Generate some log
        setup
            .client()
            .update_api_keys(&[(
                SupportedRpcProviderId::AlchemyMainnet,
                Some("unauthorized-api-key".to_string()),
            )])
            .await;

        assert_eq!(client.retrieve_logs("DEBUG").await, vec![]);
        assert!(client.retrieve_logs("INFO").await[0]
            .message
            .contains("Updating API keys"));
    }
}

mod update_api_key_tests {
    use super::*;

    #[tokio::test]
    async fn should_update_api_key() {
        let setup = Setup::with_args(InstallArgs {
            manage_api_keys: Some(vec![DEFAULT_CALLER_TEST_ID]),
            ..Default::default()
        })
        .await;

        let provider = SupportedRpcProviderId::AlchemyMainnet;
        let api_key = "test-api-key";
        let client = setup.client();
        client
            .update_api_keys(&[(provider, Some(api_key.to_string()))])
            .await;
        client
            .verify_api_key((provider, Some(api_key.to_string())))
            .await;

        client.update_api_keys(&[(provider, None)]).await;
        client.verify_api_key((provider, None)).await;
    }

    #[tokio::test]
    #[should_panic(expected = "You are not authorized")]
    async fn should_prevent_unauthorized_update_api_keys() {
        let setup = Setup::new().await;
        setup
            .client()
            .update_api_keys(&[(
                SupportedRpcProviderId::AlchemyMainnet,
                Some("unauthorized-api-key".to_string()),
            )])
            .await;
    }

    #[tokio::test]
    #[should_panic(expected = "Trying to set API key for unauthenticated provider")]
    async fn should_prevent_unauthenticated_update_api_keys() {
        let setup = Setup::with_args(InstallArgs {
            manage_api_keys: Some(vec![DEFAULT_CALLER_TEST_ID]),
            ..Default::default()
        })
        .await;
        setup
            .client()
            .update_api_keys(&[(
                SupportedRpcProviderId::PublicNodeMainnet,
                Some("invalid-api-key".to_string()),
            )])
            .await;
    }
}

mod canister_upgrade_tests {
    use super::*;

    #[tokio::test]
    async fn upgrade_should_keep_api_keys() {
        let setup = Setup::with_args(InstallArgs {
            manage_api_keys: Some(vec![DEFAULT_CALLER_TEST_ID]),
            ..Default::default()
        })
        .await;
        let provider = SupportedRpcProviderId::AlchemyMainnet;
        let api_key = "test-api-key";
        let client = setup.client();
        client
            .update_api_keys(&[(provider, Some(api_key.to_string()))])
            .await;
        client
            .verify_api_key((provider, Some(api_key.to_string())))
            .await;

        setup.upgrade_canister(InstallArgs::default()).await;

        client
            .verify_api_key((provider, Some(api_key.to_string())))
            .await;
    }

    #[tokio::test]
    async fn upgrade_should_keep_manage_api_key_principals() {
        let setup = Setup::with_args(InstallArgs {
            manage_api_keys: Some(vec![DEFAULT_CALLER_TEST_ID]),
            ..Default::default()
        })
        .await;
        setup
            .upgrade_canister(InstallArgs {
                manage_api_keys: None,
                ..Default::default()
            })
            .await;
        setup
            .client()
            .update_api_keys(&[(
                SupportedRpcProviderId::AlchemyMainnet,
                Some("authorized-api-key".to_string()),
            )])
            .await;
    }

    #[tokio::test]
    #[should_panic(expected = "You are not authorized")]
    async fn upgrade_should_change_manage_api_key_principals() {
        let setup = Setup::with_args(InstallArgs {
            manage_api_keys: Some(vec![DEFAULT_CALLER_TEST_ID]),
            ..Default::default()
        })
        .await;
        setup
            .upgrade_canister(InstallArgs {
                manage_api_keys: Some(vec![]),
                ..Default::default()
            })
            .await;
        setup
            .client()
            .update_api_keys(&[(
                SupportedRpcProviderId::AlchemyMainnet,
                Some("unauthorized-api-key".to_string()),
            )])
            .await;
    }
}<|MERGE_RESOLUTION|>--- conflicted
+++ resolved
@@ -1,9 +1,5 @@
-<<<<<<< HEAD
+use sol_rpc_canister::constants::*;
 use sol_rpc_int_tests::{Setup, SolRpcTestClient, DEFAULT_CALLER_TEST_ID};
-use sol_rpc_types::{InstallArgs, RpcAccess, RpcAuth, SolanaCluster, SupportedRpcProviderId};
-=======
-use sol_rpc_canister::constants::*;
-use sol_rpc_int_tests::{Setup, SolRpcTestClient, ADDITIONAL_TEST_ID};
 use sol_rpc_types::{
     InstallArgs, Mode, ProviderError, RpcAccess, RpcAuth, RpcEndpoint, RpcError, RpcSource,
     SolanaCluster, SupportedRpcProviderId,
@@ -106,7 +102,6 @@
         .await
     }
 }
->>>>>>> 2ab19830
 
 mod get_provider_tests {
     use super::*;
