use assert_matches::*;
use const_format::formatcp;
use ic_cdk::api::management_canister::http_request::HttpHeader;
use pocket_ic::common::rest::CanisterHttpMethod;
use serde_json::json;
use sol_rpc_canister::constants::*;
use sol_rpc_int_tests::{
    mock::MockOutcallBuilder, Setup, SolRpcTestClient, DEFAULT_CALLER_TEST_ID,
};
use sol_rpc_types::{
    GetSlotParams, InstallArgs, Mode, ProviderError, RpcAccess, RpcAuth, RpcConfig, RpcEndpoint,
    RpcError, RpcResult, RpcSource, RpcSources, SolanaCluster, SupportedRpcProvider,
    SupportedRpcProviderId,
};
use std::str::FromStr;

const MOCK_REQUEST_URL: &str = "https://api.devnet.solana.com/";
const MOCK_REQUEST_PAYLOAD: &str = r#"{"jsonrpc":"2.0","id":0,"method":"getVersion"}"#;
const MOCK_RESPONSE_RESULT: &str = r#"{"feature-set":2891131721,"solana-core":"1.16.7"}"#;
const MOCK_RESPONSE: &str = formatcp!(
    "{{\"jsonrpc\":\"2.0\",\"id\":0,\"result\":{}}}",
    MOCK_RESPONSE_RESULT
);
const MOCK_REQUEST_MAX_RESPONSE_BYTES: u64 = 1000;

mod mock_request_tests {
    use super::*;

    async fn mock_request(builder_fn: impl Fn(MockOutcallBuilder) -> MockOutcallBuilder) {
        let setup = Setup::with_args(InstallArgs {
            mode: Some(Mode::Demo),
            ..Default::default()
        })
        .await;
        let client = setup
            .client()
            .with_rpc_config(RpcConfig {
                response_size_estimate: Some(MOCK_REQUEST_MAX_RESPONSE_BYTES),
                ..RpcConfig::default()
            })
            .with_rpc_sources(RpcSources::Custom(vec![RpcSource::Custom(RpcEndpoint {
                url: MOCK_REQUEST_URL.to_string(),
                headers: Some(vec![HttpHeader {
                    name: "custom".to_string(),
                    value: "Value".to_string(),
                }]),
            })]));
        let expected_result: serde_json::Value = serde_json::from_str(MOCK_RESPONSE).unwrap();
        assert_matches!(
            client
                .mock_http(builder_fn(MockOutcallBuilder::new(200, MOCK_RESPONSE))).build()
                .raw_request(get_version_request())
                .with_cycles(0)
                .send()
                .await,
            sol_rpc_types::MultiRpcResult::Consistent(Ok(msg)) if msg == serde_json::Value::to_string(&expected_result["result"])
        );
    }

    #[tokio::test]
    async fn mock_request_should_succeed() {
        mock_request(|builder| builder).await
    }

    #[tokio::test]
    async fn mock_request_should_succeed_with_url() {
        mock_request(|builder| builder.with_url(MOCK_REQUEST_URL)).await
    }

    #[tokio::test]
    async fn mock_request_should_succeed_with_method() {
        mock_request(|builder| builder.with_method(CanisterHttpMethod::POST)).await
    }

    #[tokio::test]
    async fn mock_request_should_succeed_with_request_headers() {
        mock_request(|builder| {
            builder.with_request_headers(vec![
                (CONTENT_TYPE_HEADER_LOWERCASE, CONTENT_TYPE_VALUE),
                ("custom", "Value"),
            ])
        })
        .await
    }

    #[tokio::test]
    async fn mock_request_should_succeed_with_request_body() {
        mock_request(|builder| builder.with_raw_request_body(MOCK_REQUEST_PAYLOAD)).await
    }

    #[tokio::test]
    async fn mock_request_should_succeed_with_max_response_bytes() {
        mock_request(|builder| builder.with_max_response_bytes(MOCK_REQUEST_MAX_RESPONSE_BYTES))
            .await
    }

    #[tokio::test]
    async fn mock_request_should_succeed_with_all() {
        mock_request(|builder| {
            builder
                .with_url(MOCK_REQUEST_URL)
                .with_method(CanisterHttpMethod::POST)
                .with_request_headers(vec![
                    (CONTENT_TYPE_HEADER_LOWERCASE, CONTENT_TYPE_VALUE),
                    ("custom", "Value"),
                ])
                .with_raw_request_body(MOCK_REQUEST_PAYLOAD)
        })
        .await
    }
}

mod get_provider_tests {
    use super::*;

    #[tokio::test]
    async fn should_get_providers() {
        let setup = Setup::new().await;
        let client = setup.client().build();
        let providers = client.get_providers().await;

        assert_eq!(providers.len(), 9);

        assert_eq!(
            providers[0],
            (
                SupportedRpcProviderId::AlchemyMainnet,
                SupportedRpcProvider {
                    cluster: SolanaCluster::Mainnet,
                    access: RpcAccess::Authenticated {
                        auth: RpcAuth::BearerToken {
                            url: "https://solana-mainnet.g.alchemy.com/v2".to_string(),
                        },
                        public_url: Some(
                            "https://solana-mainnet.g.alchemy.com/v2/demo".to_string()
                        ),
                    }
                },
            )
        );

        setup.drop().await;
    }
}

mod get_slot_tests {
    use super::*;
    use sol_rpc_types::{CommitmentLevel, GetSlotParams};
    use std::iter::zip;

    #[tokio::test]
    async fn should_get_slot_with_full_params() {
        fn request_body(id: u8) -> serde_json::Value {
            json!({ "jsonrpc": "2.0", "id": id, "method": "getSlot", "params": [{"commitment": "processed", "minContextSlot": 100}] })
        }

        fn response_body(id: u8) -> serde_json::Value {
            json!({ "id": id, "jsonrpc": "2.0", "result": 1234, })
        }

        let setup = Setup::new().await.with_mock_api_keys().await;
        let client = setup.client();

        let slot = client
            .mock_http_sequence(vec![
                MockOutcallBuilder::new(200, response_body(0)).with_request_body(request_body(0)),
                MockOutcallBuilder::new(200, response_body(1)).with_request_body(request_body(1)),
                MockOutcallBuilder::new(200, response_body(2)).with_request_body(request_body(2)),
            ])
            .build()
            .get_slot()
            .with_params(GetSlotParams {
                commitment: Some(CommitmentLevel::Processed),
                min_context_slot: Some(100),
            })
            .with_rounding_error(10)
            .send()
            .await
            .expect_consistent();

        assert_eq!(slot, Ok(1230));

        setup.drop().await;
    }

    #[tokio::test]
    async fn should_get_slot_without_rounding() {
        let setup = Setup::new().await.with_mock_api_keys().await;

        for (sources, first_id) in zip(rpc_sources(), vec![0_u8, 3, 6]) {
            let client = setup.client().with_rpc_sources(sources);

            let results = client
                .mock_sequential_json_rpc_responses::<3>(
                    200,
                    json!({
                        "id": first_id,
                        "jsonrpc": "2.0",
                        "result": 1234,
                    }),
                )
                .build()
<<<<<<< HEAD
                .get_slot(None)
=======
                .get_slot()
>>>>>>> 247b7342
                .with_rounding_error(0)
                .send()
                .await
                .expect_consistent();

            assert_eq!(results, Ok(1234));
        }

        setup.drop().await;
    }

    #[tokio::test]
    async fn should_get_consistent_result_with_rounding() {
        let setup = Setup::new().await.with_mock_api_keys().await;

        for (sources, first_id) in zip(rpc_sources(), vec![0_u8, 3, 6]) {
            let responses = [1234, 1229, 1237]
                .iter()
                .enumerate()
                .map(|(id, slot)| {
                    MockOutcallBuilder::new(
                        200,
                        json!({
<<<<<<< HEAD
                            "id": id,
=======
                            "id": id + first_id as usize,
>>>>>>> 247b7342
                            "jsonrpc": "2.0",
                            "result": slot,
                        }),
                    )
                })
                .collect();
            let client = setup.client().with_rpc_sources(sources);

            let results = client
                .mock_http_sequence(responses)
                .build()
<<<<<<< HEAD
                .get_slot(None)
=======
                .get_slot()
>>>>>>> 247b7342
                .send()
                .await
                .expect_consistent();

            assert_eq!(results, Ok(1220));
        }

        setup.drop().await;
    }

    #[tokio::test]
    async fn should_get_inconsistent_result_without_rounding() {
        let setup = Setup::new().await.with_mock_api_keys().await;

        for (sources, first_id) in zip(rpc_sources(), vec![0_u8, 3, 6]) {
            let responses = [1234, 1229, 1237]
                .iter()
                .enumerate()
                .map(|(id, slot)| {
                    MockOutcallBuilder::new(
                        200,
                        json!({
<<<<<<< HEAD
                            "id": id,
=======
                            "id": id + first_id as usize,
>>>>>>> 247b7342
                            "jsonrpc": "2.0",
                            "result": slot,
                        }),
                    )
                })
                .collect();
            let client = setup.client().with_rpc_sources(sources);

            let results: Vec<RpcResult<_>> = client
                .mock_http_sequence(responses)
                .build()
<<<<<<< HEAD
                .get_slot(None)
=======
                .get_slot()
>>>>>>> 247b7342
                .with_rounding_error(0)
                .send()
                .await
                .expect_inconsistent()
                .into_iter()
                .map(|(_source, result)| result)
                .collect();

            assert_eq!(results, vec![Ok(1234), Ok(1229), Ok(1237)]);
        }

        setup.drop().await;
    }
}

mod generic_request_tests {
    use super::*;

    #[tokio::test]
    async fn request_should_require_cycles() {
        let setup = Setup::new().await.with_mock_api_keys().await;
        let client = setup.client().build();

        let results = client
            .raw_request(get_version_request())
            .with_cycles(0)
            .send()
            .await
            // The result is expected to be inconsistent because the different provider URLs means
            // the request and hence expected number of cycles for each provider is different.
            .expect_inconsistent();

        for (_provider, result) in results {
            assert_matches!(
                result,
                Err(RpcError::ProviderError(ProviderError::TooFewCycles {
                    expected: _,
                    received: 0
                }))
            );
        }

        setup.drop().await;
    }

    #[tokio::test]
    async fn request_should_succeed_in_demo_mode() {
        let setup = Setup::with_args(InstallArgs {
            mode: Some(Mode::Demo),
            ..Default::default()
        })
        .await
        .with_mock_api_keys()
        .await;
        let client = setup.client();

        let result = client
            .mock_sequential_json_rpc_responses::<3>(
                200,
                json!({
                    "id": 0,
                    "jsonrpc": "2.0",
                    "result": serde_json::Value::from_str(MOCK_RESPONSE_RESULT).unwrap()
                }),
            )
            .build()
            .raw_request(get_version_request())
            .with_cycles(0)
            .send()
            .await
            .expect_consistent();

        assert_matches!(result, Ok(msg) if msg == MOCK_RESPONSE_RESULT);

        setup.drop().await;
    }
}

mod retrieve_logs_tests {
    use super::*;

    #[tokio::test]
    async fn should_retrieve_logs() {
        let setup = Setup::with_args(InstallArgs {
            manage_api_keys: Some(vec![DEFAULT_CALLER_TEST_ID]),
            ..Default::default()
        })
        .await;
        assert_eq!(setup.retrieve_logs("DEBUG").await, vec![]);
        assert_eq!(setup.retrieve_logs("INFO").await, vec![]);

        // Generate some log
        setup
            .client()
            .build()
            .update_api_keys(&[(
                SupportedRpcProviderId::AlchemyMainnet,
                Some("unauthorized-api-key".to_string()),
            )])
            .await;

        assert_eq!(setup.retrieve_logs("DEBUG").await, vec![]);
        assert!(setup.retrieve_logs("INFO").await[0]
            .message
            .contains("Updating API keys"));
    }
}

mod update_api_key_tests {
    use super::*;

    #[tokio::test]
    async fn should_update_api_key() {
        let setup = Setup::with_args(InstallArgs {
            manage_api_keys: Some(vec![DEFAULT_CALLER_TEST_ID]),
            ..Default::default()
        })
        .await;

        let provider = SupportedRpcProviderId::AlchemyMainnet;
        let api_key = "test-api-key";
        let client = setup.client().build();
        client
            .update_api_keys(&[(provider, Some(api_key.to_string()))])
            .await;
        setup
            .verify_api_key((provider, Some(api_key.to_string())))
            .await;

        client.update_api_keys(&[(provider, None)]).await;
        setup.verify_api_key((provider, None)).await;
    }

    #[tokio::test]
    #[should_panic(expected = "You are not authorized")]
    async fn should_prevent_unauthorized_update_api_keys() {
        let setup = Setup::new().await;
        setup
            .client()
            .build()
            .update_api_keys(&[(
                SupportedRpcProviderId::AlchemyMainnet,
                Some("unauthorized-api-key".to_string()),
            )])
            .await;
    }

    #[tokio::test]
    #[should_panic(expected = "Trying to set API key for unauthenticated provider")]
    async fn should_prevent_unauthenticated_update_api_keys() {
        let setup = Setup::with_args(InstallArgs {
            manage_api_keys: Some(vec![DEFAULT_CALLER_TEST_ID]),
            ..Default::default()
        })
        .await;
        setup
            .client()
            .build()
            .update_api_keys(&[(
                SupportedRpcProviderId::PublicNodeMainnet,
                Some("invalid-api-key".to_string()),
            )])
            .await;
    }
}

mod canister_upgrade_tests {
    use super::*;

    #[tokio::test]
    async fn upgrade_should_keep_api_keys() {
        let setup = Setup::with_args(InstallArgs {
            manage_api_keys: Some(vec![DEFAULT_CALLER_TEST_ID]),
            ..Default::default()
        })
        .await;
        let provider = SupportedRpcProviderId::AlchemyMainnet;
        let api_key = "test-api-key";
        let client = setup.client().build();
        client
            .update_api_keys(&[(provider, Some(api_key.to_string()))])
            .await;
        setup
            .verify_api_key((provider, Some(api_key.to_string())))
            .await;

        setup.upgrade_canister(InstallArgs::default()).await;

        setup
            .verify_api_key((provider, Some(api_key.to_string())))
            .await;
    }

    #[tokio::test]
    async fn upgrade_should_keep_manage_api_key_principals() {
        let setup = Setup::with_args(InstallArgs {
            manage_api_keys: Some(vec![DEFAULT_CALLER_TEST_ID]),
            ..Default::default()
        })
        .await;
        setup
            .upgrade_canister(InstallArgs {
                manage_api_keys: None,
                ..Default::default()
            })
            .await;
        setup
            .client()
            .build()
            .update_api_keys(&[(
                SupportedRpcProviderId::AlchemyMainnet,
                Some("authorized-api-key".to_string()),
            )])
            .await;
    }

    #[tokio::test]
    #[should_panic(expected = "You are not authorized")]
    async fn upgrade_should_change_manage_api_key_principals() {
        let setup = Setup::with_args(InstallArgs {
            manage_api_keys: Some(vec![DEFAULT_CALLER_TEST_ID]),
            ..Default::default()
        })
        .await;
        setup
            .upgrade_canister(InstallArgs {
                manage_api_keys: Some(vec![]),
                ..Default::default()
            })
            .await;
        setup
            .client()
            .build()
            .update_api_keys(&[(
                SupportedRpcProviderId::AlchemyMainnet,
                Some("unauthorized-api-key".to_string()),
            )])
            .await;
    }
}

fn get_version_request() -> serde_json::Value {
    json!({"jsonrpc": "2.0", "id": 0, "method": "getVersion"})
}

<<<<<<< HEAD
#[tokio::test]
async fn should_get_slot() {
    let setup = Setup::new().await.with_mock_api_keys().await;
    let client = setup
        .client()
        .mock_http_sequence(vec![
            MockOutcallBuilder::new(
                200,
                json!({ "jsonrpc": "2.0", "result": 371059358, "id": 0 }),
            ),
            MockOutcallBuilder::new(
                200,
                json!({ "jsonrpc": "2.0", "result": 371059358, "id": 1 }),
            ),
            MockOutcallBuilder::new(
                200,
                json!({ "jsonrpc": "2.0", "result": 371059358, "id": 2 }),
            ),
        ])
        .build();

    let request = client.get_slot(Some(GetSlotParams::default()));

    let cycles_cost = request.clone().request_cost().send().await.unwrap();
    assert_eq!(cycles_cost, 1_792_548_000);

    let cycles_before = setup.sol_rpc_canister_cycles_balance().await;
    let slot = request.send().await.expect_consistent().unwrap();
    let cycles_after = setup.sol_rpc_canister_cycles_balance().await;
    let cycles_consumed = cycles_before + cycles_cost - cycles_after;
    assert_eq!(cycles_consumed, 841_708_745);

    assert_eq!(slot, 371059340);
    assert!(
        cycles_after > cycles_before,
        "BUG: not enough cycles requested. Requested {cycles_cost} cycles, but consumed {cycles_consumed} cycles"
    );
    setup.drop().await;
}

fn assert_within(actual: u128, expected: u128, percentage_error: u8) {
    assert!(percentage_error <= 100);
    let error_margin = expected.saturating_mul(percentage_error as u128) / 100;
    let lower_bound = expected.saturating_sub(error_margin);
    let upper_bound = expected.saturating_add(error_margin);
    assert!(
        lower_bound <= actual && actual <= upper_bound,
        "Expected {} <= {} <= {}",
        lower_bound,
        actual,
        upper_bound
    );
=======
fn rpc_sources() -> Vec<RpcSources> {
    vec![
        RpcSources::Default(SolanaCluster::Devnet),
        RpcSources::Default(SolanaCluster::Mainnet),
        RpcSources::Custom(vec![
            RpcSource::Supported(SupportedRpcProviderId::AlchemyMainnet),
            RpcSource::Supported(SupportedRpcProviderId::DrpcMainnet),
            RpcSource::Supported(SupportedRpcProviderId::PublicNodeMainnet),
        ]),
    ]
>>>>>>> 247b7342
}<|MERGE_RESOLUTION|>--- conflicted
+++ resolved
@@ -200,11 +200,7 @@
                     }),
                 )
                 .build()
-<<<<<<< HEAD
-                .get_slot(None)
-=======
                 .get_slot()
->>>>>>> 247b7342
                 .with_rounding_error(0)
                 .send()
                 .await
@@ -228,11 +224,7 @@
                     MockOutcallBuilder::new(
                         200,
                         json!({
-<<<<<<< HEAD
-                            "id": id,
-=======
                             "id": id + first_id as usize,
->>>>>>> 247b7342
                             "jsonrpc": "2.0",
                             "result": slot,
                         }),
@@ -244,11 +236,7 @@
             let results = client
                 .mock_http_sequence(responses)
                 .build()
-<<<<<<< HEAD
-                .get_slot(None)
-=======
                 .get_slot()
->>>>>>> 247b7342
                 .send()
                 .await
                 .expect_consistent();
@@ -271,11 +259,7 @@
                     MockOutcallBuilder::new(
                         200,
                         json!({
-<<<<<<< HEAD
-                            "id": id,
-=======
                             "id": id + first_id as usize,
->>>>>>> 247b7342
                             "jsonrpc": "2.0",
                             "result": slot,
                         }),
@@ -287,11 +271,7 @@
             let results: Vec<RpcResult<_>> = client
                 .mock_http_sequence(responses)
                 .build()
-<<<<<<< HEAD
-                .get_slot(None)
-=======
                 .get_slot()
->>>>>>> 247b7342
                 .with_rounding_error(0)
                 .send()
                 .await
@@ -537,7 +517,18 @@
     json!({"jsonrpc": "2.0", "id": 0, "method": "getVersion"})
 }
 
-<<<<<<< HEAD
+fn rpc_sources() -> Vec<RpcSources> {
+    vec![
+        RpcSources::Default(SolanaCluster::Devnet),
+        RpcSources::Default(SolanaCluster::Mainnet),
+        RpcSources::Custom(vec![
+            RpcSource::Supported(SupportedRpcProviderId::AlchemyMainnet),
+            RpcSource::Supported(SupportedRpcProviderId::DrpcMainnet),
+            RpcSource::Supported(SupportedRpcProviderId::PublicNodeMainnet),
+        ]),
+    ]
+}
+
 #[tokio::test]
 async fn should_get_slot() {
     let setup = Setup::new().await.with_mock_api_keys().await;
@@ -559,7 +550,7 @@
         ])
         .build();
 
-    let request = client.get_slot(Some(GetSlotParams::default()));
+    let request = client.get_slot().with_params(GetSlotParams::default());
 
     let cycles_cost = request.clone().request_cost().send().await.unwrap();
     assert_eq!(cycles_cost, 1_792_548_000);
@@ -590,16 +581,4 @@
         actual,
         upper_bound
     );
-=======
-fn rpc_sources() -> Vec<RpcSources> {
-    vec![
-        RpcSources::Default(SolanaCluster::Devnet),
-        RpcSources::Default(SolanaCluster::Mainnet),
-        RpcSources::Custom(vec![
-            RpcSource::Supported(SupportedRpcProviderId::AlchemyMainnet),
-            RpcSource::Supported(SupportedRpcProviderId::DrpcMainnet),
-            RpcSource::Supported(SupportedRpcProviderId::PublicNodeMainnet),
-        ]),
-    ]
->>>>>>> 247b7342
 }