[workspace]
resolver = "2"
members = [
    "canister", "integration_tests",
    "canlog",
    "canlog_derive",
    "libs/client",
    "libs/types",
    "examples/basic_solana"]

[workspace.package]
authors = ["DFINITY Stiftung"]
edition = "2021"
repository = "https://github.com/dfinity/sol-rpc-canister"
homepage = "https://github.com/dfinity/sol-rpc-canister#readme"
license = "Apache-2.0"
readme = "README.md"

[profile.release]
debug = false
lto = true
strip = true
opt-level = 's'

# Required by `ic-test-utilities-load-wasm`
[profile.canister-release]
inherits = "release"

[workspace.dependencies]
async-trait = "0.1.86"
candid = "0.10.13"
candid_parser = "0.1.4"
ciborium = "0.2.2"
# Transitive dependency of ic-ed25519
# See https://forum.dfinity.org/t/module-imports-function-wbindgen-describe-from-wbindgen-placeholder-that-is-not-exported-by-the-runtime/11545/8
const_format = "0.2.34"
getrandom = { version = "*", default-features = false, features = ["custom"] }
hex = "0.4.3"
ic-canister-log = "0.2.0"
ic-cdk = "0.17.1"
ic-ed25519 = "0.1.0"
ic-stable-structures = "0.6.7"
ic-test-utilities-load-wasm = { git = "https://github.com/dfinity/ic", tag = "release-2025-01-23_03-04-base" }
pocket-ic = "6.0.0"
proptest = "1.6.0"
regex = "1.11.1"
<<<<<<< HEAD
serde = { version = "1.0.217", features = ["derive"] }
serde_bytes = "0.11.15"
serde_json = "1.0.138"
=======
serde = { version = "1.0.218", features = ["derive"] }
serde_json = "1.0.139"
>>>>>>> 51c26704
solana-hash = "2.2.0"
solana-instruction = "2.2.0"
solana-message = "2.2.0"
solana-nonce = "2.2.0"
solana-program = "2.2.0"
solana-pubkey = "2.2.0"
solana-signature = "2.2.0"
solana-transaction = { version = "2.2.0", features = ["bincode"] }
strum = { version = "0.27.0", features = ["derive"] }
tokio = "1.43.0"
url = "2.5"
zeroize = { version = "1.8", features = ["zeroize_derive"] }

# TODO XC-297: Currently, the solana-* crates have a dependency on wasm-bindgen
#   when they are built for wasm32-unknown-unknown target. For this reason, we
#   are using forked version of the relevant repositories.
[patch.crates-io]
solana-hash = { git = "https://github.com/lpahlavi/agave.git" }
solana-instruction = { git = "https://github.com/lpahlavi/agave.git" }
solana-keypair = { git = "https://github.com/lpahlavi/agave.git" }
solana-message = { git = "https://github.com/lpahlavi/agave.git" }
solana-nonce = { git = "https://github.com/lpahlavi/agave.git" }
solana-program = { git = "https://github.com/lpahlavi/agave.git" }
solana-pubkey = { git = "https://github.com/lpahlavi/agave.git" }
solana-signature = { git = "https://github.com/lpahlavi/agave.git" }
solana-transaction = { git = "https://github.com/lpahlavi/agave.git" }
solana-system-interface = { git = "https://github.com/lpahlavi/solana-program-system.git" }<|MERGE_RESOLUTION|>--- conflicted
+++ resolved
@@ -44,14 +44,9 @@
 pocket-ic = "6.0.0"
 proptest = "1.6.0"
 regex = "1.11.1"
-<<<<<<< HEAD
-serde = { version = "1.0.217", features = ["derive"] }
+serde = { version = "1.0.218", features = ["derive"] }
 serde_bytes = "0.11.15"
-serde_json = "1.0.138"
-=======
-serde = { version = "1.0.218", features = ["derive"] }
 serde_json = "1.0.139"
->>>>>>> 51c26704
 solana-hash = "2.2.0"
 solana-instruction = "2.2.0"
 solana-message = "2.2.0"
