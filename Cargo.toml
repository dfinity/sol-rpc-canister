--- conflicted
+++ resolved
@@ -25,11 +25,7 @@
 bs58 = "0.5.0"
 candid = "0.10.13"
 candid_parser = "0.1.4"
-<<<<<<< HEAD
 canhttp = { version = "0.2.0", git = "https://github.com/dfinity/canhttp", rev = "48df83bded8f0ce794c8945d5a495bdd882c3d79" }
-=======
-canhttp = { version = "0.2.0" }
->>>>>>> 8e004fda
 canlog = { version = "0.1.0", features = ["derive"] }
 ciborium = "0.2.2"
 const_format = "0.2.34"
