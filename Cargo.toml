--- conflicted
+++ resolved
@@ -27,12 +27,8 @@
 inherits = "release"
 
 [workspace.dependencies]
-<<<<<<< HEAD
 assert_matches = "1.5"
-async-trait = "0.1.86"
-=======
 async-trait = "0.1.87"
->>>>>>> fc0c927f
 candid = "0.10.13"
 candid_parser = "0.1.4"
 canhttp = { git = "https://github.com/dfinity/evm-rpc-canister", rev = "bd02c54bba5d4df424909cbf809f5a1a07739467" }
@@ -49,13 +45,9 @@
 ic-ed25519 = "0.1.0"
 ic-stable-structures = "0.6.7"
 ic-test-utilities-load-wasm = { git = "https://github.com/dfinity/ic", tag = "release-2025-01-23_03-04-base" }
-<<<<<<< HEAD
+maplit = "1.0.2"
 num-traits = "0.2"
-pocket-ic = "6.0.0"
-=======
-maplit = "1.0.2"
 pocket-ic = "7.0.0"
->>>>>>> fc0c927f
 proptest = "1.6.0"
 regex = "1.11.1"
 serde = { version = "1.0.219", features = ["derive"] }
@@ -72,12 +64,8 @@
 solana-signature = "2.2.0"
 solana-transaction = { version = "2.2.0", features = ["bincode"] }
 strum = { version = "0.27.0", features = ["derive"] }
-<<<<<<< HEAD
-tokio = "1.43.0"
+tokio = "1.44.0"
 tower = "0.5.2"
-=======
-tokio = "1.44.0"
->>>>>>> fc0c927f
 url = "2.5"
 zeroize = { version = "1.8", features = ["zeroize_derive"] }
 
