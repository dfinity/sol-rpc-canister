[workspace]
resolver = "2"
members = [
    "canister", "integration_tests",
    "canlog",
    "canlog_derive",
    "libs/client",
    "libs/types",
    "examples/basic_solana"]

[workspace.package]
authors = ["DFINITY Stiftung"]
edition = "2021"
repository = "https://github.com/dfinity/sol-rpc-canister"
homepage = "https://github.com/dfinity/sol-rpc-canister#readme"
license = "Apache-2.0"
readme = "README.md"

[profile.release]
debug = false
lto = true
strip = true
opt-level = 's'

# Required by `ic-test-utilities-load-wasm`
[profile.canister-release]
inherits = "release"

[workspace.dependencies]
assert_matches = "1.5.0"
async-trait = "0.1.88"
candid = "0.10.13"
candid_parser = "0.1.4"
<<<<<<< HEAD
canhttp = { git = "https://github.com/dfinity/evm-rpc-canister", ref = "6cade0c6167da858b8d45700db7de44bf627b207" }
=======
canhttp = { git = "https://github.com/dfinity/evm-rpc-canister", ref = "d7261024d16df7fadd1ee60e4cd70798f3cf5577" }
>>>>>>> d2bb7a8c
ciborium = "0.2.2"
const_format = "0.2.34"
derive_more = { version = "2.0.1", features = ["from", "into"] }
futures = "0.3.31"
# Transitive dependency of ic-ed25519
# See https://forum.dfinity.org/t/module-imports-function-wbindgen-describe-from-wbindgen-placeholder-that-is-not-exported-by-the-runtime/11545/8
getrandom = { version = "*", default-features = false, features = ["custom"] }
hex = "0.4.3"
http = "1.2.0"
ic-canister-log = "0.2.0"
ic-cdk = "0.17.1"
ic-ed25519 = "0.1.0"
ic-metrics-encoder = "1.1"
ic-stable-structures = "0.6.7"
ic-test-utilities-load-wasm = { git = "https://github.com/dfinity/ic", tag = "release-2025-01-23_03-04-base" }
maplit = "1.0.2"
minicbor = { version = "0.26.3", features = ["alloc", "derive"] }
num = "0.4.3"
num-traits = "0.2.19"
pocket-ic = "7.0.0"
proptest = "1.6.0"
regex = "1.11.1"
serde = { version = "1.0.219", features = ["derive"] }
serde_bytes = "0.11.17"
serde_json = "1.0.140"
solana-clock = "2.2.0"
solana-client = "2.2.0"
solana-hash = "2.2.0"
solana-instruction = "2.2.0"
solana-message = "2.2.0"
solana-nonce = "2.2.0"
solana-program = "2.2.0"
solana-pubkey = "2.2.0"
solana-signature = "2.2.0"
solana-transaction = "2.2.0"
solana-account = "2.2.0"
solana-account-decoder-client-types = "2.2.0"
strum = { version = "0.27.0", features = ["derive"] }
thiserror = "2.0.12"
tokio = "1.44.1"
tower = "0.5.2"
tower-http = "0.6.2"
url = "2.5"
zeroize = { version = "1.8", features = ["zeroize_derive"] }

# TODO XC-297: Currently, the solana-* crates have a dependency on wasm-bindgen
#   when they are built for wasm32-unknown-unknown target. For this reason, we
#   are using forked version of the relevant repositories.
[patch.crates-io]
solana-account = { git = "https://github.com/lpahlavi/agave.git" }
solana-account-decoder-client-types = { git = "https://github.com/lpahlavi/agave.git" }
solana-client = { git = "https://github.com/lpahlavi/agave.git" }
solana-clock = { git = "https://github.com/lpahlavi/agave.git" }
solana-hash = { git = "https://github.com/lpahlavi/agave.git" }
solana-instruction = { git = "https://github.com/lpahlavi/agave.git" }
solana-keypair = { git = "https://github.com/lpahlavi/agave.git" }
solana-message = { git = "https://github.com/lpahlavi/agave.git" }
solana-nonce = { git = "https://github.com/lpahlavi/agave.git" }
solana-program = { git = "https://github.com/lpahlavi/agave.git" }
solana-pubkey = { git = "https://github.com/lpahlavi/agave.git" }
solana-signature = { git = "https://github.com/lpahlavi/agave.git" }
solana-transaction = { git = "https://github.com/lpahlavi/agave.git" }
solana-system-interface = { git = "https://github.com/lpahlavi/solana-program-system.git" }<|MERGE_RESOLUTION|>--- conflicted
+++ resolved
@@ -31,11 +31,7 @@
 async-trait = "0.1.88"
 candid = "0.10.13"
 candid_parser = "0.1.4"
-<<<<<<< HEAD
-canhttp = { git = "https://github.com/dfinity/evm-rpc-canister", ref = "6cade0c6167da858b8d45700db7de44bf627b207" }
-=======
 canhttp = { git = "https://github.com/dfinity/evm-rpc-canister", ref = "d7261024d16df7fadd1ee60e4cd70798f3cf5577" }
->>>>>>> d2bb7a8c
 ciborium = "0.2.2"
 const_format = "0.2.34"
 derive_more = { version = "2.0.1", features = ["from", "into"] }
