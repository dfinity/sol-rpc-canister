--- conflicted
+++ resolved
@@ -24,12 +24,9 @@
 solana-account-decoder-client-types = { workspace = true }
 solana-commitment-config = { workspace = true }
 solana-pubkey = { workspace = true }
-<<<<<<< HEAD
-solana-transaction-status-client-types = { workspace = true }
-=======
 solana-signature = { workspace = true }
 solana-transaction = { workspace = true, features = ["bincode"] }
->>>>>>> ddd5b6de
+solana-transaction-status-client-types = { workspace = true }
 strum = { workspace = true }
 thiserror = { workspace = true }
 url = { workspace = true }