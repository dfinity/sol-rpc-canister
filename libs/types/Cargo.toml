[package]
name = "sol_rpc_types"
version = "0.1.0"
description = "Candid types used by the SOL RPC canister"
authors.workspace = true
edition.workspace = true
repository.workspace = true
homepage.workspace = true
license.workspace = true
readme = "README.md"
include = ["src", "Cargo.toml", "CHANGELOG.md", "LICENSE", "README.md"]

[dependencies]
candid = { workspace = true }
canlog = { path = "../../canlog" }
ic-cdk = { workspace = true }
regex = { workspace = true }
serde = { workspace = true }
thiserror = { workspace = true }
<<<<<<< HEAD
url = { workspace = true }
=======
url = { workspace = true }
derive_more = { workspace = true }
>>>>>>> f961dbb0
<|MERGE_RESOLUTION|>--- conflicted
+++ resolved
@@ -17,9 +17,5 @@
 regex = { workspace = true }
 serde = { workspace = true }
 thiserror = { workspace = true }
-<<<<<<< HEAD
 url = { workspace = true }
-=======
-url = { workspace = true }
-derive_more = { workspace = true }
->>>>>>> f961dbb0
+derive_more = { workspace = true }