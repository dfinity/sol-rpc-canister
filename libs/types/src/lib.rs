--- conflicted
+++ resolved
@@ -39,8 +39,7 @@
         TransactionConfirmationStatus, TransactionInfo, TransactionReturnData, TransactionStatus,
         TransactionStatusMeta, TransactionTokenBalance, TransactionVersion,
     },
-<<<<<<< HEAD
-    Blockhash, ConfirmedBlock, Lamport, PrioritizationFee, Pubkey, Signature, Slot, Timestamp,
+    ConfirmedBlock, Hash, Lamport, PrioritizationFee, Pubkey, Signature, Slot, Timestamp,
 };
 
 /// A vector with a maximum capacity.
@@ -60,8 +59,4 @@
         }
         Ok(Self(value))
     }
-}
-=======
-    ConfirmedBlock, Hash, Lamport, PrioritizationFee, Pubkey, Signature, Slot, Timestamp,
-};
->>>>>>> 5b27353a
+}