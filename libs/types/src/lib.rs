--- conflicted
+++ resolved
@@ -20,13 +20,9 @@
     account::{AccountData, AccountEncoding, AccountInfo, ParsedAccount},
     request::{
         CommitmentLevel, DataSlice, GetAccountInfoEncoding, GetAccountInfoParams, GetBalanceParams,
-<<<<<<< HEAD
         GetBlockCommitmentLevel, GetBlockParams, GetRecentPrioritizationFeesParams, GetSlotParams,
-=======
-        GetBlockCommitmentLevel, GetBlockParams, GetSlotParams, GetTokenAccountBalanceParams,
->>>>>>> 0e46a307
-        GetTransactionEncoding, GetTransactionParams, SendTransactionEncoding,
-        SendTransactionParams, TransactionDetails,
+        GetTokenAccountBalanceParams, GetTransactionEncoding, GetTransactionParams,
+        SendTransactionEncoding, SendTransactionParams, TransactionDetails,
     },
     transaction::{
         error::{InstructionError, TransactionError},
