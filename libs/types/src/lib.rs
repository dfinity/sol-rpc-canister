--- conflicted
+++ resolved
@@ -32,9 +32,5 @@
         TransactionInfo, TransactionReturnData, TransactionStatusMeta, TransactionTokenBalance,
         TransactionVersion,
     },
-<<<<<<< HEAD
-    ConfirmedBlock, Hash, Lamport, Pubkey, Signature, Slot, Timestamp,
-=======
-    Blockhash, ConfirmedBlock, Lamport, PrioritizationFee, Pubkey, Signature, Slot, Timestamp,
->>>>>>> 3a70730f
+    ConfirmedBlock, Hash, Lamport, PrioritizationFee, Pubkey, Signature, Slot, Timestamp,
 };