//! Candid types used by the candid interface of the SOL RPC canister.

#![forbid(unsafe_code)]
#![forbid(missing_docs)]

mod lifecycle;
mod response;
mod rpc_client;
mod solana;

pub use lifecycle::{InstallArgs, Mode, NumSubnetNodes};
pub use response::MultiRpcResult;
pub use rpc_client::{
    ConsensusStrategy, GetRecentPrioritizationFeesRpcConfig, GetSlotRpcConfig, HttpHeader,
    HttpOutcallError, JsonRpcError, OverrideProvider, ProviderError, RegexString,
    RegexSubstitution, RpcAccess, RpcAuth, RpcConfig, RpcEndpoint, RpcError, RpcResult, RpcSource,
    RpcSources, SolanaCluster, SupportedRpcProvider, SupportedRpcProviderId,
};
pub use solana::{
    account::{AccountData, AccountEncoding, AccountInfo, ParsedAccount},
    request::{
        CommitmentLevel, DataSlice, GetAccountInfoEncoding, GetAccountInfoParams, GetBalanceParams,
<<<<<<< HEAD
        GetBlockCommitmentLevel, GetBlockParams, GetSignatureStatusesParams, GetSlotParams,
=======
        GetBlockCommitmentLevel, GetBlockParams, GetRecentPrioritizationFeesParams, GetSlotParams,
>>>>>>> 3a70730f
        GetTokenAccountBalanceParams, GetTransactionEncoding, GetTransactionParams,
        SendTransactionEncoding, SendTransactionParams, TransactionDetails,
    },
    transaction::{
        error::{InstructionError, TransactionError},
        instruction::{CompiledInstruction, InnerInstructions, Instruction},
        reward::{Reward, RewardType},
        EncodedTransaction, LoadedAddresses, TokenAmount, TransactionBinaryEncoding,
        TransactionConfirmationStatus, TransactionInfo, TransactionReturnData, TransactionStatus,
        TransactionStatusMeta, TransactionTokenBalance, TransactionVersion,
    },
    Blockhash, ConfirmedBlock, Lamport, PrioritizationFee, Pubkey, Signature, Slot, Timestamp,
};<|MERGE_RESOLUTION|>--- conflicted
+++ resolved
@@ -20,13 +20,10 @@
     account::{AccountData, AccountEncoding, AccountInfo, ParsedAccount},
     request::{
         CommitmentLevel, DataSlice, GetAccountInfoEncoding, GetAccountInfoParams, GetBalanceParams,
-<<<<<<< HEAD
-        GetBlockCommitmentLevel, GetBlockParams, GetSignatureStatusesParams, GetSlotParams,
-=======
-        GetBlockCommitmentLevel, GetBlockParams, GetRecentPrioritizationFeesParams, GetSlotParams,
->>>>>>> 3a70730f
-        GetTokenAccountBalanceParams, GetTransactionEncoding, GetTransactionParams,
-        SendTransactionEncoding, SendTransactionParams, TransactionDetails,
+        GetBlockCommitmentLevel, GetBlockParams, GetRecentPrioritizationFeesParams,
+        GetSignatureStatusesParams, GetSlotParams, GetTokenAccountBalanceParams,
+        GetTransactionEncoding, GetTransactionParams, SendTransactionEncoding,
+        SendTransactionParams, TransactionDetails,
     },
     transaction::{
         error::{InstructionError, TransactionError},
