--- conflicted
+++ resolved
@@ -181,6 +181,7 @@
         url_pattern: String,
     },
 }
+
 /// A string used as a regex pattern.
 #[derive(Clone, Debug, PartialEq, Eq, CandidType, Serialize, Deserialize)]
 pub struct RegexString(pub String);
@@ -212,11 +213,7 @@
 pub struct RegexSubstitution {
     /// The pattern to be matched.
     pub pattern: RegexString,
-<<<<<<< HEAD
-    /// The string to replace occurrences [`pattern`] with.
-=======
-    /// The string to replace occurences [`pattern`](`RegexSubstitution::pattern`) with.
->>>>>>> 51c26704
+    /// The string to replace occurrences [`pattern`](`RegexSubstitution::pattern`) with.
     pub replacement: String,
 }
 
