--- conflicted
+++ resolved
@@ -2,10 +2,7 @@
 mod tests;
 
 use candid::CandidType;
-<<<<<<< HEAD
-=======
 use derive_more::From;
->>>>>>> f961dbb0
 use ic_cdk::api::call::RejectionCode;
 pub use ic_cdk::api::management_canister::http_request::HttpHeader;
 use regex::Regex;
@@ -17,11 +14,7 @@
 pub type RpcResult<T> = Result<T, RpcError>;
 
 /// An RPC error.
-<<<<<<< HEAD
-#[derive(Clone, Debug, PartialEq, Eq, PartialOrd, Ord, CandidType, Deserialize, Error)]
-=======
 #[derive(Clone, Debug, PartialEq, Eq, PartialOrd, Ord, CandidType, Deserialize, Error, From)]
->>>>>>> f961dbb0
 pub enum RpcError {
     /// An error occurred with the RPC provider.
     #[error("Provider error: {0}")]
@@ -56,15 +49,6 @@
     UnsupportedCluster(String),
 }
 
-<<<<<<< HEAD
-impl From<ProviderError> for RpcError {
-    fn from(error: ProviderError) -> Self {
-        Self::ProviderError(error)
-    }
-}
-
-=======
->>>>>>> f961dbb0
 /// An HTTP outcall error.
 #[derive(Clone, Debug, Eq, PartialEq, PartialOrd, Ord, CandidType, Deserialize, Error)]
 pub enum HttpOutcallError {
@@ -91,15 +75,6 @@
     },
 }
 
-<<<<<<< HEAD
-impl From<HttpOutcallError> for RpcError {
-    fn from(error: HttpOutcallError) -> Self {
-        Self::HttpOutcallError(error)
-    }
-}
-
-=======
->>>>>>> f961dbb0
 /// A JSON-RPC 2.0 error as per the [specifications](https://www.jsonrpc.org/specification#error_object).
 #[derive(Clone, Debug, Eq, PartialEq, PartialOrd, Ord, CandidType, Deserialize, Error)]
 #[error("JSON-RPC error (code: {code}): {message}")]
@@ -109,15 +84,6 @@
     /// The error message.
     pub message: String,
 }
-<<<<<<< HEAD
-
-impl From<JsonRpcError> for RpcError {
-    fn from(error: JsonRpcError) -> Self {
-        Self::JsonRpcError(error)
-    }
-}
-=======
->>>>>>> f961dbb0
 
 /// Configures how to perform RPC HTTP calls.
 #[derive(Clone, Debug, PartialEq, Eq, Default, CandidType, Deserialize)]
