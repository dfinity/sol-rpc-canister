--- conflicted
+++ resolved
@@ -17,22 +17,10 @@
 /// A Solana [Lamport](https://solana.com/de/docs/references/terminology#lamport).
 pub type Lamport = u64;
 
-<<<<<<< HEAD
-=======
 /// Within the compute budget, a quantity of micro-lamports is used in the calculation of prioritization fees.
 /// `1_000_000 MicroLamport == 1 Lamport`
 pub type MicroLamport = u64;
 
-/// A Solana base58-encoded [blockhash](https://solana.com/de/docs/references/terminology#blockhash).
-pub type Blockhash = String;
-
-/// A Solana base58-encoded [pubkey](https://solana.com/de/docs/references/terminology#public-key-pubkey).
-pub type Pubkey = String;
-
-/// A Solana base58-encoded [signature](https://solana.com/docs/references/terminology#signature).
-pub type Signature = String;
-
->>>>>>> 3a70730f
 /// Unix timestamp (seconds since the Unix epoch).
 ///
 /// This type is defined as an unsigned integer to align with the Solana JSON-RPC interface,
@@ -99,120 +87,6 @@
     }
 }
 
-<<<<<<< HEAD
-macro_rules! impl_candid {
-    ($name: ident($data: ty), $error: ty) => {
-        #[doc = concat!("Candid wrapper around `", stringify!($data), "`. ")]
-        #[derive(Clone, Default, Eq, Ord, PartialEq, PartialOrd, Serialize, Deserialize)]
-        #[serde(try_from = "String", into = "String")]
-        pub struct $name($data);
-
-        impl std::fmt::Display for $name {
-            fn fmt(&self, f: &mut std::fmt::Formatter<'_>) -> std::fmt::Result {
-                write!(f, "{}", self.0)
-            }
-        }
-
-        impl std::fmt::Debug for $name {
-            fn fmt(&self, f: &mut std::fmt::Formatter<'_>) -> std::fmt::Result {
-                write!(f, "{:?}", self.0)
-            }
-        }
-
-        impl From<$data> for $name {
-            fn from(value: $data) -> Self {
-                Self(value)
-            }
-        }
-
-        impl From<&$data> for $name {
-            fn from(value: &$data) -> Self {
-                Self(*value)
-            }
-        }
-
-        impl From<$name> for $data {
-            fn from(value: $name) -> Self {
-                value.0
-            }
-        }
-
-        impl AsRef<[u8]> for $name {
-            fn as_ref(&self) -> &[u8] {
-                self.0.as_ref()
-            }
-        }
-
-        impl CandidType for $name {
-            fn _ty() -> candid::types::Type {
-                String::_ty()
-            }
-
-            fn idl_serialize<S>(&self, serializer: S) -> Result<(), S::Error>
-            where
-                S: candid::types::Serializer,
-            {
-                serializer.serialize_text(&self.to_string())
-            }
-        }
-
-        impl std::str::FromStr for $name {
-            type Err = $error;
-
-            fn from_str(s: &str) -> Result<Self, Self::Err> {
-                s.parse::<$data>().map(Self)
-            }
-        }
-
-        impl TryFrom<String> for $name {
-            type Error = $error;
-
-            fn try_from(value: String) -> Result<Self, Self::Error> {
-                value.parse()
-            }
-        }
-
-        impl From<$name> for String {
-            fn from(value: $name) -> Self {
-                value.to_string()
-            }
-        }
-    };
-}
-
-impl_candid!(
-    Pubkey(solana_pubkey::Pubkey),
-    solana_pubkey::ParsePubkeyError
-);
-
-impl_candid!(
-    Signature(solana_signature::Signature),
-    solana_signature::ParseSignatureError
-);
-
-impl_candid!(Hash(solana_hash::Hash), solana_hash::ParseHashError);
-
-fn parse_vec<T, E>(values: Vec<String>) -> Result<Vec<T>, E>
-where
-    T: FromStr<Err = E>,
-{
-    values.into_iter().map(|v| v.parse()).collect()
-}
-
-fn parse_opt<V, T, E>(value: V) -> Result<Option<T>, E>
-where
-    V: Into<Option<String>>,
-    T: FromStr<Err = E>,
-{
-    value.into().map(|v| v.parse()).transpose()
-}
-
-fn try_from_vec<U, V, E>(values: Vec<U>) -> Result<Vec<V>, E>
-where
-    V: TryFrom<U, Error = E>,
-{
-    values.into_iter().map(V::try_from).collect()
-=======
 /// An entry in the result of a Solana `getRecentPrioritizationFees` RPC method call.
 #[derive(Debug, Clone, Deserialize, Serialize, CandidType, PartialEq)]
 pub struct PrioritizationFee {
@@ -222,5 +96,118 @@
     /// specified in increments of micro-lamports (0.000001 lamports)
     #[serde(rename = "prioritizationFee")]
     pub prioritization_fee: MicroLamport,
->>>>>>> 3a70730f
+}
+
+macro_rules! impl_candid {
+    ($name: ident($data: ty), $error: ty) => {
+        #[doc = concat!("Candid wrapper around `", stringify!($data), "`. ")]
+        #[derive(Clone, Default, Eq, Ord, PartialEq, PartialOrd, Serialize, Deserialize)]
+        #[serde(try_from = "String", into = "String")]
+        pub struct $name($data);
+
+        impl std::fmt::Display for $name {
+            fn fmt(&self, f: &mut std::fmt::Formatter<'_>) -> std::fmt::Result {
+                write!(f, "{}", self.0)
+            }
+        }
+
+        impl std::fmt::Debug for $name {
+            fn fmt(&self, f: &mut std::fmt::Formatter<'_>) -> std::fmt::Result {
+                write!(f, "{:?}", self.0)
+            }
+        }
+
+        impl From<$data> for $name {
+            fn from(value: $data) -> Self {
+                Self(value)
+            }
+        }
+
+        impl From<&$data> for $name {
+            fn from(value: &$data) -> Self {
+                Self(*value)
+            }
+        }
+
+        impl From<$name> for $data {
+            fn from(value: $name) -> Self {
+                value.0
+            }
+        }
+
+        impl AsRef<[u8]> for $name {
+            fn as_ref(&self) -> &[u8] {
+                self.0.as_ref()
+            }
+        }
+
+        impl CandidType for $name {
+            fn _ty() -> candid::types::Type {
+                String::_ty()
+            }
+
+            fn idl_serialize<S>(&self, serializer: S) -> Result<(), S::Error>
+            where
+                S: candid::types::Serializer,
+            {
+                serializer.serialize_text(&self.to_string())
+            }
+        }
+
+        impl std::str::FromStr for $name {
+            type Err = $error;
+
+            fn from_str(s: &str) -> Result<Self, Self::Err> {
+                s.parse::<$data>().map(Self)
+            }
+        }
+
+        impl TryFrom<String> for $name {
+            type Error = $error;
+
+            fn try_from(value: String) -> Result<Self, Self::Error> {
+                value.parse()
+            }
+        }
+
+        impl From<$name> for String {
+            fn from(value: $name) -> Self {
+                value.to_string()
+            }
+        }
+    };
+}
+
+impl_candid!(
+    Pubkey(solana_pubkey::Pubkey),
+    solana_pubkey::ParsePubkeyError
+);
+
+impl_candid!(
+    Signature(solana_signature::Signature),
+    solana_signature::ParseSignatureError
+);
+
+impl_candid!(Hash(solana_hash::Hash), solana_hash::ParseHashError);
+
+fn parse_vec<T, E>(values: Vec<String>) -> Result<Vec<T>, E>
+where
+    T: FromStr<Err = E>,
+{
+    values.into_iter().map(|v| v.parse()).collect()
+}
+
+fn parse_opt<V, T, E>(value: V) -> Result<Option<T>, E>
+where
+    V: Into<Option<String>>,
+    T: FromStr<Err = E>,
+{
+    value.into().map(|v| v.parse()).transpose()
+}
+
+fn try_from_vec<U, V, E>(values: Vec<U>) -> Result<Vec<V>, E>
+where
+    V: TryFrom<U, Error = E>,
+{
+    values.into_iter().map(V::try_from).collect()
 }