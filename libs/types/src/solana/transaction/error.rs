use candid::{CandidType, Deserialize};
use serde::Serialize;
use solana_transaction_status_client_types::UiTransactionError;

/// Represents errors that can occur during the processing of a Solana transaction.
#[derive(Debug, Clone, Deserialize, Serialize, CandidType, PartialEq)]
pub enum TransactionError {
    /// An account is already being processed in another transaction in a way
    /// that does not support parallelism
    AccountInUse,
    /// A `Pubkey` appears twice in the transaction's `account_keys`.  Instructions can reference
    /// `Pubkey`s more than once but the message must contain a list with no duplicate keys
    AccountLoadedTwice,
    /// Attempt to debit an account but found no record of a prior credit.
    AccountNotFound,
    /// Attempt to load a program that does not exist
    ProgramAccountNotFound,
    /// The from `Pubkey` does not have sufficient balance to pay the fee to schedule the transaction
    InsufficientFundsForFee,
    /// This account may not be used to pay transaction fees
    InvalidAccountForFee,
    /// The bank has seen this transaction before. This can occur under normal operation
    /// when a UDP packet is duplicated, as a user error from a client not updating
    /// its `recent_blockhash`, or as a double-spend attack.
    AlreadyProcessed,
    /// The bank has not seen the given `recent_blockhash` or the transaction is too old and
    /// the `recent_blockhash` has been discarded.
    BlockhashNotFound,
    /// An error occurred while processing an instruction. The first element of the tuple
    /// indicates the instruction index in which the error occurred.
    InstructionError(u8, InstructionError),
    /// Loader call chain is too deep
    CallChainTooDeep,
    /// Transaction requires a fee but has no signature present
    MissingSignatureForFee,
    /// Transaction contains an invalid account reference
    InvalidAccountIndex,
    /// Transaction did not pass signature verification
    SignatureFailure,
    /// This program may not be used for executing instructions
    InvalidProgramForExecution,
    /// Transaction failed to sanitize accounts offsets correctly
    /// implies that account locks are not taken for this TX, and should
    /// not be unlocked.
    SanitizeFailure,
    /// The transaction was rejected because the cluster is undergoing maintenance.
    ClusterMaintenance,
    /// Transaction processing left an account with an outstanding borrowed reference
    AccountBorrowOutstanding,
    /// Transaction would exceed max Block Cost Limit
    WouldExceedMaxBlockCostLimit,
    /// Transaction version is unsupported
    UnsupportedVersion,
    /// Transaction loads a writable account that cannot be written
    InvalidWritableAccount,
    /// Transaction would exceed max account limit within the block
    WouldExceedMaxAccountCostLimit,
    /// Transaction would exceed account data limit within the block
    WouldExceedAccountDataBlockLimit,
    /// Transaction locked too many accounts
    TooManyAccountLocks,
    /// Address lookup table not found
    AddressLookupTableNotFound,
    /// Attempted to lookup addresses from an account owned by the wrong program
    InvalidAddressLookupTableOwner,
    /// Attempted to lookup addresses from an invalid account
    InvalidAddressLookupTableData,
    /// Address table lookup uses an invalid index
    InvalidAddressLookupTableIndex,
    /// Transaction leaves an account with a lower balance than rent-exempt minimum
    InvalidRentPayingAccount,
    /// Transaction would exceed max Vote Cost Limit
    WouldExceedMaxVoteCostLimit,
    /// Transaction would exceed total account data limit
    WouldExceedAccountDataTotalLimit,
    /// Transaction contains a duplicate instruction that is not allowed
    DuplicateInstruction(u8),
    /// Transaction results in an account with insufficient funds for rent
    InsufficientFundsForRent {
        /// Index of the account.
        account_index: u8,
    },
    /// Transaction exceeded max loaded accounts data size cap
    MaxLoadedAccountsDataSizeExceeded,
    /// LoadedAccountsDataSizeLimit set for transaction must be greater than 0.
    InvalidLoadedAccountsDataSizeLimit,
    /// Sanitized transaction differed before/after feature activiation. Needs to be resanitized.
    ResanitizationNeeded,
    /// Program execution is temporarily restricted on an account.
    ProgramExecutionTemporarilyRestricted {
        /// Index of the account.
        account_index: u8,
    },
    /// The total balance before the transaction does not equal the total balance after the transaction
    UnbalancedTransaction,
    /// Program cache hit max limit.
    ProgramCacheHitMaxLimit,
    /// Commit cancelled internally.
    CommitCancelled,
}

impl From<solana_transaction_error::TransactionError> for TransactionError {
    fn from(error: solana_transaction_error::TransactionError) -> Self {
        use solana_transaction_error::TransactionError;
        match error {
            TransactionError::AccountInUse => Self::AccountInUse,
            TransactionError::AccountLoadedTwice => Self::AccountLoadedTwice,
            TransactionError::AccountNotFound => Self::AccountNotFound,
            TransactionError::ProgramAccountNotFound => Self::ProgramAccountNotFound,
            TransactionError::InsufficientFundsForFee => Self::InsufficientFundsForFee,
            TransactionError::InvalidAccountForFee => Self::InvalidAccountForFee,
            TransactionError::AlreadyProcessed => Self::AlreadyProcessed,
            TransactionError::BlockhashNotFound => Self::BlockhashNotFound,
            TransactionError::InstructionError(index, error) => {
                Self::InstructionError(index, error.into())
            }
            TransactionError::CallChainTooDeep => Self::CallChainTooDeep,
            TransactionError::MissingSignatureForFee => Self::MissingSignatureForFee,
            TransactionError::InvalidAccountIndex => Self::InvalidAccountIndex,
            TransactionError::SignatureFailure => Self::SignatureFailure,
            TransactionError::InvalidProgramForExecution => Self::InvalidProgramForExecution,
            TransactionError::SanitizeFailure => Self::SanitizeFailure,
            TransactionError::ClusterMaintenance => Self::ClusterMaintenance,
            TransactionError::AccountBorrowOutstanding => Self::AccountBorrowOutstanding,
            TransactionError::WouldExceedMaxBlockCostLimit => Self::WouldExceedMaxBlockCostLimit,
            TransactionError::UnsupportedVersion => Self::UnsupportedVersion,
            TransactionError::InvalidWritableAccount => Self::InvalidWritableAccount,
            TransactionError::WouldExceedMaxAccountCostLimit => {
                Self::WouldExceedMaxAccountCostLimit
            }
            TransactionError::WouldExceedAccountDataBlockLimit => {
                Self::WouldExceedAccountDataBlockLimit
            }
            TransactionError::TooManyAccountLocks => Self::TooManyAccountLocks,
            TransactionError::AddressLookupTableNotFound => Self::AddressLookupTableNotFound,
            TransactionError::InvalidAddressLookupTableOwner => {
                Self::InvalidAddressLookupTableOwner
            }
            TransactionError::InvalidAddressLookupTableData => Self::InvalidAddressLookupTableData,
            TransactionError::InvalidAddressLookupTableIndex => {
                Self::InvalidAddressLookupTableIndex
            }
            TransactionError::InvalidRentPayingAccount => Self::InvalidRentPayingAccount,
            TransactionError::WouldExceedMaxVoteCostLimit => Self::WouldExceedMaxVoteCostLimit,
            TransactionError::WouldExceedAccountDataTotalLimit => {
                Self::WouldExceedAccountDataTotalLimit
            }
            TransactionError::DuplicateInstruction(instruction) => {
                Self::DuplicateInstruction(instruction)
            }
            TransactionError::InsufficientFundsForRent { account_index } => {
                Self::InsufficientFundsForRent { account_index }
            }
            TransactionError::MaxLoadedAccountsDataSizeExceeded => {
                Self::MaxLoadedAccountsDataSizeExceeded
            }
            TransactionError::InvalidLoadedAccountsDataSizeLimit => {
                Self::InvalidLoadedAccountsDataSizeLimit
            }
            TransactionError::ResanitizationNeeded => Self::ResanitizationNeeded,
            TransactionError::ProgramExecutionTemporarilyRestricted { account_index } => {
                Self::ProgramExecutionTemporarilyRestricted { account_index }
            }
            TransactionError::UnbalancedTransaction => Self::UnbalancedTransaction,
            TransactionError::ProgramCacheHitMaxLimit => Self::ProgramCacheHitMaxLimit,
            TransactionError::CommitCancelled => Self::CommitCancelled,
        }
    }
}

impl From<TransactionError> for solana_transaction_error::TransactionError {
    fn from(value: TransactionError) -> Self {
        match value {
            TransactionError::AccountInUse => {
                solana_transaction_error::TransactionError::AccountInUse
            }
            TransactionError::AccountLoadedTwice => {
                solana_transaction_error::TransactionError::AccountLoadedTwice
            }
            TransactionError::AccountNotFound => {
                solana_transaction_error::TransactionError::AccountNotFound
            }
            TransactionError::ProgramAccountNotFound => {
                solana_transaction_error::TransactionError::ProgramAccountNotFound
            }
            TransactionError::InsufficientFundsForFee => {
                solana_transaction_error::TransactionError::InsufficientFundsForFee
            }
            TransactionError::InvalidAccountForFee => {
                solana_transaction_error::TransactionError::InvalidAccountForFee
            }
            TransactionError::AlreadyProcessed => {
                solana_transaction_error::TransactionError::AlreadyProcessed
            }
            TransactionError::BlockhashNotFound => {
                solana_transaction_error::TransactionError::BlockhashNotFound
            }
            TransactionError::InstructionError(index, err) => {
                solana_transaction_error::TransactionError::InstructionError(index, err.into())
            }
            TransactionError::CallChainTooDeep => {
                solana_transaction_error::TransactionError::CallChainTooDeep
            }
            TransactionError::MissingSignatureForFee => {
                solana_transaction_error::TransactionError::MissingSignatureForFee
            }
            TransactionError::InvalidAccountIndex => {
                solana_transaction_error::TransactionError::InvalidAccountIndex
            }
            TransactionError::SignatureFailure => {
                solana_transaction_error::TransactionError::SignatureFailure
            }
            TransactionError::InvalidProgramForExecution => {
                solana_transaction_error::TransactionError::InvalidProgramForExecution
            }
            TransactionError::SanitizeFailure => {
                solana_transaction_error::TransactionError::SanitizeFailure
            }
            TransactionError::ClusterMaintenance => {
                solana_transaction_error::TransactionError::ClusterMaintenance
            }
            TransactionError::AccountBorrowOutstanding => {
                solana_transaction_error::TransactionError::AccountBorrowOutstanding
            }
            TransactionError::WouldExceedMaxBlockCostLimit => {
                solana_transaction_error::TransactionError::WouldExceedMaxBlockCostLimit
            }
            TransactionError::UnsupportedVersion => {
                solana_transaction_error::TransactionError::UnsupportedVersion
            }
            TransactionError::InvalidWritableAccount => {
                solana_transaction_error::TransactionError::InvalidWritableAccount
            }
            TransactionError::WouldExceedMaxAccountCostLimit => {
                solana_transaction_error::TransactionError::WouldExceedMaxAccountCostLimit
            }
            TransactionError::WouldExceedAccountDataBlockLimit => {
                solana_transaction_error::TransactionError::WouldExceedAccountDataBlockLimit
            }
            TransactionError::TooManyAccountLocks => {
                solana_transaction_error::TransactionError::TooManyAccountLocks
            }
            TransactionError::AddressLookupTableNotFound => {
                solana_transaction_error::TransactionError::AddressLookupTableNotFound
            }
            TransactionError::InvalidAddressLookupTableOwner => {
                solana_transaction_error::TransactionError::InvalidAddressLookupTableOwner
            }
            TransactionError::InvalidAddressLookupTableData => {
                solana_transaction_error::TransactionError::InvalidAddressLookupTableData
            }
            TransactionError::InvalidAddressLookupTableIndex => {
                solana_transaction_error::TransactionError::InvalidAddressLookupTableIndex
            }
            TransactionError::InvalidRentPayingAccount => {
                solana_transaction_error::TransactionError::InvalidRentPayingAccount
            }
            TransactionError::WouldExceedMaxVoteCostLimit => {
                solana_transaction_error::TransactionError::WouldExceedMaxVoteCostLimit
            }
            TransactionError::WouldExceedAccountDataTotalLimit => {
                solana_transaction_error::TransactionError::WouldExceedAccountDataTotalLimit
            }
            TransactionError::DuplicateInstruction(instruction) => {
                solana_transaction_error::TransactionError::DuplicateInstruction(instruction)
            }
            TransactionError::InsufficientFundsForRent { account_index } => {
                solana_transaction_error::TransactionError::InsufficientFundsForRent {
                    account_index,
                }
            }
            TransactionError::MaxLoadedAccountsDataSizeExceeded => {
                solana_transaction_error::TransactionError::MaxLoadedAccountsDataSizeExceeded
            }
            TransactionError::InvalidLoadedAccountsDataSizeLimit => {
                solana_transaction_error::TransactionError::InvalidLoadedAccountsDataSizeLimit
            }
            TransactionError::ResanitizationNeeded => {
                solana_transaction_error::TransactionError::ResanitizationNeeded
            }
            TransactionError::ProgramExecutionTemporarilyRestricted { account_index } => {
                solana_transaction_error::TransactionError::ProgramExecutionTemporarilyRestricted {
                    account_index,
                }
            }
            TransactionError::UnbalancedTransaction => {
                solana_transaction_error::TransactionError::UnbalancedTransaction
            }
            TransactionError::ProgramCacheHitMaxLimit => {
                solana_transaction_error::TransactionError::ProgramCacheHitMaxLimit
            }
            TransactionError::CommitCancelled => {
                solana_transaction_error::TransactionError::CommitCancelled
            }
        }
    }
}

impl From<UiTransactionError> for TransactionError {
    fn from(error: UiTransactionError) -> Self {
        TransactionError::from(solana_transaction_error::TransactionError::from(error))
    }
}

impl From<TransactionError> for UiTransactionError {
    fn from(error: TransactionError) -> Self {
        UiTransactionError::from(solana_transaction_error::TransactionError::from(error))
    }
}

/// Represents errors that can occur during the execution of a specific instruction within a Solana
/// transaction.
#[derive(Debug, Clone, Deserialize, Serialize, CandidType, PartialEq)]
pub enum InstructionError {
    /// Deprecated! Use CustomError instead!
    /// The program instruction returned an error
    GenericError,
    /// The arguments provided to a program were invalid
    InvalidArgument,
    /// An instruction's data contents were invalid
    InvalidInstructionData,
    /// An account's data contents was invalid
    InvalidAccountData,
    /// An account's data was too small
    AccountDataTooSmall,
    /// An account's balance was too small to complete the instruction
    InsufficientFunds,
    /// The account did not have the expected program id
    IncorrectProgramId,
    /// A signature was required but not found
    MissingRequiredSignature,
    /// An initialize instruction was sent to an account that has already been initialized.
    AccountAlreadyInitialized,
    /// An attempt to operate on an account that hasn't been initialized.
    UninitializedAccount,
    /// Program's instruction lamport balance does not equal the balance after the instruction
    UnbalancedInstruction,
    /// Program illegally modified an account's program id
    ModifiedProgramId,
    /// Program spent the lamports of an account that doesn't belong to it
    ExternalAccountLamportSpend,
    /// Program modified the data of an account that doesn't belong to it
    ExternalAccountDataModified,
    /// Read-only account's lamports modified
    ReadonlyLamportChange,
    /// Read-only account's data was modified
    ReadonlyDataModified,
    /// An account was referenced more than once in a single instruction
    // Deprecated, instructions can now contain duplicate accounts
    DuplicateAccountIndex,
    /// Executable bit on account changed, but shouldn't have
    ExecutableModified,
    /// Rent_epoch account changed, but shouldn't have
    RentEpochModified,
    /// The instruction expected additional account keys
    NotEnoughAccountKeys,
    /// Program other than the account's owner changed the size of the account data
    AccountDataSizeChanged,
    /// The instruction expected an executable account
    AccountNotExecutable,
    /// Failed to borrow a reference to account data, already borrowed
    AccountBorrowFailed,
    /// Account data has an outstanding reference after a program's execution
    AccountBorrowOutstanding,
    /// The same account was multiply passed to an on-chain program's entrypoint, but the program
    /// modified them differently.  A program can only modify one instance of the account because
    /// the runtime cannot determine which changes to pick or how to merge them if both are modified
    DuplicateAccountOutOfSync,
    /// Allows on-chain programs to implement program-specific error types and see them returned
    /// by the Solana runtime. A program-specific error may be any type that is represented as
    /// or serialized to a u32 integer.
    Custom(u32),
    /// The return value from the program was invalid.  Valid errors are either a defined builtin
    /// error value or a user-defined error in the lower 32 bits.
    InvalidError,
    /// Executable account's data was modified
    ExecutableDataModified,
    /// Executable account's lamports modified
    ExecutableLamportChange,
    /// Executable accounts must be rent exempt
    ExecutableAccountNotRentExempt,
    /// Unsupported program id
    UnsupportedProgramId,
    /// Cross-program invocation call depth too deep
    CallDepth,
    /// An account required by the instruction is missing
    MissingAccount,
    /// Cross-program invocation reentrancy not allowed for this instruction
    ReentrancyNotAllowed,
    /// Length of the seed is too long for address generation
    MaxSeedLengthExceeded,
    /// Provided seeds do not result in a valid address
    InvalidSeeds,
    /// Failed to reallocate account data of this length
    InvalidRealloc,
    /// Computational budget exceeded
    ComputationalBudgetExceeded,
    /// Cross-program invocation with unauthorized signer or writable account
    PrivilegeEscalation,
    /// Failed to create program execution environment
    ProgramEnvironmentSetupFailure,
    /// Program failed to complete
    ProgramFailedToComplete,
    /// Program failed to compile
    ProgramFailedToCompile,
    /// Account is immutable
    Immutable,
    /// Incorrect authority provided
    IncorrectAuthority,
    /// Failed to serialize or deserialize account data
    ///
    /// Warning: This error should never be emitted by the runtime.
    ///
    /// This error includes strings from the underlying 3rd party Borsh crate
    /// which can be dangerous because the error strings could change across
    /// Borsh versions. Only programs can use this error because they are
    /// consistent across Solana software versions.
    ///
    BorshIoError(Option<String>),
    /// An account does not have enough lamports to be rent-exempt
    AccountNotRentExempt,
    /// Invalid account owner
    InvalidAccountOwner,
    /// Program arithmetic overflowed
    ArithmeticOverflow,
    /// Unsupported sysvar
    UnsupportedSysvar,
    /// Illegal account owner
    IllegalOwner,
    /// Accounts data allocations exceeded the maximum allowed per transaction
    MaxAccountsDataAllocationsExceeded,
    /// Max accounts exceeded
    MaxAccountsExceeded,
    /// Max instruction trace length exceeded
    MaxInstructionTraceLengthExceeded,
    /// Builtin programs must consume compute units
    BuiltinProgramsMustConsumeComputeUnits,
    // Note: For any new error added here an equivalent ProgramError and its
    // conversions must also be added
}

impl From<solana_instruction::error::InstructionError> for InstructionError {
    fn from(value: solana_instruction::error::InstructionError) -> Self {
        use solana_instruction::error::InstructionError;
        match value {
            InstructionError::GenericError => Self::GenericError,
            InstructionError::InvalidArgument => Self::InvalidArgument,
            InstructionError::InvalidInstructionData => Self::InvalidInstructionData,
            InstructionError::InvalidAccountData => Self::InvalidAccountData,
            InstructionError::AccountDataTooSmall => Self::AccountDataTooSmall,
            InstructionError::InsufficientFunds => Self::InsufficientFunds,
            InstructionError::IncorrectProgramId => Self::IncorrectProgramId,
            InstructionError::MissingRequiredSignature => Self::MissingRequiredSignature,
            InstructionError::AccountAlreadyInitialized => Self::AccountAlreadyInitialized,
            InstructionError::UninitializedAccount => Self::UninitializedAccount,
            InstructionError::UnbalancedInstruction => Self::UnbalancedInstruction,
            InstructionError::ModifiedProgramId => Self::ModifiedProgramId,
            InstructionError::ExternalAccountLamportSpend => Self::ExternalAccountLamportSpend,
            InstructionError::ExternalAccountDataModified => Self::ExternalAccountDataModified,
            InstructionError::ReadonlyLamportChange => Self::ReadonlyLamportChange,
            InstructionError::ReadonlyDataModified => Self::ReadonlyDataModified,
            InstructionError::DuplicateAccountIndex => Self::DuplicateAccountIndex,
            InstructionError::ExecutableModified => Self::ExecutableModified,
            InstructionError::RentEpochModified => Self::RentEpochModified,
            InstructionError::NotEnoughAccountKeys => Self::NotEnoughAccountKeys,
            InstructionError::AccountDataSizeChanged => Self::AccountDataSizeChanged,
            InstructionError::AccountNotExecutable => Self::AccountNotExecutable,
            InstructionError::AccountBorrowFailed => Self::AccountBorrowFailed,
            InstructionError::AccountBorrowOutstanding => Self::AccountBorrowOutstanding,
            InstructionError::DuplicateAccountOutOfSync => Self::DuplicateAccountOutOfSync,
            InstructionError::Custom(err) => Self::Custom(err),
            InstructionError::InvalidError => Self::InvalidError,
            InstructionError::ExecutableDataModified => Self::ExecutableDataModified,
            InstructionError::ExecutableLamportChange => Self::ExecutableLamportChange,
            InstructionError::ExecutableAccountNotRentExempt => {
                Self::ExecutableAccountNotRentExempt
            }
            InstructionError::UnsupportedProgramId => Self::UnsupportedProgramId,
            InstructionError::CallDepth => Self::CallDepth,
            InstructionError::MissingAccount => Self::MissingAccount,
            InstructionError::ReentrancyNotAllowed => Self::ReentrancyNotAllowed,
            InstructionError::MaxSeedLengthExceeded => Self::MaxSeedLengthExceeded,
            InstructionError::InvalidSeeds => Self::InvalidSeeds,
            InstructionError::InvalidRealloc => Self::InvalidRealloc,
            InstructionError::ComputationalBudgetExceeded => Self::ComputationalBudgetExceeded,
            InstructionError::PrivilegeEscalation => Self::PrivilegeEscalation,
            InstructionError::ProgramEnvironmentSetupFailure => {
                Self::ProgramEnvironmentSetupFailure
            }
            InstructionError::ProgramFailedToComplete => Self::ProgramFailedToComplete,
            InstructionError::ProgramFailedToCompile => Self::ProgramFailedToCompile,
            InstructionError::Immutable => Self::Immutable,
            InstructionError::IncorrectAuthority => Self::IncorrectAuthority,
<<<<<<< HEAD
            InstructionError::BorshIoError => Self::BorshIoError(None),
=======
            // Use an empty string for backwards compatibility with the canister's Candid API.
            // The linked PR (https://github.com/anza-xyz/solana-sdk/pull/12) removed the
            // string payload from `InstructionError::BorshIoError`, so we serialize it as
            // `""` to avoid a breaking change.
            InstructionError::BorshIoError => Self::BorshIoError(String::new()),
>>>>>>> f141f901
            InstructionError::AccountNotRentExempt => Self::AccountNotRentExempt,
            InstructionError::InvalidAccountOwner => Self::InvalidAccountOwner,
            InstructionError::ArithmeticOverflow => Self::ArithmeticOverflow,
            InstructionError::UnsupportedSysvar => Self::UnsupportedSysvar,
            InstructionError::IllegalOwner => Self::IllegalOwner,
            InstructionError::MaxAccountsDataAllocationsExceeded => {
                Self::MaxAccountsDataAllocationsExceeded
            }
            InstructionError::MaxAccountsExceeded => Self::MaxAccountsExceeded,
            InstructionError::MaxInstructionTraceLengthExceeded => {
                Self::MaxInstructionTraceLengthExceeded
            }
            InstructionError::BuiltinProgramsMustConsumeComputeUnits => {
                Self::BuiltinProgramsMustConsumeComputeUnits
            }
        }
    }
}

impl From<InstructionError> for solana_instruction::error::InstructionError {
    fn from(value: InstructionError) -> Self {
        match value {
            InstructionError::GenericError => {
                solana_instruction::error::InstructionError::GenericError
            }
            InstructionError::InvalidArgument => {
                solana_instruction::error::InstructionError::InvalidArgument
            }
            InstructionError::InvalidInstructionData => {
                solana_instruction::error::InstructionError::InvalidInstructionData
            }
            InstructionError::InvalidAccountData => {
                solana_instruction::error::InstructionError::InvalidAccountData
            }
            InstructionError::AccountDataTooSmall => {
                solana_instruction::error::InstructionError::AccountDataTooSmall
            }
            InstructionError::InsufficientFunds => {
                solana_instruction::error::InstructionError::InsufficientFunds
            }
            InstructionError::IncorrectProgramId => {
                solana_instruction::error::InstructionError::IncorrectProgramId
            }
            InstructionError::MissingRequiredSignature => {
                solana_instruction::error::InstructionError::MissingRequiredSignature
            }
            InstructionError::AccountAlreadyInitialized => {
                solana_instruction::error::InstructionError::AccountAlreadyInitialized
            }
            InstructionError::UninitializedAccount => {
                solana_instruction::error::InstructionError::UninitializedAccount
            }
            InstructionError::UnbalancedInstruction => {
                solana_instruction::error::InstructionError::UnbalancedInstruction
            }
            InstructionError::ModifiedProgramId => {
                solana_instruction::error::InstructionError::ModifiedProgramId
            }
            InstructionError::ExternalAccountLamportSpend => {
                solana_instruction::error::InstructionError::ExternalAccountLamportSpend
            }
            InstructionError::ExternalAccountDataModified => {
                solana_instruction::error::InstructionError::ExternalAccountDataModified
            }
            InstructionError::ReadonlyLamportChange => {
                solana_instruction::error::InstructionError::ReadonlyLamportChange
            }
            InstructionError::ReadonlyDataModified => {
                solana_instruction::error::InstructionError::ReadonlyDataModified
            }
            InstructionError::DuplicateAccountIndex => {
                solana_instruction::error::InstructionError::DuplicateAccountIndex
            }
            InstructionError::ExecutableModified => {
                solana_instruction::error::InstructionError::ExecutableModified
            }
            InstructionError::RentEpochModified => {
                solana_instruction::error::InstructionError::RentEpochModified
            }
            InstructionError::NotEnoughAccountKeys => {
                solana_instruction::error::InstructionError::NotEnoughAccountKeys
            }
            InstructionError::AccountDataSizeChanged => {
                solana_instruction::error::InstructionError::AccountDataSizeChanged
            }
            InstructionError::AccountNotExecutable => {
                solana_instruction::error::InstructionError::AccountNotExecutable
            }
            InstructionError::AccountBorrowFailed => {
                solana_instruction::error::InstructionError::AccountBorrowFailed
            }
            InstructionError::AccountBorrowOutstanding => {
                solana_instruction::error::InstructionError::AccountBorrowOutstanding
            }
            InstructionError::DuplicateAccountOutOfSync => {
                solana_instruction::error::InstructionError::DuplicateAccountOutOfSync
            }
            InstructionError::Custom(err) => {
                solana_instruction::error::InstructionError::Custom(err)
            }
            InstructionError::InvalidError => {
                solana_instruction::error::InstructionError::InvalidError
            }
            InstructionError::ExecutableDataModified => {
                solana_instruction::error::InstructionError::ExecutableDataModified
            }
            InstructionError::ExecutableLamportChange => {
                solana_instruction::error::InstructionError::ExecutableLamportChange
            }
            InstructionError::ExecutableAccountNotRentExempt => {
                solana_instruction::error::InstructionError::ExecutableAccountNotRentExempt
            }
            InstructionError::UnsupportedProgramId => {
                solana_instruction::error::InstructionError::UnsupportedProgramId
            }
            InstructionError::CallDepth => solana_instruction::error::InstructionError::CallDepth,
            InstructionError::MissingAccount => {
                solana_instruction::error::InstructionError::MissingAccount
            }
            InstructionError::ReentrancyNotAllowed => {
                solana_instruction::error::InstructionError::ReentrancyNotAllowed
            }
            InstructionError::MaxSeedLengthExceeded => {
                solana_instruction::error::InstructionError::MaxSeedLengthExceeded
            }
            InstructionError::InvalidSeeds => {
                solana_instruction::error::InstructionError::InvalidSeeds
            }
            InstructionError::InvalidRealloc => {
                solana_instruction::error::InstructionError::InvalidRealloc
            }
            InstructionError::ComputationalBudgetExceeded => {
                solana_instruction::error::InstructionError::ComputationalBudgetExceeded
            }
            InstructionError::PrivilegeEscalation => {
                solana_instruction::error::InstructionError::PrivilegeEscalation
            }
            InstructionError::ProgramEnvironmentSetupFailure => {
                solana_instruction::error::InstructionError::ProgramEnvironmentSetupFailure
            }
            InstructionError::ProgramFailedToComplete => {
                solana_instruction::error::InstructionError::ProgramFailedToComplete
            }
            InstructionError::ProgramFailedToCompile => {
                solana_instruction::error::InstructionError::ProgramFailedToCompile
            }
            InstructionError::Immutable => solana_instruction::error::InstructionError::Immutable,
            InstructionError::IncorrectAuthority => {
                solana_instruction::error::InstructionError::IncorrectAuthority
            }
            InstructionError::BorshIoError(_) => {
                solana_instruction::error::InstructionError::BorshIoError
            }
            InstructionError::AccountNotRentExempt => {
                solana_instruction::error::InstructionError::AccountNotRentExempt
            }
            InstructionError::InvalidAccountOwner => {
                solana_instruction::error::InstructionError::InvalidAccountOwner
            }
            InstructionError::ArithmeticOverflow => {
                solana_instruction::error::InstructionError::ArithmeticOverflow
            }
            InstructionError::UnsupportedSysvar => {
                solana_instruction::error::InstructionError::UnsupportedSysvar
            }
            InstructionError::IllegalOwner => {
                solana_instruction::error::InstructionError::IllegalOwner
            }
            InstructionError::MaxAccountsDataAllocationsExceeded => {
                solana_instruction::error::InstructionError::MaxAccountsDataAllocationsExceeded
            }
            InstructionError::MaxAccountsExceeded => {
                solana_instruction::error::InstructionError::MaxAccountsExceeded
            }
            InstructionError::MaxInstructionTraceLengthExceeded => {
                solana_instruction::error::InstructionError::MaxInstructionTraceLengthExceeded
            }
            InstructionError::BuiltinProgramsMustConsumeComputeUnits => {
                solana_instruction::error::InstructionError::BuiltinProgramsMustConsumeComputeUnits
            }
        }
    }
}<|MERGE_RESOLUTION|>--- conflicted
+++ resolved
@@ -491,15 +491,11 @@
             InstructionError::ProgramFailedToCompile => Self::ProgramFailedToCompile,
             InstructionError::Immutable => Self::Immutable,
             InstructionError::IncorrectAuthority => Self::IncorrectAuthority,
-<<<<<<< HEAD
-            InstructionError::BorshIoError => Self::BorshIoError(None),
-=======
             // Use an empty string for backwards compatibility with the canister's Candid API.
             // The linked PR (https://github.com/anza-xyz/solana-sdk/pull/12) removed the
             // string payload from `InstructionError::BorshIoError`, so we serialize it as
             // `""` to avoid a breaking change.
             InstructionError::BorshIoError => Self::BorshIoError(String::new()),
->>>>>>> f141f901
             InstructionError::AccountNotRentExempt => Self::AccountNotRentExempt,
             InstructionError::InvalidAccountOwner => Self::InvalidAccountOwner,
             InstructionError::ArithmeticOverflow => Self::ArithmeticOverflow,
