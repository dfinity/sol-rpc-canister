--- conflicted
+++ resolved
@@ -123,11 +123,8 @@
     /// are generally too large to be supported by the ICP.
     #[serde(rename = "transactionDetails")]
     pub transaction_details: Option<TransactionDetails>,
-<<<<<<< HEAD
     /// Whether to populate the rewards array. If not provided, the default includes rewards.
     pub rewards: Option<bool>,
-=======
->>>>>>> 4da0bd59
 }
 
 impl From<Slot> for GetBlockParams {
