[package]
name = "sol_rpc_client"
version = "0.1.0"
description = "Client to interact with the SOL RPC canister"
authors.workspace = true
edition.workspace = true
repository.workspace = true
homepage.workspace = true
license.workspace = true
readme = "README.md"
include = ["src", "Cargo.toml", "CHANGELOG.md", "LICENSE", "README.md"]

[dependencies]
async-trait = { workspace = true }
candid = { workspace = true }
derive_more = { workspace = true }
ic-cdk = { workspace = true }
<<<<<<< HEAD
ic-ed25519 = { workspace = true }
=======
ic-ed25519 = { workspace = true, optional = true }
>>>>>>> 8c27c3ac
serde = { workspace = true }
serde_json = { workspace = true }
solana-account = { workspace = true }
solana-account-decoder-client-types = { workspace = true }
<<<<<<< HEAD
solana-hash = { workspace = true }
solana-instruction = { workspace = true }
solana-keypair = { workspace = true }
solana-message = { workspace = true }
solana-program = { workspace = true }
solana-pubkey = { workspace = true }
solana-signature = { workspace = true }
solana-transaction = { workspace = true }
=======
solana-hash = { workspace = true, optional = true }
solana-instruction = { workspace = true }
solana-keypair = { workspace = true, optional = true }
solana-message = { workspace = true, optional = true }
solana-program = { workspace = true, optional = true }
solana-pubkey = { workspace = true }
solana-signature = { workspace = true }
solana-transaction = { workspace = true, optional = true }
>>>>>>> 8c27c3ac
solana-transaction-error = { workspace = true }
solana-transaction-status-client-types = { workspace = true }
sol_rpc_types = { version = "0.1.0", path = "../types" }
strum = { workspace = true }

[features]
ed25519 = [
    "ic-ed25519",
    "solana-hash",
    "solana-keypair",
    "solana-message",
    "solana-program",
    "solana-transaction",
]

[dev-dependencies]
assert_matches = { workspace = true }
tokio = { workspace = true, features = ["full"] }<|MERGE_RESOLUTION|>--- conflicted
+++ resolved
@@ -15,25 +15,11 @@
 candid = { workspace = true }
 derive_more = { workspace = true }
 ic-cdk = { workspace = true }
-<<<<<<< HEAD
-ic-ed25519 = { workspace = true }
-=======
 ic-ed25519 = { workspace = true, optional = true }
->>>>>>> 8c27c3ac
 serde = { workspace = true }
 serde_json = { workspace = true }
 solana-account = { workspace = true }
 solana-account-decoder-client-types = { workspace = true }
-<<<<<<< HEAD
-solana-hash = { workspace = true }
-solana-instruction = { workspace = true }
-solana-keypair = { workspace = true }
-solana-message = { workspace = true }
-solana-program = { workspace = true }
-solana-pubkey = { workspace = true }
-solana-signature = { workspace = true }
-solana-transaction = { workspace = true }
-=======
 solana-hash = { workspace = true, optional = true }
 solana-instruction = { workspace = true }
 solana-keypair = { workspace = true, optional = true }
@@ -42,7 +28,6 @@
 solana-pubkey = { workspace = true }
 solana-signature = { workspace = true }
 solana-transaction = { workspace = true, optional = true }
->>>>>>> 8c27c3ac
 solana-transaction-error = { workspace = true }
 solana-transaction-status-client-types = { workspace = true }
 sol_rpc_types = { version = "0.1.0", path = "../types" }
