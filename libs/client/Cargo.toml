--- conflicted
+++ resolved
@@ -29,8 +29,5 @@
 strum = { workspace = true }
 
 [dev-dependencies]
-<<<<<<< HEAD
-=======
 assert_matches = { workspace = true }
->>>>>>> 3a70730f
 tokio = { workspace = true, features = ["full"] }