[package]
name = "sol_rpc_client"
version = "0.1.0"
description = "Client to interact with the SOL RPC canister"
authors.workspace = true
edition.workspace = true
repository.workspace = true
homepage.workspace = true
license.workspace = true
readme = "README.md"
include = ["src", "Cargo.toml", "CHANGELOG.md", "LICENSE", "README.md"]

[dependencies]
async-trait = { workspace = true }
candid = { workspace = true }
ic-cdk = { workspace = true }
serde = { workspace = true }
serde_json = { workspace = true }
solana-account = { workspace = true }
solana-account-decoder-client-types = { workspace = true }
solana-clock = { workspace = true }
<<<<<<< HEAD
sol_rpc_types = { path = "../types" }
strum = {workspace = true}
=======
solana-pubkey = { workspace = true }
sol_rpc_types = { path = "../types" }
>>>>>>> 3993c57a
<|MERGE_RESOLUTION|>--- conflicted
+++ resolved
@@ -19,10 +19,6 @@
 solana-account = { workspace = true }
 solana-account-decoder-client-types = { workspace = true }
 solana-clock = { workspace = true }
-<<<<<<< HEAD
-sol_rpc_types = { path = "../types" }
-strum = {workspace = true}
-=======
 solana-pubkey = { workspace = true }
 sol_rpc_types = { path = "../types" }
->>>>>>> 3993c57a
+strum = {workspace = true}