[package]
name = "sol_rpc_client"
version = "0.1.0"
description = "Client to interact with the SOL RPC canister"
authors.workspace = true
edition.workspace = true
repository.workspace = true
homepage.workspace = true
license.workspace = true
readme = "README.md"
include = ["src", "Cargo.toml", "CHANGELOG.md", "LICENSE", "README.md"]

[dependencies]
async-trait = { workspace = true }
candid = { workspace = true }
ic-cdk = { workspace = true }
serde = { workspace = true }
serde_json = { workspace = true }
solana-account = { workspace = true }
solana-account-decoder-client-types = { workspace = true }
solana-clock = { workspace = true }
solana-pubkey = { workspace = true }
<<<<<<< HEAD
solana-transaction-status-client-types = { workspace = true }
sol_rpc_types = { path = "../types" }
=======
sol_rpc_types = { path = "../types" }
strum = {workspace = true}
>>>>>>> 0a24245a
<|MERGE_RESOLUTION|>--- conflicted
+++ resolved
@@ -20,10 +20,6 @@
 solana-account-decoder-client-types = { workspace = true }
 solana-clock = { workspace = true }
 solana-pubkey = { workspace = true }
-<<<<<<< HEAD
 solana-transaction-status-client-types = { workspace = true }
 sol_rpc_types = { path = "../types" }
-=======
-sol_rpc_types = { path = "../types" }
-strum = {workspace = true}
->>>>>>> 0a24245a
+strum = {workspace = true}