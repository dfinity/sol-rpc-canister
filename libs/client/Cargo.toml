[package]
name = "sol_rpc_client"
version = "0.1.0"
description = "Client to interact with the SOL RPC canister"
authors.workspace = true
edition.workspace = true
repository.workspace = true
homepage.workspace = true
license.workspace = true
readme = "README.md"
include = ["src", "Cargo.toml", "CHANGELOG.md", "LICENSE", "README.md"]

[dependencies]
async-trait = { workspace = true }
candid = { workspace = true }
ic-cdk = { workspace = true }
serde = { workspace = true }
serde_json = { workspace = true }
solana-account = { workspace = true }
solana-account-decoder-client-types = { workspace = true }
solana-clock = { workspace = true }
solana-pubkey = { workspace = true }
<<<<<<< HEAD
solana-signature = { workspace = true }
sol_rpc_types = { path = "../types" }
=======
sol_rpc_types = { path = "../types" }
strum = {workspace = true}
>>>>>>> b6245c17
<|MERGE_RESOLUTION|>--- conflicted
+++ resolved
@@ -20,10 +20,6 @@
 solana-account-decoder-client-types = { workspace = true }
 solana-clock = { workspace = true }
 solana-pubkey = { workspace = true }
-<<<<<<< HEAD
 solana-signature = { workspace = true }
 sol_rpc_types = { path = "../types" }
-=======
-sol_rpc_types = { path = "../types" }
-strum = {workspace = true}
->>>>>>> b6245c17
+strum = {workspace = true}