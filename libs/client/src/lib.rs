//! Client to interact with the SOL RPC canister

#![forbid(unsafe_code)]
#![forbid(missing_docs)]

use async_trait::async_trait;
use candid::{utils::ArgumentEncoder, CandidType, Principal};
use ic_cdk::api::call::RejectionCode;
use serde::de::DeserializeOwned;
use sol_rpc_types::{
<<<<<<< HEAD
    CommitmentLevel, GetSlotParams, RpcConfig, RpcResult, RpcSource, RpcSources, SolanaCluster,
    SupportedRpcProvider, SupportedRpcProviderId,
=======
    GetSlotParams, RpcConfig, RpcSources, SolanaCluster, SupportedRpcProvider,
    SupportedRpcProviderId,
>>>>>>> f961dbb0
};
use solana_clock::Slot;

/// Abstract the canister runtime so that the client code can be reused:
/// * in production using `ic_cdk`,
/// * in unit tests by mocking this trait,
/// * in integration tests by implementing this trait for `PocketIc`.
#[async_trait]
pub trait Runtime {
    /// Defines how asynchronous inter-canister update calls are made.
    async fn update_call<In, Out>(
        &self,
        id: Principal,
        method: &str,
        args: In,
        cycles: u128,
    ) -> Result<Out, (RejectionCode, String)>
    where
        In: ArgumentEncoder + Send,
        Out: CandidType + DeserializeOwned;

    /// Defines how asynchronous inter-canister query calls are made.
    async fn query_call<In, Out>(
        &self,
        id: Principal,
        method: &str,
        args: In,
    ) -> Result<Out, (RejectionCode, String)>
    where
        In: ArgumentEncoder + Send,
        Out: CandidType + DeserializeOwned;
}

/// Client to interact with the SOL RPC canister.
#[derive(Clone, Eq, PartialEq, Debug)]
pub struct SolRpcClient<R: Runtime> {
    /// This setup's canister [`Runtime`].
    pub runtime: R,
    /// The [`Principal`] of the SOL RPC canister.
    pub sol_rpc_canister: Principal,
}

impl SolRpcClient<IcRuntime> {
    /// Instantiate a new client to be used by a canister on the Internet Computer.
    ///
    /// To use another runtime, see [`Self::new`].
    pub fn new_for_ic(sol_rpc_canister: Principal) -> Self {
        Self {
            runtime: IcRuntime {},
            sol_rpc_canister,
        }
    }
}

impl<R: Runtime> SolRpcClient<R> {
    /// Instantiate a new client with a specific runtime.
    ///
    /// To use the client inside a canister, see [`SolRpcClient<IcRuntime>::new_for_ic`].
    pub fn new(runtime: R, sol_rpc_canister: Principal) -> Self {
        Self {
            runtime,
            sol_rpc_canister,
        }
    }

    /// Call `getProviders` on the SOL RPC canister.
    pub async fn get_providers(&self) -> Vec<(SupportedRpcProviderId, SupportedRpcProvider)> {
        self.runtime
            .query_call(self.sol_rpc_canister, "getProviders", ())
            .await
            .unwrap()
    }

    /// Call `updateApiKeys` on the SOL RPC canister.
    pub async fn update_api_keys(&self, api_keys: &[(SupportedRpcProviderId, Option<String>)]) {
        self.runtime
            .update_call(
                self.sol_rpc_canister,
                "updateApiKeys",
                (api_keys.to_vec(),),
                10_000,
            )
            .await
            .unwrap()
    }

    /// Call `getSlot` on the SOL RPC canister.
<<<<<<< HEAD
    pub async fn get_slot(&self) -> sol_rpc_types::MultiRpcResult<Slot> {
=======
    pub async fn get_slot(
        &self,
        params: Option<GetSlotParams>,
    ) -> sol_rpc_types::MultiRpcResult<Slot> {
>>>>>>> f961dbb0
        self.runtime
            .update_call(
                self.sol_rpc_canister,
                "getSlot",
                (
                    RpcSources::Default(SolanaCluster::Devnet),
                    None::<RpcConfig>,
<<<<<<< HEAD
                    Some(GetSlotParams {
                        commitment: Option::from(CommitmentLevel::Finalized),
                        min_context_slot: None,
                    }),
=======
                    params,
>>>>>>> f961dbb0
                ),
                1_000_000_000,
            )
            .await
            .expect("Client error: failed to call getSlot")
    }

    /// Call `request` on the SOL RPC canister.
    pub async fn request(
        &self,
        service: RpcSource,
        json_rpc_payload: &str,
        max_response_bytes: u64,
        cycles: u128,
    ) -> RpcResult<String> {
        self.runtime
            .update_call(
                self.sol_rpc_canister,
                "request",
                (service, json_rpc_payload, max_response_bytes),
                cycles,
            )
            .await
            .unwrap()
    }
}

#[derive(Copy, Clone, Eq, PartialEq, Debug)]
struct IcRuntime {}

#[async_trait]
impl Runtime for IcRuntime {
    async fn update_call<In, Out>(
        &self,
        id: Principal,
        method: &str,
        args: In,
        cycles: u128,
    ) -> Result<Out, (RejectionCode, String)>
    where
        In: ArgumentEncoder + Send,
        Out: CandidType + DeserializeOwned,
    {
        ic_cdk::api::call::call_with_payment128(id, method, args, cycles)
            .await
            .map(|(res,)| res)
    }

    async fn query_call<In, Out>(
        &self,
        id: Principal,
        method: &str,
        args: In,
    ) -> Result<Out, (RejectionCode, String)>
    where
        In: ArgumentEncoder + Send,
        Out: CandidType + DeserializeOwned,
    {
        ic_cdk::api::call::call(id, method, args)
            .await
            .map(|(res,)| res)
    }
}<|MERGE_RESOLUTION|>--- conflicted
+++ resolved
@@ -8,13 +8,8 @@
 use ic_cdk::api::call::RejectionCode;
 use serde::de::DeserializeOwned;
 use sol_rpc_types::{
-<<<<<<< HEAD
-    CommitmentLevel, GetSlotParams, RpcConfig, RpcResult, RpcSource, RpcSources, SolanaCluster,
+    GetSlotParams, RpcConfig, RpcResult, RpcSource, RpcSources, SolanaCluster,
     SupportedRpcProvider, SupportedRpcProviderId,
-=======
-    GetSlotParams, RpcConfig, RpcSources, SolanaCluster, SupportedRpcProvider,
-    SupportedRpcProviderId,
->>>>>>> f961dbb0
 };
 use solana_clock::Slot;
 
@@ -102,14 +97,10 @@
     }
 
     /// Call `getSlot` on the SOL RPC canister.
-<<<<<<< HEAD
-    pub async fn get_slot(&self) -> sol_rpc_types::MultiRpcResult<Slot> {
-=======
     pub async fn get_slot(
         &self,
         params: Option<GetSlotParams>,
     ) -> sol_rpc_types::MultiRpcResult<Slot> {
->>>>>>> f961dbb0
         self.runtime
             .update_call(
                 self.sol_rpc_canister,
@@ -117,14 +108,7 @@
                 (
                     RpcSources::Default(SolanaCluster::Devnet),
                     None::<RpcConfig>,
-<<<<<<< HEAD
-                    Some(GetSlotParams {
-                        commitment: Option::from(CommitmentLevel::Finalized),
-                        min_context_slot: None,
-                    }),
-=======
                     params,
->>>>>>> f961dbb0
                 ),
                 1_000_000_000,
             )
