--- conflicted
+++ resolved
@@ -42,25 +42,17 @@
 
 pub use request::{Request, RequestBuilder, SolRpcRequest};
 
-use crate::request::{GetSlotRequest, RawRequest};
+use crate::request::{GetAccountInfoRequest, GetSlotRequest, RawRequest};
 use async_trait::async_trait;
 use candid::{utils::ArgumentEncoder, CandidType, Principal};
 use ic_cdk::api::call::RejectionCode;
 use serde::de::DeserializeOwned;
 use sol_rpc_types::{
-<<<<<<< HEAD
-    GetAccountInfoParams, GetSlotParams, GetSlotRpcConfig, RpcConfig, RpcSources,
-    SupportedRpcProvider, SupportedRpcProviderId,
-=======
-    GetSlotParams, GetSlotRpcConfig, RpcConfig, RpcSources, SolanaCluster, SupportedRpcProvider,
-    SupportedRpcProviderId,
->>>>>>> 247b7342
+    AccountInfo, GetAccountInfoParams, GetSlotParams, GetSlotRpcConfig, RpcConfig, RpcSources,
+    SolanaCluster, SupportedRpcProvider, SupportedRpcProviderId,
 };
-use solana_account_decoder_client_types::UiAccount;
 use solana_clock::Slot;
-<<<<<<< HEAD
 use solana_pubkey::Pubkey;
-=======
 use std::sync::Arc;
 
 /// The principal identifying the productive Solana RPC canister under NNS control.
@@ -72,7 +64,6 @@
 /// assert_eq!(SOL_RPC_CANISTER, Principal::from_text("tghme-zyaaa-aaaar-qarca-cai").unwrap())
 /// ```
 pub const SOL_RPC_CANISTER: Principal = Principal::from_slice(&[0, 0, 0, 0, 2, 48, 4, 68, 1, 1]);
->>>>>>> 247b7342
 
 /// Abstract the canister runtime so that the client code can be reused:
 /// * in production using `ic_cdk`,
@@ -198,6 +189,24 @@
 }
 
 impl<R> SolRpcClient<R> {
+    /// Call `getAccountInfo` on the SOL RPC canister.
+    // TODO XC-288 This should return a UiAccount (which is not a candid type)
+    pub fn get_account_info(
+        &self,
+        pubkey: Pubkey,
+    ) -> RequestBuilder<
+        R,
+        RpcConfig,
+        (sol_rpc_types::Pubkey, Option<GetAccountInfoParams>),
+        sol_rpc_types::MultiRpcResult<AccountInfo>,
+    > {
+        RequestBuilder::new(
+            self.clone(),
+            GetAccountInfoRequest::new(pubkey.into()),
+            10_000_000_000,
+        )
+    }
+
     /// Call `getSlot` on the SOL RPC canister.
     pub fn get_slot(
         &self,
@@ -247,49 +256,7 @@
             .unwrap()
     }
 
-<<<<<<< HEAD
-    /// Call `getAccountInfo` on the SOL RPC canister.
-    ///
-    /// This method returns a [`UiAccount`] which contains the whole response from the Solana
-    /// `getAccountInfo` call. A [`solana_account::Account`] instance may be obtained as using
-    /// the [`UiAccount::decode`] method.
-    ///
-    /// Note, however that [`solana_account::Account`] does not include the `space` field from the
-    /// response and does not support all account data encoding formats.
-    ///
-    /// [`UiAccount`]: solana_account_decoder_client_types::UiAccount
-    pub async fn get_account_info(
-        &self,
-        pubkey: Pubkey,
-        params: Option<GetAccountInfoParams>,
-    ) -> sol_rpc_types::MultiRpcResult<UiAccount> {
-        self.runtime
-            .update_call::<(
-                RpcSources,
-                Option<RpcConfig>,
-                sol_rpc_types::Pubkey,
-                Option<GetAccountInfoParams>,
-            ), sol_rpc_types::MultiRpcResult<sol_rpc_types::AccountInfo>>(
-                self.sol_rpc_canister,
-                "getAccountInfo",
-                (
-                    self.rpc_sources.clone(),
-                    self.rpc_config.clone(),
-                    pubkey.into(),
-                    params,
-                ),
-                10_000_000_000,
-            )
-            .await
-            .expect("Client error: failed to call `getAccountInfo`")
-            .map(UiAccount::from)
-    }
-
-    /// Call `getSlot` on the SOL RPC canister.
-    pub async fn get_slot(
-=======
     async fn execute_request<Config, Params, Output>(
->>>>>>> 247b7342
         &self,
         request: Request<Config, Params, Output>,
     ) -> Output
@@ -316,15 +283,9 @@
     }
 }
 
-<<<<<<< HEAD
-/// Runtime to be used by canisters on the Internet Computer.
-#[derive(Copy, Clone, Eq, PartialEq, Debug)]
-pub struct IcRuntime {}
-=======
 /// Runtime when interacting with a canister running on the Internet Computer.
 #[derive(Copy, Clone, Eq, PartialEq, Debug)]
 pub struct IcRuntime;
->>>>>>> 247b7342
 
 #[async_trait]
 impl Runtime for IcRuntime {
