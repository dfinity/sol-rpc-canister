//! Client to interact with the SOL RPC canister
//!
//! # Examples
//!
//! ## Configuring the client
//!
//! By default, any RPC endpoint supported by the SOL RPC canister will call 3 providers and require equality between their results.
//! It is possible to customize the client so that another strategy, such as 3-out-of-2 in the example below, is used for all following calls.
//!
//! ```rust
//! use candid::Principal;
//! use sol_rpc_client::SolRpcClient;
//! use sol_rpc_types::{ConsensusStrategy, RpcConfig, RpcSources, SolanaCluster};
//!
//! let client = SolRpcClient::builder_for_ic()
//!     .with_rpc_sources(RpcSources::Default(SolanaCluster::Mainnet))
//!     .with_rpc_config(RpcConfig {
//!         response_consensus: Some(ConsensusStrategy::Threshold {
//!             total: Some(3),
//!             min: 2,
//!         }),
//!         ..Default::default()
//!     })
//!     .build();
//! ```
//!
//! ## Estimating the amount of cycles to send
//!
//! Every call made to the SOL RPC canister that triggers HTTPs outcalls (e.g., `getSlot`)
//! needs to attach some cycles to pay for the call.
//! By default, the client will attach some amount of cycles that should be sufficient for most cases.
//!
//! If this is not the case, the amount of cycles to be sent can be changed as follows:
//! 1. Determine the required amount of cycles to send for a particular request.
//!    The SOL RPC canister offers some query endpoints (e.g., `getSlotCyclesCost`) for that purpose.
//!    This could help establishing a baseline so that the estimated cycles cost for similar requests
//!    can be extrapolated from it instead of making additional queries to the SOL RPC canister.
//! 2. Override the amount of cycles to send for that particular request.
//!    It's advisable to actually send *more* cycles than required, since *unused cycles will be refunded*.
//!
//! ```rust
//! use sol_rpc_client::SolRpcClient;
//! use sol_rpc_types::MultiRpcResult;
//!
//! # #[tokio::main]
//! # async fn main() -> Result<(), Box<dyn std::error::Error>> {
//! # use sol_rpc_types::RpcError;
//! let client = SolRpcClient::builder_for_ic()
//! #   .with_mocked_responses()
//! #   .with_response_for_method("getSlotCyclesCost", Ok::<u128, RpcError>(100_000_000_000))
//! #   .with_response_for_method("getSlot", MultiRpcResult::Consistent(Ok(332_577_897_u64)))
//!     .build();
//!
//! let request = client.get_slot();
//!
//! let minimum_required_cycles_amount = request.clone().request_cost().send().await.unwrap();
//!
//! let slot = request
//!     .with_cycles(minimum_required_cycles_amount)
//!     .send()
//!     .await
//!     .expect_consistent();
//!
//! assert_eq!(slot, Ok(332_577_897_u64));
//! # Ok(())
//! # }
//! ```
//!
//! ## Overriding client configuration for a specific call
//!
//! Besides changing the amount of cycles for a particular call as described above,
//! it is sometimes desirable to have a custom configuration for a specific
//! call that is different from the one used by the client for all the other calls.
//!
//! For example, maybe for most calls a 2 out-of 3 strategy is good enough, but for `getSlot`
//! your application requires a higher threshold and more robustness with a 3 out-of 5 :
//!
//! ```rust
//! use sol_rpc_client::SolRpcClient;
//! use sol_rpc_types::{
//!     ConsensusStrategy, GetSlotRpcConfig, MultiRpcResult, RpcConfig, RpcSources,
//!     SolanaCluster,
//! };
//!
//! # #[tokio::main]
//! # async fn main() -> Result<(), Box<dyn std::error::Error>> {
//! let client = SolRpcClient::builder_for_ic()
//! #   .with_default_mocked_response(MultiRpcResult::Consistent(Ok(332_577_897_u64)))
//!     .with_rpc_sources(RpcSources::Default(SolanaCluster::Mainnet))
//!     .with_rpc_config(RpcConfig {
//!         response_consensus: Some(ConsensusStrategy::Threshold {
//!             total: Some(3),
//!             min: 2,
//!         }),
//!     ..Default::default()
//!     })
//!     .build();
//!
//! let slot = client
//!     .get_slot()
//!     .with_rpc_config(GetSlotRpcConfig {
//!         response_consensus: Some(ConsensusStrategy::Threshold {
//!             total: Some(5),
//!             min: 3,
//!         }),
//!         ..Default::default()
//!     })
//!     .send()
//!     .await
//!     .expect_consistent();
//!
//! assert_eq!(slot, Ok(332_577_897_u64));
//! # Ok(())
//! # }
//! ```
//!
//! ⚠️ **Build Requirements**
//!
//! If you are using the `sol_rpc_client` crate inside a canister, make sure to follow the steps
//! outlined [here](https://github.com/dfinity/sol-rpc-canister/blob/main/libs/client/README.md#build-requirements)
//! to ensure your code compiles.

#![forbid(unsafe_code)]
#![forbid(missing_docs)]

#[cfg(feature = "ed25519")]
pub mod ed25519;
#[cfg(not(target_arch = "wasm32"))]
pub mod fixtures;
pub mod nonce;
mod request;

use crate::request::{
    GetAccountInfoRequest, GetAccountInfoRequestBuilder, GetBalanceRequest,
    GetBalanceRequestBuilder, GetBlockRequest, GetBlockRequestBuilder,
    GetRecentPrioritizationFeesRequest, GetRecentPrioritizationFeesRequestBuilder,
    GetSignatureStatusesRequest, GetSignatureStatusesRequestBuilder,
    GetSignaturesForAddressRequest, GetSignaturesForAddressRequestBuilder, GetSlotRequest,
    GetSlotRequestBuilder, GetTokenAccountBalanceRequest, GetTokenAccountBalanceRequestBuilder,
    GetTransactionRequest, GetTransactionRequestBuilder, JsonRequest, JsonRequestBuilder,
    SendTransactionRequest, SendTransactionRequestBuilder,
};
use async_trait::async_trait;
use candid::{utils::ArgumentEncoder, CandidType, Principal};
use ic_cdk::api::call::RejectionCode as IcCdkRejectionCode;
use ic_error_types::RejectCode;
pub use request::{
    EstimateBlockhashRequestBuilder, EstimateRecentBlockhashError, Request, RequestBuilder,
    SolRpcEndpoint, SolRpcRequest,
};
use serde::de::DeserializeOwned;
use sol_rpc_types::{
    CommitmentLevel, ConsensusStrategy, GetAccountInfoParams, GetBalanceParams, GetBlockParams,
    GetRecentPrioritizationFeesParams, GetSignatureStatusesParams, GetSignaturesForAddressParams,
    GetTokenAccountBalanceParams, GetTransactionParams, Pubkey, RpcConfig, RpcResult, RpcSources,
    SendTransactionParams, SolanaCluster, SupportedRpcProvider, SupportedRpcProviderId,
};
use std::{fmt::Debug, sync::Arc};

/// The principal identifying the productive Solana RPC canister under NNS control.
///
/// ```rust
/// use candid::Principal;
/// use sol_rpc_client::SOL_RPC_CANISTER;
///
/// assert_eq!(SOL_RPC_CANISTER, Principal::from_text("tghme-zyaaa-aaaar-qarca-cai").unwrap())
/// ```
pub const SOL_RPC_CANISTER: Principal = Principal::from_slice(&[0, 0, 0, 0, 2, 48, 4, 68, 1, 1]);

/// Abstract the canister runtime so that the client code can be reused:
/// * in production using `ic_cdk`,
/// * in unit tests by mocking this trait,
/// * in integration tests by implementing this trait for `PocketIc`.
#[async_trait]
pub trait Runtime {
    /// Defines how asynchronous inter-canister update calls are made.
    async fn update_call<In, Out>(
        &self,
        id: Principal,
        method: &str,
        args: In,
        cycles: u128,
    ) -> Result<Out, (RejectCode, String)>
    where
        In: ArgumentEncoder + Send,
        Out: CandidType + DeserializeOwned;

    /// Defines how asynchronous inter-canister query calls are made.
    async fn query_call<In, Out>(
        &self,
        id: Principal,
        method: &str,
        args: In,
    ) -> Result<Out, (RejectCode, String)>
    where
        In: ArgumentEncoder + Send,
        Out: CandidType + DeserializeOwned;
}

/// Client to interact with the SOL RPC canister.
#[derive(Debug)]
pub struct SolRpcClient<R> {
    config: Arc<ClientConfig<R>>,
}

impl<R> Clone for SolRpcClient<R> {
    fn clone(&self) -> Self {
        Self {
            config: self.config.clone(),
        }
    }
}

impl<R> SolRpcClient<R> {
    /// Creates a [`ClientBuilder`] to configure a [`SolRpcClient`].
    pub fn builder(runtime: R, sol_rpc_canister: Principal) -> ClientBuilder<R> {
        ClientBuilder::new(runtime, sol_rpc_canister)
    }

    /// Returns a reference to the client's runtime.
    pub fn runtime(&self) -> &R {
        &self.config.runtime
    }
}

impl SolRpcClient<IcRuntime> {
    /// Creates a [`ClientBuilder`] to configure a [`SolRpcClient`] targeting [`SOL_RPC_CANISTER`]
    /// running on the Internet Computer.
    pub fn builder_for_ic() -> ClientBuilder<IcRuntime> {
        ClientBuilder::new(IcRuntime, SOL_RPC_CANISTER)
    }
}

/// Client to interact with the SOL RPC canister.
#[derive(Clone, Eq, PartialEq, Debug)]
pub struct ClientConfig<R> {
    runtime: R,
    sol_rpc_canister: Principal,
    rpc_config: Option<RpcConfig>,
    default_commitment_level: Option<CommitmentLevel>,
    rpc_sources: RpcSources,
}

/// A [`ClientBuilder`] to create a [`SolRpcClient`] with custom configuration.
#[must_use]
pub struct ClientBuilder<R> {
    config: ClientConfig<R>,
}

impl<R> ClientBuilder<R> {
    fn new(runtime: R, sol_rpc_canister: Principal) -> Self {
        Self {
            config: ClientConfig {
                runtime,
                sol_rpc_canister,
                rpc_config: None,
                default_commitment_level: None,
                rpc_sources: RpcSources::Default(SolanaCluster::Mainnet),
            },
        }
    }

    /// Modify the existing runtime by applying a transformation function.
    ///
    /// The transformation does not necessarily produce a runtime of the same type.
    pub fn with_runtime<S, F: FnOnce(R) -> S>(self, other_runtime: F) -> ClientBuilder<S> {
        ClientBuilder {
            config: ClientConfig {
                runtime: other_runtime(self.config.runtime),
                sol_rpc_canister: self.config.sol_rpc_canister,
                rpc_config: self.config.rpc_config,
                default_commitment_level: self.config.default_commitment_level,
                rpc_sources: self.config.rpc_sources,
            },
        }
    }

    /// Mutates the builder to use the given [`RpcSources`].
    pub fn with_rpc_sources(mut self, rpc_sources: RpcSources) -> Self {
        self.config.rpc_sources = rpc_sources;
        self
    }

    /// Mutates the builder to use the given [`RpcConfig`].
    pub fn with_rpc_config(mut self, rpc_config: RpcConfig) -> Self {
        self.config.rpc_config = Some(rpc_config);
        self
    }

    /// Mutates the builder to use the given [`ConsensusStrategy`] in the [`RpcConfig`].
    pub fn with_consensus_strategy(mut self, consensus_strategy: ConsensusStrategy) -> Self {
        self.config.rpc_config = Some(RpcConfig {
            response_consensus: Some(consensus_strategy),
            ..self.config.rpc_config.unwrap_or_default()
        });
        self
    }

    /// Mutates the builder to use the given `response_size_estimate` in the [`RpcConfig`].
    pub fn with_response_size_estimate(mut self, response_size_estimate: u64) -> Self {
        self.config.rpc_config = Some(RpcConfig {
            response_size_estimate: Some(response_size_estimate),
            ..self.config.rpc_config.unwrap_or_default()
        });
        self
    }

    /// Mutates the builder to use the given [`CommitmentLevel`].
    ///
    /// All requests made by the built client will use that commitment level.
    /// This can be overridden by each  request.
    pub fn with_default_commitment_level(mut self, commitment_level: CommitmentLevel) -> Self {
        self.config.default_commitment_level = Some(commitment_level);
        self
    }

    /// Creates a [`SolRpcClient`] from the configuration specified in the [`ClientBuilder`].
    pub fn build(self) -> SolRpcClient<R> {
        SolRpcClient {
            config: Arc::new(self.config),
        }
    }
}

impl<R> SolRpcClient<R> {
    /// Call `getAccountInfo` on the SOL RPC canister.
    ///
    /// # Examples
    ///
    /// ```rust
    /// use sol_rpc_client::SolRpcClient;
    /// use sol_rpc_types::{RpcSources, SolanaCluster};
    /// use solana_pubkey::pubkey;
    ///
    /// # #[tokio::main]
    /// # async fn main() -> Result<(), Box<dyn std::error::Error>> {
    /// # use sol_rpc_client::fixtures::usdc_account;
    /// # use sol_rpc_types::{AccountData, AccountEncoding, AccountInfo, MultiRpcResult};
    /// let client = SolRpcClient::builder_for_ic()
    /// #   .with_default_mocked_response(MultiRpcResult::Consistent(Ok(Some(usdc_account()))))
    ///     .with_rpc_sources(RpcSources::Default(SolanaCluster::Mainnet))
    ///     .build();
    ///
    /// let usdc_account = client
    ///     .get_account_info(pubkey!("EPjFWdd5AufqSSqeM2qN1xzybapC8G4wEGGkZwyTDt1v"))
    ///     .send()
    ///     .await
    ///     .expect_consistent()
    ///     .unwrap()
    ///     .unwrap();
    ///
    /// assert_eq!(usdc_account.owner, "TokenkegQfeZyiNwAJbNbGKPFXCWuBvf9Ss623VQ5DA".to_string());
    /// # Ok(())
    /// # }
    pub fn get_account_info(
        &self,
        params: impl Into<GetAccountInfoParams>,
    ) -> GetAccountInfoRequestBuilder<R> {
        RequestBuilder::new(
            self.clone(),
            GetAccountInfoRequest::new(params.into()),
            10_000_000_000,
        )
    }

    /// Call `getBalance` on the SOL RPC canister.
    ///
    /// # Examples
    ///
    /// ```rust
    /// use sol_rpc_client::SolRpcClient;
    /// use sol_rpc_types::{RpcSources, SolanaCluster};
    /// use solana_pubkey::pubkey;
    ///
    /// # #[tokio::main]
    /// # async fn main() -> Result<(), Box<dyn std::error::Error>> {
    /// # use sol_rpc_types::MultiRpcResult;
    /// let client = SolRpcClient::builder_for_ic()
    /// #   .with_default_mocked_response(MultiRpcResult::Consistent(Ok(389_086_612_571_u64)))
    ///     .with_rpc_sources(RpcSources::Default(SolanaCluster::Mainnet))
    ///     .build();
    ///
    /// let balance = client
    ///     .get_balance(pubkey!("EPjFWdd5AufqSSqeM2qN1xzybapC8G4wEGGkZwyTDt1v"))
    ///     .send()
    ///     .await
    ///     .expect_consistent();
    ///
    /// assert_eq!(balance, Ok(389_086_612_571_u64));
    /// # Ok(())
    /// # }
    /// ```
    pub fn get_balance(&self, params: impl Into<GetBalanceParams>) -> GetBalanceRequestBuilder<R> {
        RequestBuilder::new(
            self.clone(),
            GetBalanceRequest::new(params.into()),
            10_000_000_000,
        )
    }

    /// Call `getBlock` on the SOL RPC canister.
    ///
    /// # Examples
    ///
    /// ```rust
    /// use sol_rpc_client::SolRpcClient;
    /// use sol_rpc_types::{ConfirmedBlock, MultiRpcResult, RpcSources, SolanaCluster};
    /// use solana_pubkey::pubkey;
    /// use solana_reward_info::RewardType;
    /// use solana_transaction_status_client_types::{Reward, UiConfirmedBlock};
    ///
    /// # #[tokio::main]
    /// # async fn main() -> Result<(), Box<dyn std::error::Error>> {
    /// # use std::str::FromStr;
    /// # use sol_rpc_types::{Hash, Pubkey};
    /// let client = SolRpcClient::builder_for_ic()
    /// #   .with_default_mocked_response(MultiRpcResult::Consistent(Ok(ConfirmedBlock {
    /// #     previous_blockhash: Hash::from_str("4yeCoXK2Q4yXcunuLtF37yTE1wVD4x8313adneZDmi8w").unwrap(),
    /// #     blockhash: Hash::from_str("C6Cxgzq6yZWxjYnxwvxvP2dhWFeQSEVxRQbUXG2eMYsY").unwrap(),
    /// #     parent_slot: 343459193,
    /// #     block_time: Some(1748606929),
    /// #     block_height: Some(321673899),
    /// #     signatures: None,
    /// #     rewards: Some(vec![
    /// #         sol_rpc_types::Reward {
    /// #             pubkey: Pubkey::from_str("ChorusmmK7i1AxXeiTtQgQZhQNiXYU84ULeaYF1EH15n").unwrap(),
    /// #             lamports: 29444484,
    /// #             post_balance: 633539232581,
    /// #             reward_type: Some(sol_rpc_types::RewardType::Fee),
    /// #             commission: None,
    /// #         }
    /// #     ]),
    /// #     num_reward_partitions: None,
    /// #     transactions: None,
    /// # })))
    ///     .with_rpc_sources(RpcSources::Default(SolanaCluster::Mainnet))
    ///     .build();
    ///
    /// let block = client
    ///     .get_block(343_459_194)
    ///     .send()
    ///     .await
    ///     .expect_consistent();
    ///
    /// assert_eq!(block, Ok(Some(UiConfirmedBlock {
    ///       previous_blockhash: "4yeCoXK2Q4yXcunuLtF37yTE1wVD4x8313adneZDmi8w".to_string(),
    ///       blockhash: "C6Cxgzq6yZWxjYnxwvxvP2dhWFeQSEVxRQbUXG2eMYsY".to_string(),
    ///       parent_slot: 343459193,
    ///       block_time: Some(1748606929),
    ///       block_height: Some(321673899),
    ///       signatures: None,
    ///       rewards: Some(vec![
    ///           Reward {
    ///               pubkey: "ChorusmmK7i1AxXeiTtQgQZhQNiXYU84ULeaYF1EH15n".to_string(),
    ///               lamports: 29444484,
    ///               post_balance: 633539232581,
    ///               reward_type: Some(RewardType::Fee),
    ///               commission: None,
    ///           }
    ///       ]),
    ///       num_reward_partitions: None,
    ///       transactions: None,
    /// })));
    /// # Ok(())
    /// # }
    /// ```
    pub fn get_block(&self, params: impl Into<GetBlockParams>) -> GetBlockRequestBuilder<R> {
        RequestBuilder::new(self.clone(), GetBlockRequest::new(params.into()), 0).update_cycles()
    }

    /// Call `getTokenAccountBalance` on the SOL RPC canister.
    ///
    /// # Examples
    ///
    /// ```rust
    /// use sol_rpc_client::SolRpcClient;
    /// use sol_rpc_types::{RpcSources, SolanaCluster};
    /// use solana_pubkey::pubkey;
    /// use solana_account_decoder_client_types::token::UiTokenAmount;
    ///
    /// # #[tokio::main]
    /// # async fn main() -> Result<(), Box<dyn std::error::Error>> {
    /// # use sol_rpc_types::{MultiRpcResult, TokenAmount};
    /// let client = SolRpcClient::builder_for_ic()
    /// #   .with_default_mocked_response(MultiRpcResult::Consistent(Ok(TokenAmount {
    /// #       ui_amount: Some(251153323.575906),
    /// #       decimals: 6,
    /// #       amount: "251153323575906".to_string(),
    /// #       ui_amount_string: "251153323.575906".to_string(),
    /// #    })))
    ///     .with_rpc_sources(RpcSources::Default(SolanaCluster::Mainnet))
    ///     .build();
    ///
    /// let balance = client
    ///     .get_token_account_balance(pubkey!("3emsAVdmGKERbHjmGfQ6oZ1e35dkf5iYcS6U4CPKFVaa"))
    ///     .send()
    ///     .await
    ///     .expect_consistent();
    ///
    /// assert_eq!(balance, Ok(UiTokenAmount {
    ///         ui_amount: Some(251153323.575906),
    ///         decimals: 6,
    ///         amount: "251153323575906".to_string(),
    ///         ui_amount_string: "251153323.575906".to_string(),
    /// }));
    /// # Ok(())
    /// # }
    /// ```
    pub fn get_token_account_balance(
        &self,
        params: impl Into<GetTokenAccountBalanceParams>,
    ) -> GetTokenAccountBalanceRequestBuilder<R> {
        RequestBuilder::new(
            self.clone(),
            GetTokenAccountBalanceRequest::new(params.into()),
            10_000_000_000,
        )
    }

    /// Call `getRecentPrioritizationFees` on the SOL RPC canister.
    ///
    /// # Examples
    ///
    /// ```rust
    /// use sol_rpc_client::SolRpcClient;
    /// use sol_rpc_types::{RpcSources, SolanaCluster};
    /// use solana_pubkey::pubkey;
    /// #
    /// # #[tokio::main]
    /// # async fn main() -> Result<(), Box<dyn std::error::Error>> {
    /// use std::num::NonZeroU8;
    /// use sol_rpc_types::{MultiRpcResult, PrioritizationFee, TokenAmount};
    /// let client = SolRpcClient::builder_for_ic()
    /// #   .with_default_mocked_response(MultiRpcResult::Consistent(Ok(vec![PrioritizationFee{slot: 338637772, prioritization_fee: 166667}])))
    ///     .with_rpc_sources(RpcSources::Default(SolanaCluster::Mainnet))
    ///     .build();
    ///
    /// let fees = client
    ///     .get_recent_prioritization_fees(&[pubkey!("EPjFWdd5AufqSSqeM2qN1xzybapC8G4wEGGkZwyTDt1v")])
    ///     .unwrap()
    ///     .with_max_length(NonZeroU8::MIN)
    ///     .send()
    ///     .await
    ///     .expect_consistent();
    ///
    /// assert_eq!
    ///     (fees,
    ///     Ok(vec![ PrioritizationFee {
    ///         slot: 338637772,
    ///         prioritization_fee: 166667
    ///     }]));
    /// # Ok(())
    /// # }
    /// ```
    ///
    /// # Errors
    ///
    /// The number of account addresses that can be passed to
    /// [`getRecentPrioritizationFees`](https://solana.com/de/docs/rpc/http/getrecentprioritizationfees)
    /// is limited to 128. More accounts result in an error.
    ///
    /// ```rust
    /// use std::collections::BTreeSet;
    /// use assert_matches::assert_matches;
    /// use solana_pubkey::Pubkey;
    /// use sol_rpc_client::SolRpcClient;
    /// use sol_rpc_types::{RpcSources, SolanaCluster, RpcError};
    ///
    /// let client = SolRpcClient::builder_for_ic()
    ///     .with_rpc_sources(RpcSources::Default(SolanaCluster::Mainnet))
    ///     .build();
    ///
    /// let too_many_accounts: BTreeSet<Pubkey> = (0..129_u8)
    ///     .map(|i| Pubkey::from([i; 32]))
    ///     .collect();
    /// assert_eq!(too_many_accounts.len(), 129);
    ///
    /// let err = client.get_recent_prioritization_fees(&too_many_accounts).unwrap_err();
    /// assert_matches!(err, RpcError::ValidationError(_));
    /// ```
    pub fn get_recent_prioritization_fees<'a, I>(
        &self,
        addresses: I,
    ) -> RpcResult<GetRecentPrioritizationFeesRequestBuilder<R>>
    where
        I: IntoIterator<Item = &'a solana_pubkey::Pubkey>,
    {
        let params = GetRecentPrioritizationFeesParams::try_from(
            addresses.into_iter().map(Pubkey::from).collect::<Vec<_>>(),
        )?;
        Ok(RequestBuilder::new(
            self.clone(),
            GetRecentPrioritizationFeesRequest::from(params),
            10_000_000_000,
        ))
    }

    /// Call `getSignaturesForAddress` on the SOL RPC canister.
    ///
    /// # Examples
    ///
    /// ```rust
    /// use sol_rpc_client::SolRpcClient;
    /// use sol_rpc_types::{
    ///     ConfirmedTransactionStatusWithSignature, InstructionError, RpcSources, Signature,
    ///     SolanaCluster, TransactionConfirmationStatus, TransactionError,
    /// };
    /// use solana_pubkey::pubkey;
    ///
    /// # #[tokio::main]
    /// # async fn main() -> Result<(), Box<dyn std::error::Error>> {
    /// # use std::str::FromStr;
    /// # use sol_rpc_types::MultiRpcResult;
    /// let client = SolRpcClient::builder_for_ic()
    /// #   .with_default_mocked_response(MultiRpcResult::Consistent(Ok(vec![
    /// #        ConfirmedTransactionStatusWithSignature {
    /// #            signature: Signature::from_str("3jPA8CnZb9sfs4zVAypa9KB7VAGwrTdXB6mg9H1H9XpATN6Y8iek4Y21Nb9LjbrpYACbF9USV8RBWvXFFhVoQUAs").unwrap(),
    /// #            confirmation_status: Some(TransactionConfirmationStatus::Finalized),
    /// #            memo: None,
    /// #            slot: 340_372_399,
    /// #            err: None,
    /// #            block_time: Some(1_747_389_084)
    /// #        },
    /// #        ConfirmedTransactionStatusWithSignature {
    /// #            signature: Signature::from_str("3jPA8CnZb9sfs4zVAypa9KB7VAGwrTdXB6mg9H1H9XpATN6Y8iek4Y21Nb9LjbrpYACbF9USV8RBWvXFFhVoQUAs").unwrap(),
    /// #            confirmation_status: Some(TransactionConfirmationStatus::Finalized),
    /// #            memo: None,
    /// #            slot: 340_372_399,
    /// #            err: Some(TransactionError::InstructionError(3, InstructionError::Custom(6_001))),
    /// #            block_time: Some(1_747_389_084)
    /// #        },
    /// #    ])))
    ///     .with_rpc_sources(RpcSources::Default(SolanaCluster::Mainnet))
    ///     .build();
    ///
    /// let statuses = client
    ///     .get_signatures_for_address(pubkey!("BJE5MMbqXjVwjAF7oxwPYXnTXDyspzZyt4vwenNw5ruG"))
    ///     .send()
    ///     .await
    ///     .expect_consistent();
    ///
    /// assert_eq!(
    ///     statuses,
    ///     Ok(vec![
    ///         ConfirmedTransactionStatusWithSignature {
    ///             signature: Signature::from_str("3jPA8CnZb9sfs4zVAypa9KB7VAGwrTdXB6mg9H1H9XpATN6Y8iek4Y21Nb9LjbrpYACbF9USV8RBWvXFFhVoQUAs").unwrap(),
    ///             confirmation_status: Some(TransactionConfirmationStatus::Finalized.into()),
    ///             memo: None,
    ///             slot: 340_372_399,
    ///             err: None,
    ///             block_time: Some(1_747_389_084)
    ///         },
    ///         ConfirmedTransactionStatusWithSignature {
    ///             signature: Signature::from_str("3jPA8CnZb9sfs4zVAypa9KB7VAGwrTdXB6mg9H1H9XpATN6Y8iek4Y21Nb9LjbrpYACbF9USV8RBWvXFFhVoQUAs").unwrap(),
    ///             confirmation_status: Some(TransactionConfirmationStatus::Finalized.into()),
    ///             memo: None,
    ///             slot: 340_372_399,
    ///             err: Some(TransactionError::InstructionError(3, InstructionError::Custom(6_001))),
    ///             block_time: Some(1_747_389_084)
    ///         },
    ///     ])
    /// );
    /// # Ok(())
    /// # }
    /// ```
    pub fn get_signatures_for_address(
        &self,
        params: impl Into<GetSignaturesForAddressParams>,
    ) -> GetSignaturesForAddressRequestBuilder<R> {
        RequestBuilder::new(
            self.clone(),
            GetSignaturesForAddressRequest::from(params.into()),
            2_000_000_000, // TODO XC-338: Check heuristic
        )
    }

    /// Call `getSignatureStatuses` on the SOL RPC canister.
    ///
    /// # Examples
    ///
    /// ```rust
    /// use sol_rpc_client::SolRpcClient;
    /// use sol_rpc_types::{RpcSources, SolanaCluster};
    /// use solana_instruction::error::InstructionError;
    /// use solana_signature::Signature;
    /// use solana_transaction_error::TransactionError;
    /// use solana_transaction_status_client_types::{TransactionConfirmationStatus, TransactionStatus};
    ///
    /// # #[tokio::main]
    /// # async fn main() -> Result<(), Box<dyn std::error::Error>> {
    /// # use std::str::FromStr;
    /// # use sol_rpc_types::MultiRpcResult;
    /// let client = SolRpcClient::builder_for_ic()
    /// #   .with_default_mocked_response(MultiRpcResult::Consistent(Ok(vec![
    /// #        Some(sol_rpc_types::TransactionStatus {
    /// #            slot: 338837593,
    /// #            status: Ok(()),
    /// #            err: None,
    /// #            confirmation_status: Some(sol_rpc_types::TransactionConfirmationStatus::Finalized),
    /// #        }),
    /// #        Some(sol_rpc_types::TransactionStatus {
    /// #            slot: 338838881,
    /// #            status: Err(sol_rpc_types::TransactionError::InstructionError(2, sol_rpc_types::InstructionError::GenericError)),
    /// #            err: Some(sol_rpc_types::TransactionError::InstructionError(2, sol_rpc_types::InstructionError::GenericError)),
    /// #            confirmation_status: Some(sol_rpc_types::TransactionConfirmationStatus::Finalized),
    /// #        }),
    /// #    ])))
    ///     .with_rpc_sources(RpcSources::Default(SolanaCluster::Mainnet))
    ///     .build();
    ///
    /// let statuses = client
    ///     .get_signature_statuses(&[
    ///         Signature::from_str("5iBbqBJzgqafuQn93Np8ztWyXeYe2ReGPzUB1zXP2suZ8b5EaxSwe74ZUhg5pZQuDQkNGW7XApgfXX91YLYUuo5y").unwrap(),
    ///         Signature::from_str("FAAHyQpENs991w9BR7jpwzyXk74jhQWzbsSbjs4NJWkYeL6nggNfT5baWy6eBNLSuqfiiYRGfEC5bhwxUVBZamB").unwrap()
    ///     ])
    ///     .expect("Invalid `getSignatureStatuses` request parameters")
    ///     .send()
    ///     .await
    ///     .expect_consistent();
    ///
    /// assert_eq!(statuses, Ok(vec![
    ///     Some(TransactionStatus {
    ///         slot: 338837593,
    ///         confirmations: None,
    ///         status: Ok(()),
    ///         err: None,
    ///         confirmation_status: Some(TransactionConfirmationStatus::Finalized),
    ///     }),
    ///     Some(TransactionStatus {
    ///         slot: 338838881,
    ///         confirmations: None,
    ///         status: Err(TransactionError::InstructionError(2, InstructionError::GenericError)),
    ///         err: Some(TransactionError::InstructionError(2, InstructionError::GenericError)),
    ///         confirmation_status: Some(TransactionConfirmationStatus::Finalized),
    ///     }),
    /// ]));
    /// # Ok(())
    /// # }
    /// ```
    ///
    /// # Errors
    ///
    /// The number of signatures that can be passed to
    /// [`getSignatureStatuses`](https://solana.com/de/docs/rpc/http/getsignaturestatuses)
    /// is limited to 256. More signatures result in an error.
    ///
    /// ```rust
    /// use std::{str::FromStr, collections::BTreeSet};
    /// use assert_matches::assert_matches;
    /// use solana_signature::Signature;
    /// use sol_rpc_client::SolRpcClient;
    /// use sol_rpc_types::{RpcSources, SolanaCluster, RpcError};
    ///
    /// let client = SolRpcClient::builder_for_ic()
    ///     .with_rpc_sources(RpcSources::Default(SolanaCluster::Mainnet))
    ///     .build();
    ///
    /// let too_many_signatures: BTreeSet<Signature> = (0..257_u16)
    ///     .map(|i| {
    ///         let mut bytes = [0; 64];
    ///         bytes[0] = (i >> 8) as u8;
    ///         bytes[1] = (i & 0xff) as u8;
    ///         Signature::from(bytes)
    ///     })
    ///     .collect();
    /// assert_eq!(too_many_signatures.len(), 257);
    ///
    /// let err = client.get_signature_statuses(&too_many_signatures).unwrap_err();
    /// assert_matches!(err, RpcError::ValidationError(_));
    /// ```
    pub fn get_signature_statuses<'a, I>(
        &self,
        signatures: I,
    ) -> RpcResult<GetSignatureStatusesRequestBuilder<R>>
    where
        I: IntoIterator<Item = &'a solana_signature::Signature>,
    {
        let signatures = signatures.into_iter().collect::<Vec<_>>();
        let num_signatures = signatures.len();
        Ok(RequestBuilder::new(
            self.clone(),
            GetSignatureStatusesRequest::from(GetSignatureStatusesParams::try_from(signatures)?),
            2_000_000_000 + num_signatures as u128 * 1_000_000, // TODO XC-338: Check heuristic
        ))
    }

    /// Call `getSlot` on the SOL RPC canister.
    ///
    /// # Examples
    ///
    /// ```rust
    /// use sol_rpc_client::SolRpcClient;
    /// use sol_rpc_types::{CommitmentLevel, GetSlotParams, MultiRpcResult, RpcSources, SolanaCluster};
    ///
    /// # #[tokio::main]
    /// # async fn main() -> Result<(), Box<dyn std::error::Error>> {
    /// let client = SolRpcClient::builder_for_ic()
    /// #   .with_default_mocked_response(MultiRpcResult::Consistent(Ok(332_577_897_u64)))
    ///     .with_rpc_sources(RpcSources::Default(SolanaCluster::Mainnet))
    ///     .build();
    ///
    /// let slot = client
    ///     .get_slot()
    ///     .with_params(GetSlotParams {
    ///         commitment: Some(CommitmentLevel::Finalized),
    ///         ..Default::default()
    ///     })
    ///     .send()
    ///     .await
    ///     .expect_consistent();
    ///
    /// assert_eq!(slot, Ok(332_577_897_u64));
    /// # Ok(())
    /// # }
    /// ```
    pub fn get_slot(&self) -> GetSlotRequestBuilder<R> {
        RequestBuilder::new(self.clone(), GetSlotRequest::default(), 10_000_000_000)
    }

    /// Call `getTransaction` on the SOL RPC canister.
    ///
    /// # Examples
    ///
    /// ```rust
    /// use sol_rpc_client::SolRpcClient;
    /// use sol_rpc_types::{RpcSources, SolanaCluster};
    /// use solana_pubkey::pubkey;
    /// use solana_signature::Signature;
    /// use solana_transaction_status_client_types::{
    ///     EncodedConfirmedTransactionWithStatusMeta, EncodedTransaction,
    ///     EncodedTransactionWithStatusMeta, TransactionBinaryEncoding, UiConfirmedBlock,
    ///     UiLoadedAddresses, UiTransactionStatusMeta, option_serializer::OptionSerializer
    /// };
    ///
    /// # #[tokio::main]
    /// # async fn main() -> Result<(), Box<dyn std::error::Error>> {
    /// # use std::str::FromStr;
    /// # use sol_rpc_types::{ConfirmedBlock, GetTransactionEncoding, Hash, MultiRpcResult, Pubkey};
    /// let client = SolRpcClient::builder_for_ic()
    /// #   .with_default_mocked_response(MultiRpcResult::Consistent(Ok(sol_rpc_types::EncodedConfirmedTransactionWithStatusMeta {
    /// #       slot: 344115445,
    /// #       block_time: Some(1748865196),
    /// #       transaction: sol_rpc_types::EncodedTransactionWithStatusMeta {
    /// #           transaction: sol_rpc_types::EncodedTransaction::Binary(
    /// #               "AezK+RzWcWWx92r0fdmhv7XPAaFQjkPd6MFbGVA7G48aioSd3xcYmwaPC2ih7PwypyeC/9to8mau9B\
    /// #                i7UnL51QUBAAEDCPqP+HgQC9XiKJ57C0YTNM3SFIvOA3aVl/IgkHIZDmuTFuOuQ+TscmAh2ImY30W1\
    /// #                llOzfsPudc98t1jqdNEmVQdhSB01dHS7fE12JOvTvbPYNV5z0RBD/A2jU4AAAAAA97B2Pa9+X8kE7k\
    /// #                E4774GwvI3QCvLgOTJRad8txcXNsUBAgIBAJQBDgAAANXIghQAAAAAHwEfAR4BHQEcARsBGgEZARgB\
    /// #                FwEWARUBFAETARIBEQEQAQ8BDgENAQwBCwEKAQkBCAEHAQYBBQEEAQMBAgEBiNvPO/moMFqBbr9xeM\
    /// #                JF4bBdB8XDJJ5LLsGewMTGlm8BrJA9aAAAAAAAAAAAAAAAAAAAAAAAAAAAAAAAAAAAAAAAAAAAAAAA\
    /// #                AA==".to_string(),
    /// #               sol_rpc_types::TransactionBinaryEncoding::Base64,
    /// #           ),
    /// #           version: None,
    /// #           meta: None,
    /// #       }
    /// #   })))
    ///     .with_rpc_sources(RpcSources::Default(SolanaCluster::Mainnet))
    ///     .build();
    ///
    /// let signature = Signature::from_str(
    ///     "5jb1Z64pwRu9vNsRrs36ydtYWzw3KtMYfLVkRz56DbBYjYzpfpMbPNtMS7adxGDmjaoDsmKE5MbQM14zjrG6VXVe"
    /// ).unwrap();
    /// let transaction = client
    ///     .get_transaction(signature)
    ///     .with_encoding(GetTransactionEncoding::Base64)
    ///     .send()
    ///     .await
    ///     .expect_consistent();
    ///
    /// match transaction {
    ///     Ok(Some(EncodedConfirmedTransactionWithStatusMeta { transaction, .. })) => {
    ///         assert_eq!(
    ///             transaction.transaction,
    ///             EncodedTransaction::Binary(
    ///                 "AezK+RzWcWWx92r0fdmhv7XPAaFQjkPd6MFbGVA7G48aioSd3xcYmwaPC2ih7PwypyeC/9to8mau9B\
    ///                 i7UnL51QUBAAEDCPqP+HgQC9XiKJ57C0YTNM3SFIvOA3aVl/IgkHIZDmuTFuOuQ+TscmAh2ImY30W1\
    ///                 llOzfsPudc98t1jqdNEmVQdhSB01dHS7fE12JOvTvbPYNV5z0RBD/A2jU4AAAAAA97B2Pa9+X8kE7k\
    ///                 E4774GwvI3QCvLgOTJRad8txcXNsUBAgIBAJQBDgAAANXIghQAAAAAHwEfAR4BHQEcARsBGgEZARgB\
    ///                 FwEWARUBFAETARIBEQEQAQ8BDgENAQwBCwEKAQkBCAEHAQYBBQEEAQMBAgEBiNvPO/moMFqBbr9xeM\
    ///                 JF4bBdB8XDJJ5LLsGewMTGlm8BrJA9aAAAAAAAAAAAAAAAAAAAAAAAAAAAAAAAAAAAAAAAAAAAAAAA\
    ///                 AA==".to_string(),
    ///                 TransactionBinaryEncoding::Base64,
    ///             ),
    ///         )
    ///     },
    ///     _ => panic!("Unable to get transaction for signature: `{:?}`", signature)
    /// }
    /// # Ok(())
    /// # }
    /// ```
    pub fn get_transaction(
        &self,
        params: impl Into<GetTransactionParams>,
    ) -> GetTransactionRequestBuilder<R> {
        RequestBuilder::new(
            self.clone(),
            GetTransactionRequest::new(params.into()),
            10_000_000_000,
        )
    }

    /// Call `sendTransaction` on the SOL RPC canister.
    ///
    /// # Examples
    ///
    /// See the [basic_solana](https://github.com/dfinity/sol-rpc-canister/tree/main/examples/basic_solana) example
    /// to know how to sign a Solana transaction using the [threshold Ed25519 API](https://internetcomputer.org/docs/current/developer-docs/smart-contracts/signatures/signing-messages-t-schnorr).
    ///
    /// ```rust
    /// use sol_rpc_client::SolRpcClient;
    /// use sol_rpc_types::{CommitmentLevel, MultiRpcResult, RpcSources, SendTransactionEncoding, SendTransactionParams, SolanaCluster};
    ///
    /// # #[tokio::main]
    /// # async fn main() -> Result<(), Box<dyn std::error::Error>> {
    /// let client = SolRpcClient::builder_for_ic()
    /// #   .with_default_mocked_response(MultiRpcResult::Consistent(Ok("tspfR5p1PFphquz4WzDb7qM4UhJdgQXkEZtW88BykVEdX2zL2kBT9kidwQBviKwQuA3b6GMCR1gknHvzQ3r623T")))
    ///     .with_rpc_sources(RpcSources::Default(SolanaCluster::Mainnet))
    ///     .build();
    ///
    /// let transaction_id = client
    ///     .send_transaction(SendTransactionParams::from_encoded_transaction(
    ///         "ASy...pwEC".to_string(),
    ///         SendTransactionEncoding::Base64,
    ///     ))
    ///     .send()
    ///     .await
    ///     .expect_consistent();
    ///
    /// assert_eq!(
    ///     transaction_id,
    ///     Ok("tspfR5p1PFphquz4WzDb7qM4UhJdgQXkEZtW88BykVEdX2zL2kBT9kidwQBviKwQuA3b6GMCR1gknHvzQ3r623T".parse().unwrap())
    /// );
    /// # Ok(())
    /// # }
    /// ```
    pub fn send_transaction<T>(&self, params: T) -> SendTransactionRequestBuilder<R>
    where
        T: TryInto<SendTransactionParams>,
        <T as TryInto<SendTransactionParams>>::Error: Debug,
    {
        let params = params
            .try_into()
            .expect("Unable to build request parameters");
        RequestBuilder::new(
            self.clone(),
            SendTransactionRequest::new(params),
            10_000_000_000,
        )
    }

    /// Call `jsonRequest` on the SOL RPC canister.
    ///
    /// This method is useful to send any JSON-RPC request in case the SOL RPC canister
    /// does not offer a Candid API for the requested JSON-RPC method.
    ///
    /// # Examples
    ///
    /// The following example calls `getVersion`:
    ///
    /// ```rust
    /// use sol_rpc_client::SolRpcClient;
    /// use serde_json::json;
    /// use sol_rpc_types::{MultiRpcResult, RpcSources, SolanaCluster};
    ///
    /// # #[tokio::main]
    /// # async fn main() -> Result<(), Box<dyn std::error::Error>> {
    /// let client = SolRpcClient::builder_for_ic()
    /// #    .with_default_mocked_response(MultiRpcResult::Consistent(Ok(json!({
    /// #            "jsonrpc": "2.0",
    /// #            "result": {
    /// #                "feature-set": 3271415109_u32,
    /// #                "solana-core": "2.1.16"
    /// #            },
    /// #            "id": 1
    /// #        })
    /// #    .to_string())))
    ///     .with_rpc_sources(RpcSources::Default(SolanaCluster::Mainnet))
    ///     .build();
    ///
    /// let version: serde_json::Value = client
    ///     .json_request(json!({
    ///             "jsonrpc": "2.0",
    ///             "id": 1,
    ///             "method": "getVersion"
    ///         }))
    ///     .send()
    ///     .await
    ///     .expect_consistent()
    ///     .map(|s| serde_json::from_str(&s).unwrap())
    ///     .unwrap();
    ///
    /// assert_eq!(
    ///     version,
    ///     json!({
    ///         "jsonrpc": "2.0",
    ///         "result": {
    ///             "feature-set": 3271415109_u32,
    ///             "solana-core": "2.1.16"
    ///         },
    ///         "id": 1
    ///     })
    /// );
    /// # Ok(())
    /// # }
    /// ```
    pub fn json_request(&self, json_request: serde_json::Value) -> JsonRequestBuilder<R> {
        RequestBuilder::new(
            self.clone(),
            JsonRequest::try_from(json_request).expect("Client error: invalid JSON request"),
            10_000_000_000,
        )
    }
}

impl<R: Runtime> SolRpcClient<R> {
    /// Call `getProviders` on the SOL RPC canister.
    pub async fn get_providers(&self) -> Vec<(SupportedRpcProviderId, SupportedRpcProvider)> {
        self.config
            .runtime
            .query_call(self.config.sol_rpc_canister, "getProviders", ())
            .await
            .unwrap()
    }

    /// Call `updateApiKeys` on the SOL RPC canister.
    pub async fn update_api_keys(&self, api_keys: &[(SupportedRpcProviderId, Option<String>)]) {
        self.config
            .runtime
            .update_call(
                self.config.sol_rpc_canister,
                "updateApiKeys",
                (api_keys.to_vec(),),
                0,
            )
            .await
            .unwrap()
    }

    /// Estimate a recent blockhash based on successive calls to `getSlot` and `getBlock`.
    ///
    /// Due to Solana's fast block time, the [`getLatestBlockhash`](https://solana.com/de/docs/rpc/http/getlatestblockhash)
    /// RPC method cannot directly be called by a canister running on the Internet Computer.
    /// Instead, to fetch a recent blockhash (e.g. to build a transaction), one must instead first
    /// get the current slot with `getSlot`, then get the corresponding block with `getBlock`, and
    /// finally extract the blockhash from the resulting block.
    ///
    /// Since `getSlot` can fail due to consensus errors (despite rounding) and `getBlock` can fail
    /// due to not every slot having a block, this method allows retrying to fetch a recent
    /// blockhash until either a blockhash is successfully retrieved, or a maximum number of
    /// attempts is performed. By default, 3 attempts are performed.
    ///
    /// # Examples
    ///
    /// ```rust
    /// use solana_hash::Hash;
    /// use sol_rpc_client::{SolRpcClient};
    /// use std::str::FromStr;
    ///
    /// # #[tokio::main]
    /// # async fn main() -> Result<(), Box<dyn std::error::Error>> {
    /// # use sol_rpc_types::{ConfirmedBlock, MultiRpcResult};
    /// let client = SolRpcClient::builder_for_ic()
    /// #   .with_mocked_responses()
    /// #   .with_response_for_method("getSlot", MultiRpcResult::Consistent(Ok(332_577_897_u64)))
    /// #   .with_response_for_method("getBlock", MultiRpcResult::Consistent(Ok(ConfirmedBlock {
    /// #       previous_blockhash: Default::default(),
    /// #       blockhash: Hash::from_str("C6Cxgzq6yZWxjYnxwvxvP2dhWFeQSEVxRQbUXG2eMYsY").unwrap().into(),
    /// #       parent_slot: 0,
    /// #       block_time: None,
    /// #       block_height: None,
    /// #       signatures: None,
    /// #       rewards: None,
    /// #       num_reward_partitions: None,
    /// #       transactions: None,
    /// #   })))
    ///     .build();
    ///
    /// // Try to fetch a slot and the corresponding block up to 3 times
    /// let blockhash = client
    ///     .estimate_recent_blockhash()
    ///     .send()
    ///     .await;
    ///
    /// assert_eq!(blockhash, Ok(Hash::from_str("C6Cxgzq6yZWxjYnxwvxvP2dhWFeQSEVxRQbUXG2eMYsY").unwrap()));
    /// # Ok(())
    /// # }
    /// ```
    ///
    /// # Errors
    ///
    /// ```rust
    /// use solana_hash::Hash;
    /// use sol_rpc_client::{EstimateRecentBlockhashError, SolRpcClient};
    /// use std::num::NonZeroUsize;
    ///
    /// # #[tokio::main]
    /// # async fn main() -> Result<(), Box<dyn std::error::Error>> {
    /// # use sol_rpc_types::{ConfirmedBlock, MultiRpcResult};
    /// let client = SolRpcClient::builder_for_ic()
    /// #   .with_mocked_responses()
    /// #   .with_response_for_method("getSlot", MultiRpcResult::Consistent(Ok(332_577_897_u64)))
    /// #   .with_response_for_method("getBlock", MultiRpcResult::Consistent(Ok(None::<ConfirmedBlock>)))
    ///     .build();
    ///
    /// let blockhash = client
    ///     .estimate_recent_blockhash()
    ///     .with_num_tries(NonZeroUsize::MIN)
    ///     .send()
    ///     .await;
    ///
    /// // Only one attempt was performed and there was no block for the fetched slot
    /// assert_eq!(blockhash, Err(vec![EstimateRecentBlockhashError::MissingBlock(332_577_897_u64)]));
    /// # Ok(())
    /// # }
    /// ```
    pub fn estimate_recent_blockhash(&self) -> EstimateBlockhashRequestBuilder<R> {
        EstimateBlockhashRequestBuilder::new(self.clone())
    }

    async fn execute_request<Config, Params, CandidOutput, Output>(
        &self,
        request: Request<Config, Params, CandidOutput, Output>,
    ) -> Output
    where
        Config: CandidType + Send,
        Params: CandidType + Send,
        CandidOutput: Into<Output> + CandidType + DeserializeOwned,
    {
        let rpc_method = request.endpoint.rpc_method();
        self.try_execute_request(request)
            .await
            .unwrap_or_else(|e| panic!("Client error: failed to call `{}`: {e:?}", rpc_method))
    }

    async fn try_execute_request<Config, Params, CandidOutput, Output>(
        &self,
        request: Request<Config, Params, CandidOutput, Output>,
    ) -> Result<Output, (RejectCode, String)>
    where
        Config: CandidType + Send,
        Params: CandidType + Send,
        CandidOutput: Into<Output> + CandidType + DeserializeOwned,
    {
        self.config
            .runtime
            .update_call::<(RpcSources, Option<Config>, Params), CandidOutput>(
                self.config.sol_rpc_canister,
                request.endpoint.rpc_method(),
                (request.rpc_sources, request.rpc_config, request.params),
                request.cycles,
            )
            .await
            .map(Into::into)
    }

    async fn execute_cycles_cost_request<Config, Params, CandidOutput, Output>(
        &self,
        request: Request<Config, Params, CandidOutput, Output>,
    ) -> Output
    where
        Config: CandidType + Send,
        Params: CandidType + Send,
        CandidOutput: Into<Output> + CandidType + DeserializeOwned,
    {
        self.config
            .runtime
            .query_call::<(RpcSources, Option<Config>, Params), CandidOutput>(
                self.config.sol_rpc_canister,
                request.endpoint.cycles_cost_method(),
                (request.rpc_sources, request.rpc_config, request.params),
            )
            .await
            .unwrap_or_else(|e| {
                panic!(
                    "Client error: failed to call `{}`: {e:?}",
                    request.endpoint.cycles_cost_method()
                )
            })
            .into()
    }
}

/// Runtime when interacting with a canister running on the Internet Computer.
#[derive(Copy, Clone, Eq, PartialEq, Debug)]
pub struct IcRuntime;

#[async_trait]
impl Runtime for IcRuntime {
    async fn update_call<In, Out>(
        &self,
        id: Principal,
        method: &str,
        args: In,
        cycles: u128,
    ) -> Result<Out, (RejectCode, String)>
    where
        In: ArgumentEncoder + Send,
        Out: CandidType + DeserializeOwned,
    {
        ic_cdk::api::call::call_with_payment128(id, method, args, cycles)
            .await
            .map(|(res,)| res)
            .map_err(|(code, message)| (convert_reject_code(code), message))
    }

    async fn query_call<In, Out>(
        &self,
        id: Principal,
        method: &str,
        args: In,
    ) -> Result<Out, (RejectCode, String)>
    where
        In: ArgumentEncoder + Send,
        Out: CandidType + DeserializeOwned,
    {
        ic_cdk::api::call::call(id, method, args)
            .await
            .map(|(res,)| res)
            .map_err(|(code, message)| (convert_reject_code(code), message))
    }
}

fn convert_reject_code(code: IcCdkRejectionCode) -> RejectCode {
    match code {
        IcCdkRejectionCode::SysFatal => RejectCode::SysFatal,
        IcCdkRejectionCode::SysTransient => RejectCode::SysTransient,
        IcCdkRejectionCode::DestinationInvalid => RejectCode::DestinationInvalid,
        IcCdkRejectionCode::CanisterReject => RejectCode::CanisterReject,
        IcCdkRejectionCode::CanisterError => RejectCode::CanisterError,
        IcCdkRejectionCode::Unknown => {
            // This can only happen if there is a new error code on ICP that the CDK is not aware of.
            // We map it to SysFatal since none of the other error codes apply.
            // In particular, note that RejectCode::SysUnknown is only applicable to inter-canister calls that used ic0.call_with_best_effort_response.
            RejectCode::SysFatal
        }
<<<<<<< HEAD
        IcCdkRejectionCode::NoError => unreachable!("ic_cdk::api::management_canister::http_request::http_request should never produce a RejectionCode::NoError error")
=======
        IcCdkRejectionCode::NoError => {
            unreachable!("inter-canister calls should never produce a RejectionCode::NoError error")
        }
>>>>>>> b9725ecf
    }
}<|MERGE_RESOLUTION|>--- conflicted
+++ resolved
@@ -1234,12 +1234,8 @@
             // In particular, note that RejectCode::SysUnknown is only applicable to inter-canister calls that used ic0.call_with_best_effort_response.
             RejectCode::SysFatal
         }
-<<<<<<< HEAD
-        IcCdkRejectionCode::NoError => unreachable!("ic_cdk::api::management_canister::http_request::http_request should never produce a RejectionCode::NoError error")
-=======
         IcCdkRejectionCode::NoError => {
             unreachable!("inter-canister calls should never produce a RejectionCode::NoError error")
         }
->>>>>>> b9725ecf
     }
 }