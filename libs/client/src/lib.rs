--- conflicted
+++ resolved
@@ -42,11 +42,7 @@
 
 pub use request::{Request, RequestBuilder, SolRpcEndpoint, SolRpcRequest};
 
-<<<<<<< HEAD
-use crate::request::{GetAccountInfoRequest, GetSlotRequest, RawRequest, SendTransactionRequest};
-=======
-use crate::request::{GetAccountInfoRequest, GetSlotRequest, JsonRequest};
->>>>>>> b6245c17
+use crate::request::{GetAccountInfoRequest, GetSlotRequest, JsonRequest, SendTransactionRequest};
 use async_trait::async_trait;
 use candid::{utils::ArgumentEncoder, CandidType, Principal};
 use ic_cdk::api::call::RejectionCode;
@@ -224,7 +220,6 @@
         RequestBuilder::new(self.clone(), GetSlotRequest::default(), 10_000_000_000)
     }
 
-<<<<<<< HEAD
     /// Call `sendTransaction` on the SOL RPC canister.
     pub fn send_transaction(
         &self,
@@ -243,12 +238,8 @@
         )
     }
 
-    /// Call `request` on the SOL RPC canister.
-    pub fn raw_request(
-=======
     /// Call `jsonRequest` on the SOL RPC canister.
     pub fn json_request(
->>>>>>> b6245c17
         &self,
         json_request: serde_json::Value,
     ) -> RequestBuilder<
