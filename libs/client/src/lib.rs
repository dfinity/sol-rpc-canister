//! Client to interact with the SOL RPC canister

#![forbid(unsafe_code)]
#![forbid(missing_docs)]

use async_trait::async_trait;
use candid::utils::ArgumentEncoder;
use candid::{CandidType, Principal};
use ic_cdk::api::call::RejectionCode;
use serde::de::DeserializeOwned;
<<<<<<< HEAD
use sol_rpc_types::{ProviderId, RpcResult, RpcService};
=======
use sol_rpc_types::{
    RpcConfig, RpcSources, SolanaCluster, SupportedRpcProvider, SupportedRpcProviderId,
};
use solana_clock::Slot;
>>>>>>> fc0c927f

/// Abstract the canister runtime so that the client code can be reused:
/// * in production using `ic_cdk`,
/// * in unit tests by mocking this trait,
/// * in integration tests by implementing this trait for `PocketIc`.
#[async_trait]
pub trait Runtime {
    /// Defines how asynchronous inter-canister update calls are made.
    async fn update_call<In, Out>(
        &self,
        id: Principal,
        method: &str,
        args: In,
        cycles: u128,
    ) -> Result<Out, (RejectionCode, String)>
    where
        In: ArgumentEncoder + Send,
        Out: CandidType + DeserializeOwned;

    /// Defines how asynchronous inter-canister query calls are made.
    async fn query_call<In, Out>(
        &self,
        id: Principal,
        method: &str,
        args: In,
    ) -> Result<Out, (RejectionCode, String)>
    where
        In: ArgumentEncoder + Send,
        Out: CandidType + DeserializeOwned;
}

/// Client to interact with the SOL RPC canister.
#[derive(Clone, Eq, PartialEq, Debug)]
pub struct SolRpcClient<R: Runtime> {
    /// This setup's canister [`Runtime`].
    pub runtime: R,
    /// The [`Principal`] of the SOL RPC canister.
    pub sol_rpc_canister: Principal,
}

impl SolRpcClient<IcRuntime> {
    /// Instantiate a new client to be used by a canister on the Internet Computer.
    ///
    /// To use another runtime, see [`Self::new`].
    pub fn new_for_ic(sol_rpc_canister: Principal) -> Self {
        Self {
            runtime: IcRuntime {},
            sol_rpc_canister,
        }
    }
}

impl<R: Runtime> SolRpcClient<R> {
    /// Instantiate a new client with a specific runtime.
    ///
    /// To use the client inside a canister, see [`SolRpcClient<IcRuntime>::new_for_ic`].
    pub fn new(runtime: R, sol_rpc_canister: Principal) -> Self {
        Self {
            runtime,
            sol_rpc_canister,
        }
    }

    /// Call `getProviders` on the SOL RPC canister.
    pub async fn get_providers(&self) -> Vec<(SupportedRpcProviderId, SupportedRpcProvider)> {
        self.runtime
            .query_call(self.sol_rpc_canister, "getProviders", ())
            .await
            .unwrap()
    }

    /// Call `updateApiKeys` on the SOL RPC canister.
    pub async fn update_api_keys(&self, api_keys: &[(SupportedRpcProviderId, Option<String>)]) {
        self.runtime
            .update_call(
                self.sol_rpc_canister,
                "updateApiKeys",
                (api_keys.to_vec(),),
                10_000,
            )
            .await
            .unwrap()
    }

<<<<<<< HEAD
    /// Call `request` on the SOL RPC canister.
    pub async fn request(
        &self,
        service: RpcService,
        json_rpc_payload: &str,
        max_response_bytes: u64,
        cycles: u128,
    ) -> RpcResult<String> {
        self.runtime
            .update_call(
                self.sol_rpc_canister,
                "request",
                (service, json_rpc_payload, max_response_bytes),
                cycles,
            )
            .await
            .unwrap()
=======
    /// Call `getSlot` on the SOL RPC canister.
    //TODO XC-292: change me!
    pub async fn get_slot(&self) -> Slot {
        self.runtime
            .update_call(
                self.sol_rpc_canister,
                "getSlot",
                (
                    RpcSources::Default(SolanaCluster::Devnet),
                    None::<RpcConfig>,
                ),
                1_000_000_000,
            )
            .await
            .expect("Client error: failed to call getSlot")
>>>>>>> fc0c927f
    }
}

#[derive(Copy, Clone, Eq, PartialEq, Debug)]
struct IcRuntime {}

#[async_trait]
impl Runtime for IcRuntime {
    async fn update_call<In, Out>(
        &self,
        id: Principal,
        method: &str,
        args: In,
        cycles: u128,
    ) -> Result<Out, (RejectionCode, String)>
    where
        In: ArgumentEncoder + Send,
        Out: CandidType + DeserializeOwned,
    {
        ic_cdk::api::call::call_with_payment128(id, method, args, cycles)
            .await
            .map(|(res,)| res)
    }

    async fn query_call<In, Out>(
        &self,
        id: Principal,
        method: &str,
        args: In,
    ) -> Result<Out, (RejectionCode, String)>
    where
        In: ArgumentEncoder + Send,
        Out: CandidType + DeserializeOwned,
    {
        ic_cdk::api::call::call(id, method, args)
            .await
            .map(|(res,)| res)
    }
}<|MERGE_RESOLUTION|>--- conflicted
+++ resolved
@@ -8,14 +8,11 @@
 use candid::{CandidType, Principal};
 use ic_cdk::api::call::RejectionCode;
 use serde::de::DeserializeOwned;
-<<<<<<< HEAD
-use sol_rpc_types::{ProviderId, RpcResult, RpcService};
-=======
 use sol_rpc_types::{
-    RpcConfig, RpcSources, SolanaCluster, SupportedRpcProvider, SupportedRpcProviderId,
+    RpcConfig, RpcResult, RpcSource, RpcSources, SolanaCluster, SupportedRpcProvider,
+    SupportedRpcProviderId,
 };
 use solana_clock::Slot;
->>>>>>> fc0c927f
 
 /// Abstract the canister runtime so that the client code can be reused:
 /// * in production using `ic_cdk`,
@@ -100,11 +97,10 @@
             .unwrap()
     }
 
-<<<<<<< HEAD
     /// Call `request` on the SOL RPC canister.
     pub async fn request(
         &self,
-        service: RpcService,
+        service: RpcSource,
         json_rpc_payload: &str,
         max_response_bytes: u64,
         cycles: u128,
@@ -118,7 +114,8 @@
             )
             .await
             .unwrap()
-=======
+    }
+
     /// Call `getSlot` on the SOL RPC canister.
     //TODO XC-292: change me!
     pub async fn get_slot(&self) -> Slot {
@@ -134,7 +131,6 @@
             )
             .await
             .expect("Client error: failed to call getSlot")
->>>>>>> fc0c927f
     }
 }
 
