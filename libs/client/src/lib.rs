--- conflicted
+++ resolved
@@ -1067,12 +1067,8 @@
     async fn try_execute_request<Config, Params, CandidOutput, Output>(
         &self,
         request: Request<Config, Params, CandidOutput, Output>,
-<<<<<<< HEAD
         cycles: u128,
-    ) -> Result<Output, (RejectCode, String)>
-=======
     ) -> Result<Output, IcError>
->>>>>>> 50c0c60d
     where
         Config: CandidType + Send,
         Params: CandidType + Send,
