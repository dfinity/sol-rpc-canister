--- conflicted
+++ resolved
@@ -126,13 +126,9 @@
 use std::{borrow::Borrow, fmt::Debug};
 
 use crate::request::{
-<<<<<<< HEAD
-    GetAccountInfoRequest, GetBalanceRequest, GetBlockRequest, GetSignatureStatusesRequest,
+    GetAccountInfoRequest, GetBalanceRequest, GetBlockRequest, GetRecentPrioritizationFeesRequest,
+    GetRecentPrioritizationFeesRequestBuilder, GetSignatureStatusesRequest,
     GetSignatureStatusesRequestBuilder, GetSlotRequest, GetTokenAccountBalanceRequest,
-=======
-    GetAccountInfoRequest, GetBalanceRequest, GetBlockRequest, GetRecentPrioritizationFeesRequest,
-    GetRecentPrioritizationFeesRequestBuilder, GetSlotRequest, GetTokenAccountBalanceRequest,
->>>>>>> 3a70730f
     GetTransactionRequest, JsonRequest, SendTransactionRequest,
 };
 use async_trait::async_trait;
@@ -141,17 +137,10 @@
 use serde::de::DeserializeOwned;
 use sol_rpc_types::{
     CommitmentLevel, GetAccountInfoParams, GetBalanceParams, GetBlockParams,
-<<<<<<< HEAD
-    GetSignatureStatusesParams, GetSlotParams, GetSlotRpcConfig, GetTokenAccountBalanceParams,
-    GetTransactionParams, Lamport, RpcConfig, RpcResult, RpcSources, SendTransactionParams,
-    Signature, Slot, SolanaCluster, SupportedRpcProvider, SupportedRpcProviderId, TokenAmount,
-    TransactionDetails, TransactionInfo,
-=======
-    GetRecentPrioritizationFeesParams, GetSlotParams, GetSlotRpcConfig,
-    GetTokenAccountBalanceParams, GetTransactionParams, Lamport, RpcConfig, RpcError, RpcSources,
-    SendTransactionParams, Signature, SolanaCluster, SupportedRpcProvider, SupportedRpcProviderId,
-    TokenAmount, TransactionDetails, TransactionInfo,
->>>>>>> 3a70730f
+    GetRecentPrioritizationFeesParams, GetSignatureStatusesParams, GetSlotParams, GetSlotRpcConfig,
+    GetTokenAccountBalanceParams, GetTransactionParams, Lamport, RpcConfig, RpcResult, RpcSources,
+    SendTransactionParams, Signature, Slot, SolanaCluster, SupportedRpcProvider,
+    SupportedRpcProviderId, TokenAmount, TransactionDetails, TransactionInfo,
 };
 use solana_account_decoder_client_types::token::UiTokenAmount;
 use solana_transaction_status_client_types::EncodedConfirmedTransactionWithStatusMeta;
@@ -466,18 +455,93 @@
         )
     }
 
-<<<<<<< HEAD
-    /// Call `getSignatureStatuses` on the SOL RPC canister.
-=======
     /// Call `getRecentPrioritizationFees` on the SOL RPC canister.
->>>>>>> 3a70730f
     ///
     /// # Examples
     ///
     /// ```rust
     /// use sol_rpc_client::SolRpcClient;
     /// use sol_rpc_types::{RpcSources, SolanaCluster};
-<<<<<<< HEAD
+    /// use solana_pubkey::pubkey;
+    ///
+    /// # #[tokio::main]
+    /// # async fn main() -> Result<(), Box<dyn std::error::Error>> {
+    /// # use sol_rpc_types::{MultiRpcResult, PrioritizationFee, TokenAmount};
+    /// let client = SolRpcClient::builder_for_ic()
+    /// #   .with_mocked_response(MultiRpcResult::Consistent(Ok(vec![PrioritizationFee{slot: 338637772, prioritization_fee: 166667}])))
+    ///     .with_rpc_sources(RpcSources::Default(SolanaCluster::Mainnet))
+    ///     .build();
+    ///
+    /// let fees = client
+    ///     .get_recent_prioritization_fees(&[pubkey!("EPjFWdd5AufqSSqeM2qN1xzybapC8G4wEGGkZwyTDt1v")])
+    ///     .unwrap()
+    ///     .with_max_length(1)
+    ///     .send()
+    ///     .await
+    ///     .expect_consistent();
+    ///
+    /// assert_eq!
+    ///     (fees,
+    ///     Ok(vec![ PrioritizationFee {
+    ///         slot: 338637772,
+    ///         prioritization_fee: 166667
+    ///     }]));
+    /// # Ok(())
+    /// # }
+    /// ```
+    ///
+    /// # Errors
+    ///
+    /// The number of account addresses that can be passed to
+    /// [`getRecentPrioritizationFees`](https://solana.com/de/docs/rpc/http/getrecentprioritizationfees)
+    /// is limited to 128. More accounts result in an error.
+    ///
+    /// ```rust
+    /// use std::collections::BTreeSet;
+    /// use assert_matches::assert_matches;
+    /// use solana_pubkey::Pubkey;
+    /// use sol_rpc_client::SolRpcClient;
+    /// use sol_rpc_types::{RpcSources, SolanaCluster, RpcError};
+    ///
+    /// let client = SolRpcClient::builder_for_ic()
+    ///     .with_rpc_sources(RpcSources::Default(SolanaCluster::Mainnet))
+    ///     .build();
+    ///
+    /// let too_many_accounts: BTreeSet<Pubkey> = (0..129_u8)
+    ///     .map(|i| Pubkey::from([i; 32]))
+    ///     .collect();
+    /// assert_eq!(too_many_accounts.len(), 129);
+    ///
+    /// let err = client.get_recent_prioritization_fees(&too_many_accounts).unwrap_err();
+    /// assert_matches!(err, RpcError::ValidationError(_));
+    /// ```
+    pub fn get_recent_prioritization_fees<'a, I>(
+        &self,
+        addresses: I,
+    ) -> RpcResult<GetRecentPrioritizationFeesRequestBuilder<R>>
+    where
+        I: IntoIterator<Item = &'a solana_pubkey::Pubkey>,
+    {
+        let params = GetRecentPrioritizationFeesParams::try_from(
+            addresses
+                .into_iter()
+                .map(|a| a.to_string())
+                .collect::<Vec<_>>(),
+        )?;
+        Ok(RequestBuilder::new(
+            self.clone(),
+            GetRecentPrioritizationFeesRequest::from(params),
+            10_000_000_000,
+        ))
+    }
+
+    /// Call `getSignatureStatuses` on the SOL RPC canister.
+    ///
+    /// # Examples
+    ///
+    /// ```rust
+    /// use sol_rpc_client::SolRpcClient;
+    /// use sol_rpc_types::{RpcSources, SolanaCluster};
     /// use solana_instruction::error::InstructionError;
     /// use solana_signature::Signature;
     /// use solana_transaction_error::TransactionError;
@@ -511,27 +575,10 @@
     ///         Signature::from_str("FAAHyQpENs991w9BR7jpwzyXk74jhQWzbsSbjs4NJWkYeL6nggNfT5baWy6eBNLSuqfiiYRGfEC5bhwxUVBZamB").unwrap()
     ///     ])
     ///     .expect("Invalid `getSignatureStatuses` request parameters")
-=======
-    /// use solana_pubkey::pubkey;
-    ///
-    /// # #[tokio::main]
-    /// # async fn main() -> Result<(), Box<dyn std::error::Error>> {
-    /// # use sol_rpc_types::{MultiRpcResult, PrioritizationFee, TokenAmount};
-    /// let client = SolRpcClient::builder_for_ic()
-    /// #   .with_mocked_response(MultiRpcResult::Consistent(Ok(vec![PrioritizationFee{slot: 338637772, prioritization_fee: 166667}])))
-    ///     .with_rpc_sources(RpcSources::Default(SolanaCluster::Mainnet))
-    ///     .build();
-    ///
-    /// let fees = client
-    ///     .get_recent_prioritization_fees(&[pubkey!("EPjFWdd5AufqSSqeM2qN1xzybapC8G4wEGGkZwyTDt1v")])
-    ///     .unwrap()
-    ///     .with_max_length(1)
->>>>>>> 3a70730f
     ///     .send()
     ///     .await
     ///     .expect_consistent();
     ///
-<<<<<<< HEAD
     /// assert_eq!(statuses, Ok(vec![
     ///     Some(TransactionStatus {
     ///         slot: 338837593,
@@ -565,60 +612,6 @@
             self.clone(),
             GetSignatureStatusesRequest::from(GetSignatureStatusesParams::try_from(signatures)?),
             2_000_000_000 + num_signatures as u128 * 1_000_000, // TODO XC-338: Check heuristic
-=======
-    /// assert_eq!
-    ///     (fees,
-    ///     Ok(vec![ PrioritizationFee {
-    ///         slot: 338637772,
-    ///         prioritization_fee: 166667
-    ///     }]));
-    /// # Ok(())
-    /// # }
-    /// ```
-    ///
-    /// # Errors
-    ///
-    /// The number of account addresses that can be passed to
-    /// [`getRecentPrioritizationFees`](https://solana.com/de/docs/rpc/http/getrecentprioritizationfees)
-    /// is limited to 128. More accounts result in an error.
-    ///
-    /// ```rust
-    /// use std::collections::BTreeSet;
-    /// use assert_matches::assert_matches;
-    /// use solana_pubkey::Pubkey;
-    /// use sol_rpc_client::SolRpcClient;
-    /// use sol_rpc_types::{RpcSources, SolanaCluster, RpcError};
-    ///
-    /// let client = SolRpcClient::builder_for_ic()
-    ///     .with_rpc_sources(RpcSources::Default(SolanaCluster::Mainnet))
-    ///     .build();
-    ///
-    /// let too_many_accounts: BTreeSet<Pubkey> = (0..129_u8)
-    ///     .map(|i| Pubkey::from([i; 32]))
-    ///     .collect();
-    /// assert_eq!(too_many_accounts.len(), 129);
-    ///
-    /// let err = client.get_recent_prioritization_fees(&too_many_accounts).unwrap_err();
-    /// assert_matches!(err, RpcError::ValidationError(_));
-    /// ```
-    pub fn get_recent_prioritization_fees<'a, I>(
-        &self,
-        addresses: I,
-    ) -> Result<GetRecentPrioritizationFeesRequestBuilder<R>, RpcError>
-    where
-        I: IntoIterator<Item = &'a solana_pubkey::Pubkey>,
-    {
-        let params = GetRecentPrioritizationFeesParams::try_from(
-            addresses
-                .into_iter()
-                .map(|a| a.to_string())
-                .collect::<Vec<_>>(),
-        )?;
-        Ok(RequestBuilder::new(
-            self.clone(),
-            GetRecentPrioritizationFeesRequest::from(params),
-            10_000_000_000,
->>>>>>> 3a70730f
         ))
     }
 
