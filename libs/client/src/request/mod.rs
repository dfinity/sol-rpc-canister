--- conflicted
+++ resolved
@@ -7,15 +7,6 @@
 use serde::de::DeserializeOwned;
 use sol_rpc_types::{
     AccountInfo, CommitmentLevel, ConfirmedBlock, ConfirmedTransactionStatusWithSignature,
-<<<<<<< HEAD
-    GetAccountInfoEncoding, GetAccountInfoParams, GetBalanceParams, GetBlockCommitmentLevel,
-    GetBlockParams, GetRecentPrioritizationFeesParams, GetRecentPrioritizationFeesRpcConfig,
-    GetSignatureStatusesParams, GetSignaturesForAddressLimit, GetSignaturesForAddressParams,
-    GetSlotParams, GetSlotRpcConfig, GetTokenAccountBalanceParams, GetTransactionParams, Lamport,
-    NonZeroU8, PrioritizationFee, RoundingError, RpcConfig, RpcResult, RpcSources,
-    SendTransactionParams, Signature, Slot, TokenAmount, TransactionDetails, TransactionInfo,
-    TransactionStatus,
-=======
     DataSlice, GetAccountInfoEncoding, GetAccountInfoParams, GetBalanceParams,
     GetBlockCommitmentLevel, GetBlockParams, GetRecentPrioritizationFeesParams,
     GetRecentPrioritizationFeesRpcConfig, GetSignatureStatusesParams, GetSignaturesForAddressLimit,
@@ -23,7 +14,6 @@
     GetTransactionEncoding, GetTransactionParams, Lamport, MultiRpcResult, NonZeroU8,
     PrioritizationFee, RoundingError, RpcConfig, RpcResult, RpcSources, SendTransactionParams,
     Signature, Slot, TokenAmount, TransactionDetails, TransactionInfo, TransactionStatus,
->>>>>>> e1bcef39
 };
 use solana_account_decoder_client_types::token::UiTokenAmount;
 use solana_transaction_status_client_types::{
@@ -233,13 +223,8 @@
 impl SolRpcRequest for GetBlockRequest {
     type Config = RpcConfig;
     type Params = GetBlockParams;
-<<<<<<< HEAD
-    type CandidOutput = sol_rpc_types::MultiRpcResult<Option<ConfirmedBlock>>;
-    type Output = sol_rpc_types::MultiRpcResult<Option<UiConfirmedBlock>>;
-=======
     type CandidOutput = MultiRpcResult<Option<ConfirmedBlock>>;
     type Output = MultiRpcResult<Option<UiConfirmedBlock>>;
->>>>>>> e1bcef39
 
     fn endpoint(&self) -> SolRpcEndpoint {
         SolRpcEndpoint::GetBlock
@@ -269,20 +254,6 @@
     R,
     RpcConfig,
     GetBlockParams,
-<<<<<<< HEAD
-    sol_rpc_types::MultiRpcResult<Option<ConfirmedBlock>>,
-    sol_rpc_types::MultiRpcResult<Option<UiConfirmedBlock>>,
->;
-
-impl<R> GetBlockRequestBuilder<R> {
-    /// Change the `rewards` parameter for a `getBlock` request.
-    pub fn with_transaction_details(mut self, transaction_details: TransactionDetails) -> Self {
-        self.request.params.transaction_details = Some(transaction_details);
-        self
-    }
-
-    /// Change the `max_supported_transaction_version` parameter for a `getBlock` request.
-=======
     MultiRpcResult<Option<ConfirmedBlock>>,
     MultiRpcResult<Option<UiConfirmedBlock>>,
 >;
@@ -295,24 +266,23 @@
     }
 
     /// Change the `maxSupportedTransactionVersion` parameter for a `getBlock` request.
->>>>>>> e1bcef39
     pub fn with_max_supported_transaction_version(mut self, version: u8) -> Self {
         self.request.params.max_supported_transaction_version = Some(version);
         self
     }
 
-<<<<<<< HEAD
-    /// Change the `rewards` parameter for a `getBlock` request to `false`.
-    pub fn without_rewards(mut self) -> Self {
-        self.request.params.rewards = Some(false);
-=======
     /// Change the `transactionDetails` parameter for a `getBlock` request.
     pub fn with_transaction_details(
         mut self,
         transaction_details: impl Into<TransactionDetails>,
     ) -> Self {
         self.request.params.transaction_details = Some(transaction_details.into());
->>>>>>> e1bcef39
+        self
+    }
+
+    /// Change the `rewards` parameter for a `getBlock` request to `false`.
+    pub fn without_rewards(mut self) -> Self {
+        self.request.params.rewards = Some(false);
         self
     }
 }
