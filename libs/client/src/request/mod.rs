--- conflicted
+++ resolved
@@ -2,13 +2,8 @@
 use candid::CandidType;
 use serde::de::DeserializeOwned;
 use sol_rpc_types::{
-<<<<<<< HEAD
     AccountInfo, ConfirmedBlock, GetAccountInfoParams, GetBlockParams, GetSlotParams,
-    GetSlotRpcConfig, RpcConfig, RpcResult, RpcSources,
-=======
-    AccountInfo, GetAccountInfoParams, GetSlotParams, GetSlotRpcConfig, RpcConfig, RpcResult,
-    RpcSources, SendTransactionParams, TransactionId,
->>>>>>> ddd5b6de
+    GetSlotRpcConfig, RpcConfig, RpcResult, RpcSources, SendTransactionParams, TransactionId,
 };
 use solana_clock::Slot;
 use strum::EnumIter;
