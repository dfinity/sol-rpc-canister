--- conflicted
+++ resolved
@@ -2,13 +2,8 @@
 use candid::CandidType;
 use serde::de::DeserializeOwned;
 use sol_rpc_types::{
-<<<<<<< HEAD
     AccountInfo, ConfirmedBlock, GetAccountInfoParams, GetBlockParams, GetSlotParams,
-    GetSlotRpcConfig, RpcConfig, RpcSources,
-=======
-    AccountInfo, GetAccountInfoParams, GetSlotParams, GetSlotRpcConfig, RpcConfig, RpcResult,
-    RpcSources,
->>>>>>> 0a24245a
+    GetSlotRpcConfig, RpcConfig, RpcResult, RpcSources,
 };
 use solana_clock::Slot;
 use strum::EnumIter;
@@ -36,6 +31,8 @@
 pub enum SolRpcEndpoint {
     /// `getAccountInfo` endpoint.
     GetAccountInfo,
+    /// `getBlock` endpoint.
+    GetBlock,
     /// `getSlot` endpoint.
     GetSlot,
     /// `jsonRequest` endpoint.
@@ -47,6 +44,7 @@
     pub fn rpc_method(&self) -> &'static str {
         match &self {
             SolRpcEndpoint::GetAccountInfo => "getAccountInfo",
+            SolRpcEndpoint::GetBlock => "getBlock",
             SolRpcEndpoint::GetSlot => "getSlot",
             SolRpcEndpoint::JsonRequest => "jsonRequest",
         }
@@ -56,6 +54,7 @@
     pub fn cycles_cost_method(&self) -> &'static str {
         match &self {
             SolRpcEndpoint::GetAccountInfo => "getAccountInfoCyclesCost",
+            SolRpcEndpoint::GetBlock => "getBlockCyclesCost",
             SolRpcEndpoint::GetSlot => "getSlotCyclesCost",
             SolRpcEndpoint::JsonRequest => "jsonRequestCyclesCost",
         }
@@ -104,8 +103,8 @@
         Option<solana_transaction_status_client_types::UiConfirmedBlock>,
     >;
 
-    fn rpc_method(&self) -> &str {
-        "getBlock"
+    fn endpoint(&self) -> SolRpcEndpoint {
+        SolRpcEndpoint::GetBlock
     }
 
     fn params(self) -> Self::Params {
