--- conflicted
+++ resolved
@@ -1073,12 +1073,8 @@
             .client
             .get_block(slot)
             .with_transaction_details(TransactionDetails::None)
-<<<<<<< HEAD
-            .with_max_supported_transaction_version(0);
-=======
             .with_max_supported_transaction_version(0)
             .without_rewards();
->>>>>>> 919477af
         if let Some(rpc_config) = self.rpc_config.as_ref() {
             request = request.with_rpc_config(rpc_config.clone());
         }
