--- conflicted
+++ resolved
@@ -2,13 +2,8 @@
 use candid::CandidType;
 use serde::de::DeserializeOwned;
 use sol_rpc_types::{
-<<<<<<< HEAD
-    AccountInfo, GetAccountInfoParams, GetSlotParams, GetSlotRpcConfig, RpcConfig, RpcSources,
-    SendTransactionParams, TransactionId,
-=======
     AccountInfo, GetAccountInfoParams, GetSlotParams, GetSlotRpcConfig, RpcConfig, RpcResult,
-    RpcSources,
->>>>>>> b6245c17
+    RpcSources, SendTransactionParams, TransactionId,
 };
 use solana_clock::Slot;
 use strum::EnumIter;
@@ -40,6 +35,8 @@
     GetSlot,
     /// `jsonRequest` endpoint.
     JsonRequest,
+    /// `sendTransaction` endpoint.
+    SendTransaction,
 }
 
 impl SolRpcEndpoint {
@@ -49,6 +46,7 @@
             SolRpcEndpoint::GetAccountInfo => "getAccountInfo",
             SolRpcEndpoint::GetSlot => "getSlot",
             SolRpcEndpoint::JsonRequest => "jsonRequest",
+            SolRpcEndpoint::SendTransaction => "sendTransaction",
         }
     }
 
@@ -58,6 +56,7 @@
             SolRpcEndpoint::GetAccountInfo => "getAccountInfoCyclesCost",
             SolRpcEndpoint::GetSlot => "getSlotCyclesCost",
             SolRpcEndpoint::JsonRequest => "jsonRequestCyclesCost",
+            SolRpcEndpoint::SendTransaction => "sendTransactionCyclesCost",
         }
     }
 }
@@ -105,7 +104,6 @@
     }
 }
 
-<<<<<<< HEAD
 #[derive(Debug, Clone)]
 pub struct SendTransactionRequest(SendTransactionParams);
 
@@ -121,8 +119,8 @@
     type CandidOutput = sol_rpc_types::MultiRpcResult<TransactionId>;
     type Output = sol_rpc_types::MultiRpcResult<solana_signature::Signature>;
 
-    fn rpc_method(&self) -> &str {
-        "sendTransaction"
+    fn endpoint(&self) -> SolRpcEndpoint {
+        SolRpcEndpoint::SendTransaction
     }
 
     fn params(self) -> Self::Params {
@@ -130,10 +128,7 @@
     }
 }
 
-pub struct RawRequest(String);
-=======
 pub struct JsonRequest(String);
->>>>>>> b6245c17
 
 impl TryFrom<serde_json::Value> for JsonRequest {
     type Error = String;
