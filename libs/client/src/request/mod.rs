#[cfg(test)]
mod tests;

use crate::{Runtime, SolRpcClient};
use candid::CandidType;
use derive_more::From;
use serde::de::DeserializeOwned;
use sol_rpc_types::{
    AccountInfo, CommitmentLevel, ConfirmedBlock, ConfirmedTransactionStatusWithSignature,
<<<<<<< HEAD
    DataSlice, GetAccountInfoEncoding, GetAccountInfoParams, GetBalanceParams,
    GetBlockCommitmentLevel, GetBlockParams, GetRecentPrioritizationFeesParams,
    GetRecentPrioritizationFeesRpcConfig, GetSignatureStatusesParams, GetSignaturesForAddressLimit,
    GetSignaturesForAddressParams, GetSlotParams, GetSlotRpcConfig, GetTokenAccountBalanceParams,
    GetTransactionEncoding, GetTransactionParams, Lamport, MultiRpcResult, NonZeroU8,
    PrioritizationFee, RoundingError, RpcConfig, RpcError, RpcResult, RpcSource, RpcSources,
    SendTransactionParams, Signature, Slot, TokenAmount, TransactionDetails, TransactionInfo,
    TransactionStatus,
};
use solana_account_decoder_client_types::token::UiTokenAmount;
use solana_hash::Hash;
use solana_transaction_status_client_types::{
    EncodedConfirmedTransactionWithStatusMeta, UiConfirmedBlock,
};
use std::{
    fmt::{Debug, Formatter},
    str::FromStr,
};
=======
    DataSlice, EncodedConfirmedTransactionWithStatusMeta, GetAccountInfoEncoding,
    GetAccountInfoParams, GetBalanceParams, GetBlockCommitmentLevel, GetBlockParams,
    GetRecentPrioritizationFeesParams, GetRecentPrioritizationFeesRpcConfig,
    GetSignatureStatusesParams, GetSignaturesForAddressLimit, GetSignaturesForAddressParams,
    GetSlotParams, GetSlotRpcConfig, GetTokenAccountBalanceParams, GetTransactionEncoding,
    GetTransactionParams, Lamport, MultiRpcResult, NonZeroU8, PrioritizationFee, RoundingError,
    RpcConfig, RpcResult, RpcSources, SendTransactionParams, Signature, Slot, TokenAmount,
    TransactionDetails, TransactionStatus,
};
use solana_account_decoder_client_types::token::UiTokenAmount;
use solana_transaction_status_client_types::UiConfirmedBlock;
use std::fmt::{Debug, Formatter};
>>>>>>> 8690f0ad
use strum::EnumIter;
use thiserror::Error;

/// Solana RPC endpoint supported by the SOL RPC canister.
pub trait SolRpcRequest {
    /// Type of RPC config for that request.
    type Config;
    /// The type of parameters taken by this endpoint.
    type Params;
    /// The Candid type returned when executing this request which is then converted to [`Self::Output`].
    type CandidOutput;
    /// The type returned by this endpoint.
    type Output;

    /// The name of the endpoint on the SOL RPC canister.
    fn endpoint(&self) -> SolRpcEndpoint;

    /// Return the request parameters.
    fn params(self, default_commitment_level: Option<CommitmentLevel>) -> Self::Params;
}

/// Endpoint on the SOL RPC canister triggering a call to Solana providers.
#[derive(Clone, Debug, Ord, PartialOrd, Eq, PartialEq, EnumIter)]
pub enum SolRpcEndpoint {
    /// `getAccountInfo` endpoint.
    GetAccountInfo,
    /// `getBalance` endpoint.
    GetBalance,
    /// `getBlock` endpoint.
    GetBlock,
    /// `getRecentPrioritizationFees` endpoint.
    GetRecentPrioritizationFees,
    /// `getSignaturesForAddress` endpoint.
    GetSignaturesForAddress,
    /// `getSignatureStatuses` endpoint.
    GetSignatureStatuses,
    /// `getSlot` endpoint.
    GetSlot,
    /// `getTokenAccountBalance` endpoint.
    GetTokenAccountBalance,
    /// `getTransaction` endpoint.
    GetTransaction,
    /// `jsonRequest` endpoint.
    JsonRequest,
    /// `sendTransaction` endpoint.
    SendTransaction,
}

impl SolRpcEndpoint {
    /// Method name on the SOL RPC canister
    pub fn rpc_method(&self) -> &'static str {
        match &self {
            SolRpcEndpoint::GetAccountInfo => "getAccountInfo",
            SolRpcEndpoint::GetBalance => "getBalance",
            SolRpcEndpoint::GetBlock => "getBlock",
            SolRpcEndpoint::GetRecentPrioritizationFees => "getRecentPrioritizationFees",
            SolRpcEndpoint::GetSignatureStatuses => "getSignatureStatuses",
            SolRpcEndpoint::GetSignaturesForAddress => "getSignaturesForAddress",
            SolRpcEndpoint::GetSlot => "getSlot",
            SolRpcEndpoint::GetTokenAccountBalance => "getTokenAccountBalance",
            SolRpcEndpoint::GetTransaction => "getTransaction",
            SolRpcEndpoint::JsonRequest => "jsonRequest",
            SolRpcEndpoint::SendTransaction => "sendTransaction",
        }
    }

    /// Method name on the SOL RPC canister to estimate the amount of cycles for that request.
    pub fn cycles_cost_method(&self) -> &'static str {
        match &self {
            SolRpcEndpoint::GetAccountInfo => "getAccountInfoCyclesCost",
            SolRpcEndpoint::GetBalance => "getBalanceCyclesCost",
            SolRpcEndpoint::GetBlock => "getBlockCyclesCost",
            SolRpcEndpoint::GetRecentPrioritizationFees => "getRecentPrioritizationFeesCyclesCost",
            SolRpcEndpoint::GetSignaturesForAddress => "getSignaturesForAddressCyclesCost",
            SolRpcEndpoint::GetSignatureStatuses => "getSignatureStatusesCyclesCost",
            SolRpcEndpoint::GetSlot => "getSlotCyclesCost",
            SolRpcEndpoint::GetTransaction => "getTransactionCyclesCost",
            SolRpcEndpoint::GetTokenAccountBalance => "getTokenAccountBalanceCyclesCost",
            SolRpcEndpoint::JsonRequest => "jsonRequestCyclesCost",
            SolRpcEndpoint::SendTransaction => "sendTransactionCyclesCost",
        }
    }
}

#[derive(Debug, Clone)]
pub struct GetAccountInfoRequest(GetAccountInfoParams);

impl GetAccountInfoRequest {
    pub fn new(params: GetAccountInfoParams) -> Self {
        Self(params)
    }
}

impl SolRpcRequest for GetAccountInfoRequest {
    type Config = RpcConfig;
    type Params = GetAccountInfoParams;
    type CandidOutput = MultiRpcResult<Option<AccountInfo>>;
    type Output = MultiRpcResult<Option<solana_account_decoder_client_types::UiAccount>>;

    fn endpoint(&self) -> SolRpcEndpoint {
        SolRpcEndpoint::GetAccountInfo
    }

    fn params(self, default_commitment_level: Option<CommitmentLevel>) -> Self::Params {
        let mut params = self.0;
        set_default(default_commitment_level, &mut params.commitment);
        params
    }
}

pub type GetAccountInfoRequestBuilder<R> = RequestBuilder<
    R,
    RpcConfig,
    GetAccountInfoParams,
    MultiRpcResult<Option<AccountInfo>>,
    MultiRpcResult<Option<solana_account_decoder_client_types::UiAccount>>,
>;

impl<R> GetAccountInfoRequestBuilder<R> {
    /// Change the `commitment` parameter for a `getAccountInfo` request.
    pub fn with_commitment(mut self, commitment: impl Into<CommitmentLevel>) -> Self {
        self.request.params.commitment = Some(commitment.into());
        self
    }

    /// Change the `encoding` parameter for a `getAccountInfo` request.
    pub fn with_encoding(mut self, encoding: impl Into<GetAccountInfoEncoding>) -> Self {
        self.request.params.encoding = Some(encoding.into());
        self
    }

    /// Change the `dataSlice` parameter for a `getAccountInfo` request.
    pub fn with_data_slice(mut self, data_slice: impl Into<DataSlice>) -> Self {
        self.request.params.data_slice = Some(data_slice.into());
        self
    }

    /// Change the `minContextSlot` parameter for a `getAccountInfo` request.
    pub fn with_min_context_slot(mut self, slot: Slot) -> Self {
        self.request.params.min_context_slot = Some(slot);
        self
    }
}

#[derive(Debug, Clone)]
pub struct GetBalanceRequest(GetBalanceParams);

impl GetBalanceRequest {
    pub fn new(params: GetBalanceParams) -> Self {
        Self(params)
    }
}

impl SolRpcRequest for GetBalanceRequest {
    type Config = RpcConfig;
    type Params = GetBalanceParams;
    type CandidOutput = MultiRpcResult<Lamport>;
    type Output = MultiRpcResult<Lamport>;

    fn endpoint(&self) -> SolRpcEndpoint {
        SolRpcEndpoint::GetBalance
    }

    fn params(self, default_commitment_level: Option<CommitmentLevel>) -> Self::Params {
        let mut params = self.0;
        set_default(default_commitment_level, &mut params.commitment);
        params
    }
}

pub type GetBalanceRequestBuilder<R> = RequestBuilder<
    R,
    RpcConfig,
    GetBalanceParams,
    MultiRpcResult<Lamport>,
    MultiRpcResult<Lamport>,
>;

impl<R> GetBalanceRequestBuilder<R> {
    /// Change the `commitment` parameter for a `getBalance` request.
    pub fn with_commitment(mut self, commitment_level: impl Into<CommitmentLevel>) -> Self {
        self.request.params.commitment = Some(commitment_level.into());
        self
    }

    /// Change the `minContextSlot` parameter for a `getBalance` request.
    pub fn with_min_context_slot(mut self, slot: Slot) -> Self {
        self.request.params.min_context_slot = Some(slot);
        self
    }
}

#[derive(Debug, Clone)]
pub struct GetBlockRequest(GetBlockParams);

impl GetBlockRequest {
    pub fn new(params: GetBlockParams) -> Self {
        Self(params)
    }
}

impl SolRpcRequest for GetBlockRequest {
    type Config = RpcConfig;
    type Params = GetBlockParams;
    type CandidOutput = MultiRpcResult<Option<ConfirmedBlock>>;
    type Output = MultiRpcResult<Option<UiConfirmedBlock>>;

    fn endpoint(&self) -> SolRpcEndpoint {
        SolRpcEndpoint::GetBlock
    }

    fn params(self, default_commitment_level: Option<CommitmentLevel>) -> Self::Params {
        let mut params = self.0;
        let default_block_commitment_level =
            default_commitment_level.map(|commitment| match commitment {
                CommitmentLevel::Processed => {
                    // The minimum commitment level for `getBlock` is `confirmed,
                    // `processed` is not supported.
                    // Not setting a value here would be equivalent to requiring the block to be `finalized`,
                    // which seems to go against the chosen `default_commitment_level` of `processed` and so `confirmed`
                    // is the best we can do here.
                    GetBlockCommitmentLevel::Confirmed
                }
                CommitmentLevel::Confirmed => GetBlockCommitmentLevel::Confirmed,
                CommitmentLevel::Finalized => GetBlockCommitmentLevel::Finalized,
            });
        set_default(default_block_commitment_level, &mut params.commitment);
        params
    }
}

pub type GetBlockRequestBuilder<R> = RequestBuilder<
    R,
    RpcConfig,
    GetBlockParams,
    MultiRpcResult<Option<ConfirmedBlock>>,
    MultiRpcResult<Option<UiConfirmedBlock>>,
>;

impl<R> GetBlockRequestBuilder<R> {
    /// Change the `commitment` parameter for a `getBlock` request.
    pub fn with_commitment(mut self, commitment_level: impl Into<GetBlockCommitmentLevel>) -> Self {
        self.request.params.commitment = Some(commitment_level.into());
        self
    }

    /// Change the `maxSupportedTransactionVersion` parameter for a `getBlock` request.
    pub fn with_max_supported_transaction_version(mut self, version: u8) -> Self {
        self.request.params.max_supported_transaction_version = Some(version);
        self
    }

    /// Change the `transactionDetails` parameter for a `getBlock` request.
    pub fn with_transaction_details(
        mut self,
        transaction_details: impl Into<TransactionDetails>,
    ) -> Self {
        self.request.params.transaction_details = Some(transaction_details.into());
        self.update_cycles()
    }

    /// Change the `rewards` parameter for a `getBlock` request to `false`.
    pub fn without_rewards(mut self) -> Self {
        self.request.params.rewards = Some(false);
        self.update_cycles()
    }

    /// Update the cycles estimate for this request
    pub fn update_cycles(self) -> Self {
        let cycles = match self.request.params.transaction_details.unwrap_or_default() {
            TransactionDetails::Accounts => 1_000_000_000_000,
            TransactionDetails::Signatures => 100_000_000_000,
            TransactionDetails::None => match self.request.params.rewards {
                Some(true) | None => 20_000_000_000,
                Some(false) => 10_000_000_000,
            },
        };
        self.with_cycles(cycles)
    }
}

#[derive(Debug, Clone, Default)]
pub struct GetRecentPrioritizationFeesRequest(GetRecentPrioritizationFeesParams);

impl SolRpcRequest for GetRecentPrioritizationFeesRequest {
    type Config = GetRecentPrioritizationFeesRpcConfig;
    type Params = GetRecentPrioritizationFeesParams;
    type CandidOutput = MultiRpcResult<Vec<PrioritizationFee>>;
    type Output = Self::CandidOutput;

    fn endpoint(&self) -> SolRpcEndpoint {
        SolRpcEndpoint::GetRecentPrioritizationFees
    }

    fn params(self, _default_commitment_level: Option<CommitmentLevel>) -> Self::Params {
        // [getRecentPrioritizationFees](https://solana.com/de/docs/rpc/http/getrecentprioritizationfees)
        // does not use commitment levels
        self.0
    }
}

impl From<GetRecentPrioritizationFeesParams> for GetRecentPrioritizationFeesRequest {
    fn from(value: GetRecentPrioritizationFeesParams) -> Self {
        Self(value)
    }
}

#[derive(Debug, Clone, From)]
pub struct GetSignaturesForAddressRequest(GetSignaturesForAddressParams);

impl SolRpcRequest for GetSignaturesForAddressRequest {
    type Config = RpcConfig;
    type Params = GetSignaturesForAddressParams;
    type CandidOutput = Self::Output;
    type Output = MultiRpcResult<Vec<ConfirmedTransactionStatusWithSignature>>;

    fn endpoint(&self) -> SolRpcEndpoint {
        SolRpcEndpoint::GetSignaturesForAddress
    }

    fn params(self, default_commitment_level: Option<CommitmentLevel>) -> Self::Params {
        let mut params = self.0;
        set_default(default_commitment_level, &mut params.commitment);
        params
    }
}

pub type GetSignaturesForAddressRequestBuilder<R> = RequestBuilder<
    R,
    RpcConfig,
    GetSignaturesForAddressParams,
    MultiRpcResult<Vec<ConfirmedTransactionStatusWithSignature>>,
    MultiRpcResult<Vec<ConfirmedTransactionStatusWithSignature>>,
>;

impl<R> GetSignaturesForAddressRequestBuilder<R> {
    /// Change the `commitment` parameter for a `getSignaturesForAddress` request.
    pub fn with_commitment(mut self, commitment_level: CommitmentLevel) -> Self {
        self.request.params.commitment = Some(commitment_level);
        self
    }

    /// Change the `minContextSlot` parameter for a `getSignaturesForAddress` request.
    pub fn with_min_context_slot(mut self, slot: Slot) -> Self {
        self.request.params.min_context_slot = Some(slot);
        self
    }

    /// Change the `limit` parameter for a `getSignaturesForAddress` request.
    pub fn with_limit(mut self, limit: GetSignaturesForAddressLimit) -> Self {
        self.request.params.limit = Some(limit);
        self
    }

    /// Change the `until` parameter for a `getSignaturesForAddress` request.
    pub fn with_until(mut self, until: impl Into<Signature>) -> Self {
        self.request.params.until = Some(until.into());
        self
    }

    /// Change the `before` parameter for a `getSignaturesForAddress` request.
    pub fn with_before(mut self, before: impl Into<Signature>) -> Self {
        self.request.params.before = Some(before.into());
        self
    }
}

#[derive(Debug, Clone, Default, From)]
pub struct GetSignatureStatusesRequest(GetSignatureStatusesParams);

impl SolRpcRequest for GetSignatureStatusesRequest {
    type Config = RpcConfig;
    type Params = GetSignatureStatusesParams;
    type CandidOutput = MultiRpcResult<Vec<Option<TransactionStatus>>>;
    type Output =
        MultiRpcResult<Vec<Option<solana_transaction_status_client_types::TransactionStatus>>>;

    fn endpoint(&self) -> SolRpcEndpoint {
        SolRpcEndpoint::GetSignatureStatuses
    }

    fn params(self, _default_commitment_level: Option<CommitmentLevel>) -> Self::Params {
        self.0
    }
}

pub type GetSignatureStatusesRequestBuilder<R> = RequestBuilder<
    R,
    RpcConfig,
    GetSignatureStatusesParams,
    MultiRpcResult<Vec<Option<TransactionStatus>>>,
    MultiRpcResult<Vec<Option<solana_transaction_status_client_types::TransactionStatus>>>,
>;

impl<R> GetSignatureStatusesRequestBuilder<R> {
    /// Change the `searchTransactionHistory` parameter for a `getSignatureStatuses` request.
    pub fn with_search_transaction_history(mut self, search_transaction_history: bool) -> Self {
        self.request.params.search_transaction_history = Some(search_transaction_history);
        self
    }
}

#[derive(Debug, Clone, Default)]
pub struct GetSlotRequest(Option<GetSlotParams>);

impl SolRpcRequest for GetSlotRequest {
    type Config = GetSlotRpcConfig;
    type Params = Option<GetSlotParams>;
    type CandidOutput = Self::Output;
    type Output = MultiRpcResult<Slot>;

    fn endpoint(&self) -> SolRpcEndpoint {
        SolRpcEndpoint::GetSlot
    }

    fn params(self, default_commitment_level: Option<CommitmentLevel>) -> Self::Params {
        let mut params = self.0;
        if let Some(slot_params) = params.as_mut() {
            set_default(default_commitment_level, &mut slot_params.commitment);
            return params;
        }
        if let Some(commitment) = default_commitment_level {
            return Some(GetSlotParams {
                commitment: Some(commitment),
                ..Default::default()
            });
        }
        params
    }
}

pub type GetSlotRequestBuilder<R> = RequestBuilder<
    R,
    GetSlotRpcConfig,
    Option<GetSlotParams>,
    MultiRpcResult<Slot>,
    MultiRpcResult<Slot>,
>;

impl<R> GetSlotRequestBuilder<R> {
    /// Change the `commitment` parameter for a `getSlot` request.
    pub fn with_commitment(mut self, commitment_level: CommitmentLevel) -> Self {
        self.request.params.get_or_insert_default().commitment = Some(commitment_level);
        self
    }

    /// Change the `minContextSlot` parameter for a `getSlot` request.
    pub fn with_min_context_slot(mut self, slot: Slot) -> Self {
        self.request.params.get_or_insert_default().min_context_slot = Some(slot);
        self
    }
}

#[derive(Debug, Clone)]
pub struct GetTokenAccountBalanceRequest(GetTokenAccountBalanceParams);

impl GetTokenAccountBalanceRequest {
    pub fn new(params: GetTokenAccountBalanceParams) -> Self {
        Self(params)
    }
}

impl SolRpcRequest for GetTokenAccountBalanceRequest {
    type Config = RpcConfig;
    type Params = GetTokenAccountBalanceParams;
    type CandidOutput = MultiRpcResult<TokenAmount>;
    type Output = MultiRpcResult<UiTokenAmount>;

    fn endpoint(&self) -> SolRpcEndpoint {
        SolRpcEndpoint::GetTokenAccountBalance
    }

    fn params(self, default_commitment_level: Option<CommitmentLevel>) -> Self::Params {
        let mut params = self.0;
        set_default(default_commitment_level, &mut params.commitment);
        params
    }
}

pub type GetTokenAccountBalanceRequestBuilder<R> = RequestBuilder<
    R,
    RpcConfig,
    GetTokenAccountBalanceParams,
    MultiRpcResult<TokenAmount>,
    MultiRpcResult<UiTokenAmount>,
>;

impl<R> GetTokenAccountBalanceRequestBuilder<R> {
    /// Change the `commitment` parameter for a `getTokenAccountBalance` request.
    pub fn with_commitment(mut self, commitment_level: CommitmentLevel) -> Self {
        self.request.params.commitment = Some(commitment_level);
        self
    }
}

#[derive(Debug, Clone)]
pub struct GetTransactionRequest(GetTransactionParams);

impl GetTransactionRequest {
    pub fn new(params: GetTransactionParams) -> Self {
        Self(params)
    }
}

impl SolRpcRequest for GetTransactionRequest {
    type Config = RpcConfig;
    type Params = GetTransactionParams;
    type CandidOutput = MultiRpcResult<Option<EncodedConfirmedTransactionWithStatusMeta>>;
    type Output = MultiRpcResult<
        Option<solana_transaction_status_client_types::EncodedConfirmedTransactionWithStatusMeta>,
    >;

    fn endpoint(&self) -> SolRpcEndpoint {
        SolRpcEndpoint::GetTransaction
    }

    fn params(self, default_commitment_level: Option<CommitmentLevel>) -> Self::Params {
        let mut params = self.0;
        set_default(default_commitment_level, &mut params.commitment);
        params
    }
}

pub type GetTransactionRequestBuilder<R> = RequestBuilder<
    R,
    RpcConfig,
    GetTransactionParams,
    MultiRpcResult<Option<EncodedConfirmedTransactionWithStatusMeta>>,
    MultiRpcResult<
        Option<solana_transaction_status_client_types::EncodedConfirmedTransactionWithStatusMeta>,
    >,
>;

impl<R> GetTransactionRequestBuilder<R> {
    /// Change the `commitment` parameter for a `getTransaction` request.
    pub fn with_commitment(mut self, commitment_level: CommitmentLevel) -> Self {
        self.request.params.commitment = Some(commitment_level);
        self
    }

    /// Change the `maxSupportedTransaction_version` parameter for a `getTransaction` request.
    pub fn with_max_supported_transaction_version(mut self, version: u8) -> Self {
        self.request.params.max_supported_transaction_version = Some(version);
        self
    }

    /// Change the `encoding` parameter for a `getTransaction` request.
    pub fn with_encoding(mut self, encoding: GetTransactionEncoding) -> Self {
        self.request.params.encoding = Some(encoding);
        self
    }
}

#[derive(Debug, Clone)]
pub struct SendTransactionRequest(SendTransactionParams);

impl SendTransactionRequest {
    pub fn new(params: SendTransactionParams) -> Self {
        Self(params)
    }
}

impl SolRpcRequest for SendTransactionRequest {
    type Config = RpcConfig;
    type Params = SendTransactionParams;
    type CandidOutput = MultiRpcResult<Signature>;
    type Output = MultiRpcResult<solana_signature::Signature>;

    fn endpoint(&self) -> SolRpcEndpoint {
        SolRpcEndpoint::SendTransaction
    }

    fn params(self, default_commitment_level: Option<CommitmentLevel>) -> Self::Params {
        let mut params = self.0;
        set_default(default_commitment_level, &mut params.preflight_commitment);
        params
    }
}

pub type SendTransactionRequestBuilder<R> = RequestBuilder<
    R,
    RpcConfig,
    SendTransactionParams,
    MultiRpcResult<Signature>,
    MultiRpcResult<solana_signature::Signature>,
>;

impl<R> SendTransactionRequestBuilder<R> {
    /// Change the `skipPreflight` parameter for a `sendTransaction` request.
    pub fn with_skip_preflight(mut self, skip_preflight: bool) -> Self {
        self.request.params.skip_preflight = Some(skip_preflight);
        self
    }

    /// Change the `preflightCommitment` parameter for a `sendTransaction` request.
    pub fn with_preflight_commitment(mut self, preflight_commitment: CommitmentLevel) -> Self {
        self.request.params.preflight_commitment = Some(preflight_commitment);
        self
    }

    /// Change the `maxRetries` parameter for a `sendTransaction` request.
    pub fn with_max_retries(mut self, max_retries: u32) -> Self {
        self.request.params.max_retries = Some(max_retries);
        self
    }

    /// Change the `minContextSlot` parameter for a `sendTransaction` request.
    pub fn with_min_context_slot(mut self, slot: Slot) -> Self {
        self.request.params.min_context_slot = Some(slot);
        self
    }
}

pub struct JsonRequest(String);

impl TryFrom<serde_json::Value> for JsonRequest {
    type Error = String;

    fn try_from(value: serde_json::Value) -> Result<Self, Self::Error> {
        serde_json::to_string(&value)
            .map(JsonRequest)
            .map_err(|e| e.to_string())
    }
}

impl SolRpcRequest for JsonRequest {
    type Config = RpcConfig;
    type Params = String;
    type CandidOutput = MultiRpcResult<String>;
    type Output = MultiRpcResult<String>;

    fn endpoint(&self) -> SolRpcEndpoint {
        SolRpcEndpoint::JsonRequest
    }

    fn params(self, _default_commitment_level: Option<CommitmentLevel>) -> Self::Params {
        self.0
    }
}

pub type JsonRequestBuilder<R> =
    RequestBuilder<R, RpcConfig, String, MultiRpcResult<String>, MultiRpcResult<String>>;

/// A builder to construct a [`Request`].
///
/// To construct a [`RequestBuilder`], refer to the [`SolRpcClient`] documentation.
#[must_use = "RequestBuilder does nothing until you 'send' it"]
pub struct RequestBuilder<Runtime, Config, Params, CandidOutput, Output> {
    client: SolRpcClient<Runtime>,
    request: Request<Config, Params, CandidOutput, Output>,
}

pub type GetRecentPrioritizationFeesRequestBuilder<R> = RequestBuilder<
    R,
    GetRecentPrioritizationFeesRpcConfig,
    GetRecentPrioritizationFeesParams,
    MultiRpcResult<Vec<PrioritizationFee>>,
    MultiRpcResult<Vec<PrioritizationFee>>,
>;

impl<Runtime, Config: Clone, Params: Clone, CandidOutput, Output> Clone
    for RequestBuilder<Runtime, Config, Params, CandidOutput, Output>
{
    fn clone(&self) -> Self {
        Self {
            client: self.client.clone(),
            request: self.request.clone(),
        }
    }
}

impl<Runtime: Debug, Config: Debug, Params: Debug, CandidOutput, Output> Debug
    for RequestBuilder<Runtime, Config, Params, CandidOutput, Output>
{
    fn fmt(&self, f: &mut Formatter<'_>) -> std::fmt::Result {
        let RequestBuilder { client, request } = &self;
        f.debug_struct("RequestBuilder")
            .field("client", client)
            .field("request", request)
            .finish()
    }
}

impl<Runtime, Config, Params, CandidOutput, Output>
    RequestBuilder<Runtime, Config, Params, CandidOutput, Output>
{
    pub(super) fn new<RpcRequest>(
        client: SolRpcClient<Runtime>,
        rpc_request: RpcRequest,
        cycles: u128,
    ) -> Self
    where
        RpcRequest: SolRpcRequest<
            Config = Config,
            Params = Params,
            CandidOutput = CandidOutput,
            Output = Output,
        >,
        Config: From<RpcConfig>,
    {
        let endpoint = rpc_request.endpoint();
        let params = rpc_request.params(client.config.default_commitment_level.clone());
        let request = Request {
            endpoint,
            rpc_sources: client.config.rpc_sources.clone(),
            rpc_config: client.config.rpc_config.clone().map(Config::from),
            params,
            cycles,
            _candid_marker: Default::default(),
            _output_marker: Default::default(),
        };
        RequestBuilder::<Runtime, Config, Params, CandidOutput, Output> { client, request }
    }

    /// Query the cycles cost for that request
    pub fn request_cost(self) -> RequestCostBuilder<Runtime, Config, Params> {
        RequestCostBuilder {
            client: self.client,
            request: RequestCost {
                endpoint: self.request.endpoint,
                rpc_sources: self.request.rpc_sources,
                rpc_config: self.request.rpc_config,
                params: self.request.params,
                cycles: 0,
                _candid_marker: Default::default(),
                _output_marker: Default::default(),
            },
        }
    }

    /// Change the amount of cycles to send for that request.
    pub fn with_cycles(mut self, cycles: u128) -> Self {
        *self.request.cycles_mut() = cycles;
        self
    }

    /// Change the parameters to send for that request.
    pub fn with_params(mut self, params: impl Into<Params>) -> Self {
        *self.request.params_mut() = params.into();
        self
    }

    /// Modify current parameters to send for that request.
    pub fn modify_params<F>(mut self, mutator: F) -> Self
    where
        F: FnOnce(&mut Params),
    {
        mutator(self.request.params_mut());
        self
    }

    /// Change the RPC configuration to use for that request.
    pub fn with_rpc_config(mut self, rpc_config: impl Into<Config>) -> Self {
        *self.request.rpc_config_mut() = Some(rpc_config.into());
        self
    }
}

impl<R: Runtime, Config, Params, CandidOutput, Output>
    RequestBuilder<R, Config, Params, CandidOutput, Output>
{
    /// Constructs the [`Request`] and send it using the [`SolRpcClient`].
    pub async fn send(self) -> Output
    where
        Config: CandidType + Send,
        Params: CandidType + Send,
        CandidOutput: Into<Output> + CandidType + DeserializeOwned,
    {
        self.client
            .execute_request::<Config, Params, CandidOutput, Output>(self.request)
            .await
    }
}

impl<Runtime, Params, CandidOutput, Output>
    RequestBuilder<Runtime, GetRecentPrioritizationFeesRpcConfig, Params, CandidOutput, Output>
{
    /// Change the rounding error for the maximum slot value for a `getRecentPrioritizationFees` request.
    pub fn with_max_slot_rounding_error<T: Into<RoundingError>>(
        mut self,
        rounding_error: T,
    ) -> Self {
        let config = self.request.rpc_config_mut().get_or_insert_default();
        config.max_slot_rounding_error = Some(rounding_error.into());
        self
    }

    /// Change the maximum number of entries for a `getRecentPrioritizationFees` response.
    pub fn with_max_length<T: Into<NonZeroU8>>(mut self, len: T) -> Self {
        let config = self.request.rpc_config_mut().get_or_insert_default();
        config.set_max_length(len.into());
        self
    }
}

impl<Runtime, Params, CandidOutput, Output>
    RequestBuilder<Runtime, GetSlotRpcConfig, Params, CandidOutput, Output>
{
    /// Change the rounding error for `getSlot` request.
    pub fn with_rounding_error<T: Into<RoundingError>>(mut self, rounding_error: T) -> Self {
        let config = self.request.rpc_config_mut().get_or_insert_default();
        config.rounding_error = Some(rounding_error.into());
        self
    }
}

/// A request which can be executed with `SolRpcClient::execute_request` or `SolRpcClient::execute_query_request`.
pub struct Request<Config, Params, CandidOutput, Output> {
    pub(super) endpoint: SolRpcEndpoint,
    pub(super) rpc_sources: RpcSources,
    pub(super) rpc_config: Option<Config>,
    pub(super) params: Params,
    pub(super) cycles: u128,
    pub(super) _candid_marker: std::marker::PhantomData<CandidOutput>,
    pub(super) _output_marker: std::marker::PhantomData<Output>,
}

impl<Config: Debug, Params: Debug, CandidOutput, Output> Debug
    for Request<Config, Params, CandidOutput, Output>
{
    fn fmt(&self, f: &mut Formatter<'_>) -> std::fmt::Result {
        let Request {
            endpoint,
            rpc_sources,
            rpc_config,
            params,
            cycles,
            _candid_marker,
            _output_marker,
        } = &self;
        f.debug_struct("Request")
            .field("endpoint", endpoint)
            .field("rpc_sources", rpc_sources)
            .field("rpc_config", rpc_config)
            .field("params", params)
            .field("cycles", cycles)
            .field("_candid_marker", _candid_marker)
            .field("_output_marker", _output_marker)
            .finish()
    }
}

impl<Config: PartialEq, Params: PartialEq, CandidOutput, Output> PartialEq
    for Request<Config, Params, CandidOutput, Output>
{
    fn eq(
        &self,
        Request {
            endpoint,
            rpc_sources,
            rpc_config,
            params,
            cycles,
            _candid_marker,
            _output_marker,
        }: &Self,
    ) -> bool {
        &self.endpoint == endpoint
            && &self.rpc_sources == rpc_sources
            && &self.rpc_config == rpc_config
            && &self.params == params
            && &self.cycles == cycles
            && &self._candid_marker == _candid_marker
            && &self._output_marker == _output_marker
    }
}

impl<Config: Clone, Params: Clone, CandidOutput, Output> Clone
    for Request<Config, Params, CandidOutput, Output>
{
    fn clone(&self) -> Self {
        Self {
            endpoint: self.endpoint.clone(),
            rpc_sources: self.rpc_sources.clone(),
            rpc_config: self.rpc_config.clone(),
            params: self.params.clone(),
            cycles: self.cycles,
            _candid_marker: self._candid_marker,
            _output_marker: self._output_marker,
        }
    }
}

impl<Config, Params, CandidOutput, Output> Request<Config, Params, CandidOutput, Output> {
    /// Get a mutable reference to the cycles.
    #[inline]
    pub fn cycles_mut(&mut self) -> &mut u128 {
        &mut self.cycles
    }

    /// Get a mutable reference to the RPC configuration.
    #[inline]
    pub fn rpc_config_mut(&mut self) -> &mut Option<Config> {
        &mut self.rpc_config
    }

    /// Get a mutable reference to the request parameters.
    #[inline]
    pub fn params_mut(&mut self) -> &mut Params {
        &mut self.params
    }
}

pub type RequestCost<Config, Params> = Request<Config, Params, RpcResult<u128>, RpcResult<u128>>;

#[must_use = "RequestCostBuilder does nothing until you 'send' it"]
pub struct RequestCostBuilder<Runtime, Config, Params> {
    client: SolRpcClient<Runtime>,
    request: RequestCost<Config, Params>,
}

impl<R: Runtime, Config, Params> RequestCostBuilder<R, Config, Params> {
    /// Constructs the [`Request`] and send it using the [`SolRpcClient`].
    pub async fn send(self) -> RpcResult<u128>
    where
        Config: CandidType + Send,
        Params: CandidType + Send,
    {
        self.client.execute_cycles_cost_request(self.request).await
    }
}

fn set_default<T>(default_value: Option<T>, value: &mut Option<T>) {
    if default_value.is_some() && value.is_none() {
        *value = Some(default_value.unwrap())
    }
}

#[derive(Debug, Clone, Error, From)]
pub enum EstimateRecentBlockhashError {
    #[error("Inconsistent result while fetching slot: {0:?}")]
    GetSlotConsensusError(Vec<(RpcSource, RpcResult<Slot>)>),
    #[error("Inconsistent result while fetching block: {0:?}")]
    GetBlockConsensusError(Vec<(RpcSource, RpcResult<Option<UiConfirmedBlock>>)>),
    #[error("Error while fetching slot: {0}")]
    #[from(ignore)]
    GetSlotRpcError(RpcError),
    #[error("Error while fetching block: {0}")]
    #[from(ignore)]
    GetBlockRpcError(RpcError),
    #[error("No block for slot: {0}")]
    MissingBlock(Slot),
}

/// A builder to construct an [`EstimateBlockhashRequestBuilder`].
///
/// To construct an [`EstimateBlockhashRequestBuilder`], use the
/// [`SolRpcClient::estimate_recent_blockhash`] method.
#[must_use = "EstimateBlockhashRequestBuilder does nothing until you 'send' it"]
pub struct EstimateBlockhashRequestBuilder<R> {
    client: SolRpcClient<R>,
    num_retries: usize,
    rounding_error: Option<RoundingError>,
    rpc_config: Option<RpcConfig>,
}

impl<R> EstimateBlockhashRequestBuilder<R> {
    /// Create a new [`EstimateBlockhashRequestBuilder`] request with the given [`SolRpcClient`]
    /// and default parameters.
    pub fn new(client: SolRpcClient<R>) -> Self {
        Self {
            client,
            num_retries: 0,
            rounding_error: None,
            rpc_config: None,
        }
    }

    /// Sets the maximum number of RPC call re-tries to perform. The maximum amount of RPC calls
    /// performed will be `2 + num_retries` since at least one call to `getSlot` and one call to
    /// `getBlock` must take place to fetch a blockhash.
    pub fn with_num_retries(mut self, num_retries: usize) -> Self {
        self.num_retries = num_retries;
        self
    }

    /// Sets an [`RpcConfig`] for the `getSlot` and `getBlock` calls. If not set, the default
    /// client [`RpcConfig`] is used.
    pub fn with_rpc_config(mut self, rpc_config: RpcConfig) -> Self {
        self.rpc_config = Some(rpc_config);
        self
    }

    /// Sets a [`RoundingError`] for the `getSlot` calls. If not set, the default value for the
    /// rounding error is used.
    pub fn with_rounding_error(mut self, rounding_error: RoundingError) -> Self {
        self.rounding_error = Some(rounding_error);
        self
    }
}

impl<R: Runtime> EstimateBlockhashRequestBuilder<R> {
    /// Constructs the required `getSlot` and `getBlock` requests and try to estimate a recent
    /// blockhash using the [`SolRpcClient`], possibly with re-tries (see
    /// [`SolRpcClient::estimate_recent_blockhash`]).
    pub async fn send(self) -> Result<Hash, Vec<EstimateRecentBlockhashError>> {
        let mut errors = Vec::with_capacity(self.num_retries);
        let mut num_calls = 0;
        loop {
            // If we get to this point, we still need at least 2 more calls to fetch a blockhash.
            if num_calls > self.num_retries {
                return Err(errors);
            }
            num_calls += 1;
            match self.get_slot().await {
                MultiRpcResult::Consistent(Ok(slot)) => {
                    num_calls += 1;
                    match self.get_block(slot).await {
                        MultiRpcResult::Consistent(Ok(Some(block))) => {
                            match Hash::from_str(&block.blockhash) {
                                Ok(blockhash) => return Ok(blockhash),
                                Err(e) => errors.push(EstimateRecentBlockhashError::GetBlockRpcError(
                                    RpcError::from(e),
                                )),
                            }
                            continue;
                        }
                        MultiRpcResult::Consistent(Ok(None)) => {
                            errors.push(slot.into());
                            continue;
                        }
                        MultiRpcResult::Inconsistent(results) => {
                            errors.push(results.into());
                            continue;
                        }
                        MultiRpcResult::Consistent(Err(e)) => {
                            errors.push(EstimateRecentBlockhashError::GetBlockRpcError(e));
                            continue;
                        }
                    }
                },
                MultiRpcResult::Inconsistent(results) => {
                    errors.push(results.into());
                    continue;
                }
                MultiRpcResult::Consistent(Err(e)) => {
                    errors.push(EstimateRecentBlockhashError::GetSlotRpcError(e));
                    continue;
                }
            }
        }
    }

    async fn get_slot(&self) -> MultiRpcResult<Slot> {
        let mut request = self.client.get_slot();
        if let Some(rpc_config) = self.rpc_config.as_ref() {
            request = request.with_rpc_config(rpc_config.clone());
        }
        if let Some(rounding_error) = self.rounding_error {
            request = request.with_rounding_error(rounding_error);
        }
        request.send().await
    }

    async fn get_block(&self, slot: Slot) -> MultiRpcResult<Option<UiConfirmedBlock>> {
        let mut request = self
            .client
            .get_block(slot)
            .with_transaction_details(TransactionDetails::None)
            .with_max_supported_transaction_version(0);
        if let Some(rpc_config) = self.rpc_config.as_ref() {
            request = request.with_rpc_config(rpc_config.clone());
        }
        request.send().await
    }
}<|MERGE_RESOLUTION|>--- conflicted
+++ resolved
@@ -7,39 +7,22 @@
 use serde::de::DeserializeOwned;
 use sol_rpc_types::{
     AccountInfo, CommitmentLevel, ConfirmedBlock, ConfirmedTransactionStatusWithSignature,
-<<<<<<< HEAD
-    DataSlice, GetAccountInfoEncoding, GetAccountInfoParams, GetBalanceParams,
-    GetBlockCommitmentLevel, GetBlockParams, GetRecentPrioritizationFeesParams,
-    GetRecentPrioritizationFeesRpcConfig, GetSignatureStatusesParams, GetSignaturesForAddressLimit,
-    GetSignaturesForAddressParams, GetSlotParams, GetSlotRpcConfig, GetTokenAccountBalanceParams,
-    GetTransactionEncoding, GetTransactionParams, Lamport, MultiRpcResult, NonZeroU8,
-    PrioritizationFee, RoundingError, RpcConfig, RpcError, RpcResult, RpcSource, RpcSources,
-    SendTransactionParams, Signature, Slot, TokenAmount, TransactionDetails, TransactionInfo,
-    TransactionStatus,
-};
-use solana_account_decoder_client_types::token::UiTokenAmount;
-use solana_hash::Hash;
-use solana_transaction_status_client_types::{
-    EncodedConfirmedTransactionWithStatusMeta, UiConfirmedBlock,
-};
-use std::{
-    fmt::{Debug, Formatter},
-    str::FromStr,
-};
-=======
     DataSlice, EncodedConfirmedTransactionWithStatusMeta, GetAccountInfoEncoding,
     GetAccountInfoParams, GetBalanceParams, GetBlockCommitmentLevel, GetBlockParams,
     GetRecentPrioritizationFeesParams, GetRecentPrioritizationFeesRpcConfig,
     GetSignatureStatusesParams, GetSignaturesForAddressLimit, GetSignaturesForAddressParams,
     GetSlotParams, GetSlotRpcConfig, GetTokenAccountBalanceParams, GetTransactionEncoding,
     GetTransactionParams, Lamport, MultiRpcResult, NonZeroU8, PrioritizationFee, RoundingError,
-    RpcConfig, RpcResult, RpcSources, SendTransactionParams, Signature, Slot, TokenAmount,
-    TransactionDetails, TransactionStatus,
+    RpcConfig, RpcError, RpcResult, RpcSource, RpcSources, SendTransactionParams, Signature, Slot,
+    TokenAmount, TransactionDetails, TransactionStatus,
 };
 use solana_account_decoder_client_types::token::UiTokenAmount;
+use solana_hash::Hash;
 use solana_transaction_status_client_types::UiConfirmedBlock;
-use std::fmt::{Debug, Formatter};
->>>>>>> 8690f0ad
+use std::{
+    fmt::{Debug, Formatter},
+    str::FromStr,
+};
 use strum::EnumIter;
 use thiserror::Error;
 
@@ -1051,9 +1034,11 @@
                         MultiRpcResult::Consistent(Ok(Some(block))) => {
                             match Hash::from_str(&block.blockhash) {
                                 Ok(blockhash) => return Ok(blockhash),
-                                Err(e) => errors.push(EstimateRecentBlockhashError::GetBlockRpcError(
-                                    RpcError::from(e),
-                                )),
+                                Err(e) => {
+                                    errors.push(EstimateRecentBlockhashError::GetBlockRpcError(
+                                        RpcError::from(e),
+                                    ))
+                                }
                             }
                             continue;
                         }
@@ -1070,7 +1055,7 @@
                             continue;
                         }
                     }
-                },
+                }
                 MultiRpcResult::Inconsistent(results) => {
                     errors.push(results.into());
                     continue;
