use crate::{SolRpcClient, SolRpcEndpoint};
use serde_json::json;
use sol_rpc_types::{
    CommitmentLevel, GetBlockCommitmentLevel, SendTransactionEncoding, SendTransactionParams,
};
use solana_pubkey::pubkey;
use solana_signature::Signature;
use strum::IntoEnumIterator;

#[test]
fn should_set_correct_commitment_level() {
    let pubkey = pubkey!("EPjFWdd5AufqSSqeM2qN1xzybapC8G4wEGGkZwyTDt1v");
    let client_with_commitment_level = SolRpcClient::builder_for_ic()
        .with_default_commitment_level(CommitmentLevel::Confirmed)
        .build();
    let client_without_commitment_level = SolRpcClient::builder_for_ic().build();

    for endpoint in SolRpcEndpoint::iter() {
        match endpoint {
            SolRpcEndpoint::GetAccountInfo => {
                let builder = client_with_commitment_level.get_account_info(pubkey);
                assert_eq!(
                    builder.request.params.commitment,
                    Some(CommitmentLevel::Confirmed)
                );
            }
            SolRpcEndpoint::GetBalance => {
                let builder = client_with_commitment_level.get_balance(pubkey);
                assert_eq!(
                    builder.request.params.commitment,
                    Some(CommitmentLevel::Confirmed)
                );
            }
            SolRpcEndpoint::GetBlock => {
                let builder = client_with_commitment_level.get_block(1_u64);
                assert_eq!(
                    builder.request.params.commitment,
                    Some(GetBlockCommitmentLevel::Confirmed)
                );
            }
<<<<<<< HEAD
            SolRpcEndpoint::GetSignatureStatuses => {
                // No commitment level in request parameters
=======
            SolRpcEndpoint::GetRecentPrioritizationFees => {
                //no op, GetRecentPrioritizationFees does not use commitment level
>>>>>>> 3a70730f
            }
            SolRpcEndpoint::GetSlot => {
                let builder = client_with_commitment_level.get_slot();
                assert_eq!(
                    builder.request.params.and_then(|p| p.commitment),
                    Some(CommitmentLevel::Confirmed)
                );
            }
            SolRpcEndpoint::GetTokenAccountBalance => {
                let builder = client_with_commitment_level.get_token_account_balance(pubkey);
                assert_eq!(
                    builder.request.params.commitment,
                    Some(CommitmentLevel::Confirmed)
                );
            }
            SolRpcEndpoint::GetTransaction => {
                let builder = client_with_commitment_level.get_transaction("tspfR5p1PFphquz4WzDb7qM4UhJdgQXkEZtW88BykVEdX2zL2kBT9kidwQBviKwQuA3b6GMCR1gknHvzQ3r623T".parse::<Signature>().unwrap());
                assert_eq!(
                    builder.request.params.commitment,
                    Some(CommitmentLevel::Confirmed)
                );
            }
            SolRpcEndpoint::JsonRequest => {
                let json_req = json!({ "jsonrpc": "2.0", "id": 1, "method": "getVersion" });
                let builder_with_level =
                    client_with_commitment_level.json_request(json_req.clone());
                let builder_without_level = client_without_commitment_level.json_request(json_req);
                assert_eq!(builder_with_level.request, builder_without_level.request);
            }
            SolRpcEndpoint::SendTransaction => {
                let builder = client_with_commitment_level.send_transaction(
                    SendTransactionParams::from_encoded_transaction(
                        "abcD".to_string(),
                        SendTransactionEncoding::Base64,
                    ),
                );
                assert_eq!(
                    builder.request.params.preflight_commitment,
                    Some(CommitmentLevel::Confirmed)
                );
            }
        }
    }
}<|MERGE_RESOLUTION|>--- conflicted
+++ resolved
@@ -38,13 +38,11 @@
                     Some(GetBlockCommitmentLevel::Confirmed)
                 );
             }
-<<<<<<< HEAD
+            SolRpcEndpoint::GetRecentPrioritizationFees => {
+                // no op, GetRecentPrioritizationFees does not use commitment level
+            }
             SolRpcEndpoint::GetSignatureStatuses => {
-                // No commitment level in request parameters
-=======
-            SolRpcEndpoint::GetRecentPrioritizationFees => {
-                //no op, GetRecentPrioritizationFees does not use commitment level
->>>>>>> 3a70730f
+                // no op, GetSignatureStatuses does not use commitment level
             }
             SolRpcEndpoint::GetSlot => {
                 let builder = client_with_commitment_level.get_slot();
