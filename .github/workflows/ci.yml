name: 'SOL RPC'

on:
  pull_request:
  merge_group:
  push:
    branches:
      - main
    tags:
      - v*
    paths-ignore:
      - "README.md"
env:
  CARGO_TERM_COLOR: always
  SOLANA_CLI_VERSION: "2.1.15"
  RUSTFLAGS: "-Dwarnings"

jobs:
  lint:
    runs-on: ubuntu-latest
    steps:
      - name: 'Checkout'
        uses: actions/checkout@v4
      - name: 'Check code'
        run: |
          cargo fmt --all -- --check
          cargo clippy --locked --verbose --tests --benches --workspace -- -D clippy::all
          cargo clippy --locked --verbose --target wasm32-unknown-unknown -p sol_rpc_canister -- -D clippy::all

  cargo-doc:
    runs-on: ubuntu-latest
    steps:
      - name: Checkout
        uses: actions/checkout@v4
      - name: Cargo doc
        run: |
          cargo doc --workspace --no-deps
        env:
          RUSTDOCFLAGS: "--deny warnings"

  reproducible-build:
    runs-on: ubuntu-22.04
    steps:
      - name: 'Checkout'
        uses: actions/checkout@v4
      - name: Docker build
        run: |
          ./scripts/docker-build

      - name: 'Archive Artifact'
        uses: actions/upload-artifact@v4
        with:
          name: sol_rpc_canister.wasm.gz
          path: ./wasms/sol_rpc_canister.wasm.gz
          if-no-files-found: error
          compression-level: 0

      - name: 'Add summary'
        run: |
          hash=`sha256sum ./wasms/sol_rpc_canister.wasm.gz`
          echo "SHA-256 :hash: ${hash}" >> $GITHUB_STEP_SUMMARY

  unit-tests:
    runs-on: ubuntu-latest
    steps:
      - name: 'Checkout'
        uses: actions/checkout@v4
      - name: 'Run unit tests'
        run: cargo test --locked --workspace --exclude sol_rpc_int_tests

  integration-tests:
    needs: [ reproducible-build ]
    runs-on: ubuntu-22.04
    steps:
      - name: 'Checkout'
        uses: actions/checkout@v4

      - name: 'Download Artifacts'
        uses: actions/download-artifact@v4
        with:
          name: sol_rpc_canister.wasm.gz

      - name: 'Set SOL_RPC_CANISTER_WASM_PATH for load_wasm'
        run: |
          echo "SOL_RPC_CANISTER_WASM_PATH=$GITHUB_WORKSPACE/sol_rpc_canister.wasm.gz" >> "$GITHUB_ENV"

      - name: 'Install PocketIC server'
        uses: dfinity/pocketic@main
        with:
          pocket-ic-server-version: "8.0.0"

      - name: 'Install Solana CLI'
        run: |
          sh -c "$(curl -sSfL https://release.anza.xyz/v${SOLANA_CLI_VERSION}/install)"
          echo "/home/runner/.local/share/solana/install/active_release/bin" >> $GITHUB_PATH
        shell: bash

      - name: 'Start Solana test validator'
        run: |
          solana-test-validator &

<<<<<<< HEAD
      - name: Cargo test
        run: cargo test --package sol_rpc_int_tests -- --test-threads 2 --nocapture

  end-to-end-tests:
    needs: [ reproducible-build ]
    runs-on: ubuntu-22.04
    concurrency:
      group: ci_environment
      cancel-in-progress: true
    env:
      sol_rpc_canister_id: zaylz-mqaaa-aaaar-qaqzq-cai
      wallet_canister_id: zo2gr-xaaaa-aaaar-qaqyq-cai
      # Needed to surpass dfx error to use the insecure plaintext identity
      DFX_WARNING: -mainnet_plaintext_identity
    steps:
      - name: 'Checkout'
        uses: actions/checkout@v4

      - name: 'Download Artifacts'
        uses: actions/download-artifact@v4
        with:
          name: sol_rpc_canister.wasm.gz

      - name: 'Install dfx'
        uses: dfinity/setup-dfx@e50c04f104ee4285ec010f10609483cf41e4d365
        with:
          dfx-version: "0.25.0"

      - name: 'Confirm dfx successful installation'
        run: dfx --version

      - name: "Import dfx deploy key"
        env:
          DFX_DEPLOY_KEY: ${{ secrets.DFX_DEPLOY_KEY }}
        run: |
          key_pem=$(mktemp)
          printenv "DFX_DEPLOY_KEY" > "$key_pem"
          dfx identity import --storage-mode plaintext ci "$key_pem"
          rm "$key_pem"
          dfx identity use ci
          dfx identity get-principal
          dfx identity set-wallet --ic --force "${{ env.wallet_canister_id }}"
          dfx wallet balance --ic

      - name: "Deploy Release Candidate"
        run: |
          wallet="${{ env.wallet_canister_id }}"
          dfx canister --network ic --wallet "$wallet" install --mode upgrade \
          --wasm "$GITHUB_WORKSPACE/sol_rpc_canister.wasm.gz" \
          "${{ env.sol_rpc_canister_id }}"          

      - name: "Run examples"
        working-directory: canister/ci
        run: ../scripts/examples.sh 2>&1 | tee e2e_examples.log

      - name: "Detect Inconsistent Results"
        # TODO XC-292: Should no longer fail once rounding is in
        continue-on-error: true
        working-directory: canister/ci
        run: cat e2e_examples.log | grep -e Inconsistent
=======
      - name: 'Download wallet canister'
        run: |
          wget https://github.com/dfinity/sdk/raw/0a82e042adec6f24ba53665312713923bf276a34/src/distributed/wallet.wasm.gz

      - name: 'Set WALLET_WASM_PATH for load_wasm'
        run: |
          echo "WALLET_WASM_PATH=$GITHUB_WORKSPACE/wallet.wasm.gz" >> "$GITHUB_ENV"

      - name: 'Cargo test'
        run: cargo test --package sol_rpc_int_tests -- --test-threads 2 --nocapture
>>>>>>> 91d84bce
<|MERGE_RESOLUTION|>--- conflicted
+++ resolved
@@ -99,8 +99,15 @@
         run: |
           solana-test-validator &
 
-<<<<<<< HEAD
-      - name: Cargo test
+      - name: 'Download wallet canister'
+        run: |
+          wget https://github.com/dfinity/sdk/raw/0a82e042adec6f24ba53665312713923bf276a34/src/distributed/wallet.wasm.gz
+
+      - name: 'Set WALLET_WASM_PATH for load_wasm'
+        run: |
+          echo "WALLET_WASM_PATH=$GITHUB_WORKSPACE/wallet.wasm.gz" >> "$GITHUB_ENV"
+
+      - name: 'Cargo test'
         run: cargo test --package sol_rpc_int_tests -- --test-threads 2 --nocapture
 
   end-to-end-tests:
@@ -159,16 +166,4 @@
         # TODO XC-292: Should no longer fail once rounding is in
         continue-on-error: true
         working-directory: canister/ci
-        run: cat e2e_examples.log | grep -e Inconsistent
-=======
-      - name: 'Download wallet canister'
-        run: |
-          wget https://github.com/dfinity/sdk/raw/0a82e042adec6f24ba53665312713923bf276a34/src/distributed/wallet.wasm.gz
-
-      - name: 'Set WALLET_WASM_PATH for load_wasm'
-        run: |
-          echo "WALLET_WASM_PATH=$GITHUB_WORKSPACE/wallet.wasm.gz" >> "$GITHUB_ENV"
-
-      - name: 'Cargo test'
-        run: cargo test --package sol_rpc_int_tests -- --test-threads 2 --nocapture
->>>>>>> 91d84bce
+        run: cat e2e_examples.log | grep -e Inconsistent